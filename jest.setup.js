--- conflicted
+++ resolved
@@ -1,8 +1,4 @@
-<<<<<<< HEAD
 const { JSDOM, ResourceLoader } = require('jsdom');
-// new TextDecoder('ascii') is not supported in node12
-// use TextDecoder and TextEncoder from `text-encoding`
-const { TextDecoder, TextEncoder } = require('text-encoding');
 
 const resourceLoader = new ResourceLoader({
   strictSSL: false,
@@ -11,9 +7,6 @@
   }) AppleWebKit/537.36 (KHTML, like Gecko) jsdom/v16.7.0`,
 });
 
-=======
-const { JSDOM } = require('jsdom');
->>>>>>> 573e36c0
 const jsdom = new JSDOM('<div id="main"></div>', {
   // https://github.com/jsdom/jsdom#basic-options
   // 禁用掉 resources: usable, 采用 jsdom 默认策略不加载 subresources
