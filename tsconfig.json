--- conflicted
+++ resolved
@@ -11,12 +11,7 @@
     "./scripts"
   ],
   "exclude": [
-<<<<<<< HEAD
-    "./tools/workspace/**/*",
-    "./packages/vscode-extension/test/**/**"
-=======
     "./tools/workspace/**/*", 
     "./packages/vscode-extension/test/**/*"
->>>>>>> 62ecf0d2
   ]
 }