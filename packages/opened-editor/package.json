--- conflicted
+++ resolved
@@ -25,20 +25,12 @@
     "@ali/ide-file-service": "1.2.7"
   },
   "devDependencies": {
-<<<<<<< HEAD
-    "@ali/ide-activity-panel": "1.2.6",
-    "@ali/ide-decoration": "1.2.6",
-    "@ali/ide-workspace": "1.2.6",
-    "@ali/ide-main-layout": "1.2.6",
-    "@ali/ide-core-browser": "1.2.6",
-    "@ali/ide-explorer": "1.2.6",
-=======
     "@ali/ide-activity-panel": "1.2.7",
+    "@ali/ide-decoration": "1.2.7",
     "@ali/ide-workspace": "1.2.7",
     "@ali/ide-main-layout": "1.2.7",
     "@ali/ide-core-browser": "1.2.7",
     "@ali/ide-explorer": "1.2.7",
->>>>>>> 7ef9a8a9
     "@ali/ide-dev-tool": "^1.1.0",
     "npm-run-all": "^4.1.5",
     "ts-node": "8.0.2",
