--- conflicted
+++ resolved
@@ -4,12 +4,8 @@
   IDisposable,
   IPosition,
   isFunction,
-<<<<<<< HEAD
   arrays,
-=======
-  isNonEmptyArray,
   RefCountedDisposable,
->>>>>>> 656d4202
   onUnexpectedExternalError,
   URI,
   Uri,
