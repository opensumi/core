import { WorkbenchEditorService, EditorCollectionService, IEditor, IResource, ResourceService, IResourceOpenOptions } from '../common';
import { Injectable, Autowired, Injector, INJECTOR_TOKEN, Optinal } from '@ali/common-di';
import { observable, computed } from 'mobx';
import { CommandService, URI, getLogger, MaybeNull } from '@ali/ide-core-common';
import { EditorComponentRegistry, IEditorComponent, IEditorOpenType } from './types';
import { FileSystemEditorContribution } from './file';

const CODE_EDITOR_SUFFIX = '-code';
const MAIN_EDITOR_GROUP_NAME = 'main';

@Injectable()
export class WorkbenchEditorServiceImpl implements WorkbenchEditorService {

  @observable.shallow
  editorGroups: EditorGroup[] = [];

  @Autowired(INJECTOR_TOKEN)
  private injector!: Injector;

  @Autowired(CommandService)
  private commands: CommandService;

  private _currentEditor: IEditor;

  private _initialize!: Promise<void>;

  constructor() {
    this.initialize();

  }

  async createMainEditorGroup(): Promise<void> {
    const injector = this.injector;
    this.editorGroups.push(injector.get(EditorGroup, [MAIN_EDITOR_GROUP_NAME]));
  }

  private initialize() {
    if (!this._initialize) {
      this._initialize = this.createMainEditorGroup();
    }
    return this._initialize;
  }

  public get currentEditor() {
    return this.editorGroups[0].codeEditor;
  }

  async open(uri: URI) {
    await this.initialize();
    return this.editorGroups[0].open(uri);
  }

}

<<<<<<< HEAD
export interface IEditorCurrentState {

  currentResource: IResource;

  currentOpenType: IEditorOpenType;

}
/**
 * Editor Group是一个可视的编辑区域
 * 它由tab，editor，diffeditor，富组件container组成
 */
@Injectable({ mutiple: true })
=======
@Injectable({ multiple: true })
>>>>>>> 17b6b207
export class EditorGroup {

  @Autowired()
  collectionService!: EditorCollectionService;

  @Autowired()
  resourceService: ResourceService;

  @Autowired()
  editorComponentRegistry: EditorComponentRegistry;

  @Autowired()
  workbenchEditorService: WorkbenchEditorService;

  codeEditor!: IEditor;

  /**
   * 当前打开的所有resource
   */
  @observable.shallow resources: IResource[] = [];

  @observable.ref currentState: IEditorCurrentState | null = null;
  /**
   * 当前resource的打开方式
   */
  private cachedResourcesActiveOpenTypes = new Map<string, IEditorOpenType>();

  private cachedResourcesOpenTypes = new Map<string, IEditorOpenType[]>();

  @observable.ref availableOpenTypes: IEditorOpenType[] = [];

  @observable.shallow activeComponents = new Map<IEditorComponent, IResource[]>();

  @Autowired()
  fileSystemEditorContribution: FileSystemEditorContribution;

  constructor(@Optinal(Symbol()) public readonly name: string) {

    // TODO delete this
    this.fileSystemEditorContribution.registerComponent(this.editorComponentRegistry);
    this.fileSystemEditorContribution.registerResource(this.resourceService);
  }

  async createEditor(dom: HTMLElement) {
    this.codeEditor = await this.collectionService.createEditor(this.name + CODE_EDITOR_SUFFIX, dom);
    this.codeEditor.layout();
  }

  async open(uri: URI, options?: IResourceOpenOptions): Promise<void> {
    if (this.currentResource && this.currentResource.uri === uri) {
      return; // 就是当前打开的resource
    }
    let resource: IResource | null | undefined = this.resources.find((r) => r.uri.toString() === uri.toString());
    if (!resource) {
      // open new resource
      resource = await this.resourceService.getResource(uri);
      if (!resource) {
        throw new Error('This uri cannot be opened!: ' + uri);
      }
      if (options && options.index !== undefined && options.index < this.resources.length) {
        this.resources.splice(options.index, 0, resource);
      } else {
        this.resources.push(resource);
      }
    }
    this.displayResourceComponent(resource);
  }

  private async displayResourceComponent(resource: IResource) {
    const result = await this.resolveOpenType(resource);
    if (result) {
      const { activeOpenType, openTypes } = result;

      if (activeOpenType.type === 'code') {
        await this.codeEditor.open(resource.uri);
      } else if (activeOpenType.type === 'component') {
        const component = this.editorComponentRegistry.getEditorComponent(activeOpenType.componentId as string);
        if (!component) {
          throw new Error('Cannot find Editor Component with id: ' + activeOpenType.componentId);
        } else {
          if (!!component.multiple) {
            const openedResources = this.activeComponents.get(component) || [];
            const index = openedResources.findIndex((r) => r.uri.toString() === resource.uri.toString());
            if (index === -1 ) {
              openedResources.push(resource);
            }
            this.activeComponents.set(component, openedResources);
          } else {
            this.activeComponents.set(component, [resource]);
          }
        }
      } else {
        return; // other type not handled
      }
      this.currentState = {
        currentResource: resource,
        currentOpenType: activeOpenType,
      };
      this.cachedResourcesActiveOpenTypes.set(resource.uri.toString(), activeOpenType);
      getLogger().log(this.resources);
    }
  }

  private async resolveOpenType(resource: IResource): Promise<{activeOpenType: IEditorOpenType, openTypes: IEditorOpenType[] } | null> {
    const openTypes = this.cachedResourcesOpenTypes.get(resource.uri.toString()) || await this.editorComponentRegistry.resolveEditorComponent(resource);
    const activeOpenType = findSuitableOpenType(openTypes, this.cachedResourcesActiveOpenTypes.get(resource.uri.toString()));
    this.cachedResourcesOpenTypes.set(resource.uri.toString(), openTypes);
    return { activeOpenType, openTypes };
  }

  public async close(uri: URI) {
    const index = this.resources.findIndex((r) => r.uri.toString() === uri.toString());
    if (index !== -1) {
      const resource = this.resources[index];
      if (!await this.resourceService.shouldCloseResource(resource, this.workbenchEditorService.editorGroups.map((group) => group.resources))) {

      }
      if ( resource === this.currentResource) {
        if (this.resources[index - 1]) {
          this.open(this.resources[index - 1].uri);
        } else {
          this.currentState = null;
        }
      }
      this.resources.splice(index, 1);
      for (const resources of this.activeComponents.values()) {
        const i = resources.indexOf(resource);
        if ( i !== -1) {
          resources.splice(i, 1);
        }
      }
      // TODO dispose document;
    }
  }
  /**
   * 当前打开的resource
   */
  @computed
  get currentResource(): MaybeNull<IResource> {
    return this.currentState && this.currentState.currentResource;
  }

  @computed
  get currentOpenType(): MaybeNull<IEditorOpenType> {
    return this.currentState && this.currentState.currentOpenType;
  }

  /**
   * 拖拽drop方法
   */
  public dropUri(uri: URI, targetResource?: IResource) {
    if (!targetResource) {
      this.open(uri);
    } else {
      const targetIndex = this.resources.indexOf(targetResource);
      if (targetIndex === -1) {
        this.open(uri);
      } else {
        const sourceIndex = this.resources.findIndex((resource) => resource.uri.toString() === uri.toString());
        if (sourceIndex === -1) {
          this.open(uri, {
            index: targetIndex,
          });
        } else {
          // just move
          const sourceResource = this.resources[sourceIndex];
          if (sourceIndex > targetIndex) {
            this.resources.splice(sourceIndex, 1);
            this.resources.splice(targetIndex, 0, sourceResource);
            this.open(uri);
          } else if (sourceIndex < targetIndex) {
            this.resources.splice(targetIndex + 1, 0 , sourceResource);
            this.resources.splice(sourceIndex, 1);
            this.open(uri);
          }
        }
      }
    }
  }

}

function findSuitableOpenType(currentAvailable: IEditorOpenType[], prev: IEditorOpenType | undefined) {
  if (!prev) {
    return currentAvailable[0];
  } else {
    return currentAvailable.find((p) => {
      return payloadSimilar(p, prev);
    }) || currentAvailable[0];
  }
}

function payloadSimilar(a: IEditorOpenType, b: IEditorOpenType) {
  return a.type === b.type && (a.type !== 'component' || a.componentId === b.componentId);
}<|MERGE_RESOLUTION|>--- conflicted
+++ resolved
@@ -52,7 +52,6 @@
 
 }
 
-<<<<<<< HEAD
 export interface IEditorCurrentState {
 
   currentResource: IResource;
@@ -64,10 +63,7 @@
  * Editor Group是一个可视的编辑区域
  * 它由tab，editor，diffeditor，富组件container组成
  */
-@Injectable({ mutiple: true })
-=======
 @Injectable({ multiple: true })
->>>>>>> 17b6b207
 export class EditorGroup {
 
   @Autowired()
