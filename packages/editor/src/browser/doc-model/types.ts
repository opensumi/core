--- conflicted
+++ resolved
@@ -13,14 +13,7 @@
 import { IEditorDocumentModelContentChange, SaveReason } from '../../common';
 import { IEditorDocumentModel, IEditorDocumentModelRef } from '../../common/editor';
 
-<<<<<<< HEAD
 export { IDocModelUpdateOptions } from '../../common/types';
-=======
-export interface IDocModelUpdateOptions extends monaco.editor.ITextModelUpdateOptions {
-  detectIndentation?: boolean;
-}
-
->>>>>>> f51352da
 export interface IEditorDocumentModelContentProvider {
   /**
    * 是否处理这个Scheme的uri
