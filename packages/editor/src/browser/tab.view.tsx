
import * as React from 'react';
import { observer } from 'mobx-react-lite';
import { useInjectable } from '@ali/ide-core-browser/lib/react-hooks';
import { IResource, ResourceService } from '../common';
import * as styles from './editor.module.less';
import classnames from 'classnames';
import { MaybeNull, IEventBus } from '@ali/ide-core-browser';
// TODO editor 不应该依赖main-layout
import { ResizeEvent } from '@ali/ide-main-layout/lib/browser/ide-widget.view';
import { SlotLocation } from '@ali/ide-main-layout';
import { Scroll } from './component/scroll/scroll';
import { GridResizeEvent } from './types';
export interface ITabsProps {
  resources: IResource[];
  currentResource: MaybeNull<IResource>;
  onActivate: (resource: IResource) => void;
  onClose: (resource: IResource) => void;
  onDragStart?: (event: React.DragEvent, resource: IResource) => void;
  onContextMenu: (event: React.MouseEvent, resource: IResource) => void;
  onDrop?: (event: React.DragEvent, targetResource?: IResource) => void; // targetResource为undefined表示扔在空白处
  gridId: () => string;
}

export const Tabs = observer(({resources, currentResource, onActivate, onClose, onDragStart, onDrop, onContextMenu, gridId}: ITabsProps) => {
  const currentTabRef = React.useRef<HTMLElement>();
  const tabContainer = React.useRef<HTMLDivElement | null>();
  const resourceService = useInjectable(ResourceService) as ResourceService;
  const eventBus = useInjectable(IEventBus) as IEventBus;

  function scrollToCurrent() {
    if (currentTabRef.current && tabContainer.current) {
      scrollToTabEl(tabContainer.current, currentTabRef.current);
    }
  }

  React.useEffect(() => {

    if (tabContainer.current) {
      tabContainer.current.addEventListener('mousewheel', preventNavigation as any);
    }
    scrollToCurrent();
    const disposers = [
        eventBus.on(ResizeEvent, (event) => {
          if (event.payload.slotLocation === SlotLocation.topPanel) {
            scrollToCurrent();
          }
        }),
        eventBus.on(GridResizeEvent, (event) => {
        if (event.payload.gridId === gridId()) {
          scrollToCurrent();
        }
      }),
    ];
    return () => {
      disposers.forEach((disposer) => {
        disposer.dispose();
      });
      tabContainer.current!.removeEventListener('mousewheel', preventNavigation as any);
    };
  });

  return <div className={styles.kt_editor_tabs}>
    {/* <PerfectScrollbar style={ {width: '100%', height: '35px'} } options={{suppressScrollY: true}} containerRef={(el) => tabContainer.current = el}> */}
    <Scroll ref={(el) => el ? tabContainer.current = el.ref : null }>
    <div className={styles.kt_editor_tabs_content}>
    {resources.map((resource) => {
      let ref: HTMLDivElement | null;
      const decoration = resourceService.getResourceDecoration(resource.uri);
<<<<<<< HEAD
=======
      const subname = resourceService.getResourceSubname(resource, resources);
>>>>>>> 19e40eca
      return <div draggable={true} className={classnames({
                    [styles.kt_editor_tab]: true,
                    [styles.kt_editor_tab_current]: currentResource === resource,
                  })}
                  onContextMenu={(e) => {
                    onContextMenu(e, resource);
                  }}
                  ref={(el) => {
                    if (el) {
                      ref = el;
                      if ((currentResource === resource)) {
                        currentTabRef.current = el;
                      }
                    }
                  }}
                  key={resource.uri.toString()}
                  onClick={(e) => onActivate(resource)}
                  onDragOver={(e) => {
                    e.preventDefault();
                    if (ref) {
                      ref.classList.add(styles.kt_on_drag_over);
                    }
                  }}
                  onDragLeave={(e) => {
                    if (ref) {
                      ref.classList.remove(styles.kt_on_drag_over);
                    }
                  }}
                  onDrop={(e) => {
                    if (ref) {
                      ref.classList.remove(styles.kt_on_drag_over);
                    }
                    if (onDrop) {
                      onDrop(e, resource);
                    }
                  }}
                  onDragStart={(e) => {
                    if (onDragStart) {
                      onDragStart(e, resource);
                    }
                  }}>
        <div className={resource.icon}> </div>
        <div>{resource.name}</div>
<<<<<<< HEAD
=======
        { subname ? <div className={styles.subname}>{subname}</div> : null}
>>>>>>> 19e40eca
        <div className={styles.tab_right}>
          <div className={
            classnames({
              [styles.kt_hidden]: !decoration.dirty,
              [styles.dirty]: true,
            })
          }></div>
          <div className={styles.close_tab} onClick={(e) => {
            e.stopPropagation();
            onClose(resource);
          }}>
            X {/* TODO 添加icon  */}
          </div>
        </div>
      </div>;
    })}
  </div>
  </Scroll></div>;
});

/**
   * 获取tab DOM在可视范围的位置
   * @param {HTMLElement} container
   * @param {HTMLElement} el
   * @returns {number} -1左边或骑跨，0可见，1右边
   */
function getTabDOMPosition(container: HTMLElement , el: HTMLElement): number {
  const left = container.scrollLeft;
  const right = left + container.offsetWidth;
  const elLeft = el.offsetLeft;
  const elRight = el.offsetWidth + elLeft;
  if (el.offsetWidth > container.offsetWidth) {
    return -1;
  }
  if (left <= elLeft) {
    if (right >= elRight) {
      return 0;
    } else {
      return 1;
    }
  } else {
    return -1;
  }
}

function scrollToTabEl(container: HTMLElement, el: HTMLElement) {
  const position = getTabDOMPosition(container, el);
  if (position < 0) {
      container.scrollLeft = el.offsetLeft;
    } else if (position > 0) {
      container.scrollLeft = el.offsetLeft + el.offsetWidth - container.offsetWidth;
    }
}

function preventNavigation(this: HTMLDivElement, e: WheelEvent) {
  if (this.offsetWidth + this.scrollLeft + e.deltaX > this.scrollWidth) {
    e.preventDefault();
  } else if (this.scrollLeft + e.deltaX < 0) {
    e.preventDefault();
  }
}<|MERGE_RESOLUTION|>--- conflicted
+++ resolved
@@ -67,10 +67,7 @@
     {resources.map((resource) => {
       let ref: HTMLDivElement | null;
       const decoration = resourceService.getResourceDecoration(resource.uri);
-<<<<<<< HEAD
-=======
       const subname = resourceService.getResourceSubname(resource, resources);
->>>>>>> 19e40eca
       return <div draggable={true} className={classnames({
                     [styles.kt_editor_tab]: true,
                     [styles.kt_editor_tab_current]: currentResource === resource,
@@ -114,10 +111,7 @@
                   }}>
         <div className={resource.icon}> </div>
         <div>{resource.name}</div>
-<<<<<<< HEAD
-=======
         { subname ? <div className={styles.subname}>{subname}</div> : null}
->>>>>>> 19e40eca
         <div className={styles.tab_right}>
           <div className={
             classnames({
