import { Autowired, INJECTOR_TOKEN, Injector } from '@ali/common-di';
import { WorkbenchEditorService, IResourceOpenOptions, EditorGroupSplitAction, ILanguageService, Direction, ResourceService, IDocPersistentCacheProvider } from '../common';
import { BrowserCodeEditor } from './editor-collection.service';
import { WorkbenchEditorServiceImpl, EditorGroup } from './workbench-editor.service';
import { ClientAppContribution, KeybindingContribution, KeybindingRegistry, EDITOR_COMMANDS, CommandContribution, CommandRegistry, URI, Domain, MenuContribution, MenuModelRegistry, localize, MonacoService, ServiceNames, MonacoContribution, CommandService, QuickPickService, IEventBus, isElectronRenderer } from '@ali/ide-core-browser';
import { EditorStatusBarService } from './editor.status-bar.service';
import { ComponentContribution, ComponentRegistry } from '@ali/ide-core-browser/lib/layout';
import { EditorView } from './editor.view';
import { ToolBarContribution, IToolBarViewService, ToolBarPosition } from '@ali/ide-toolbar';
import { ContextMenuRenderer } from '@ali/ide-core-browser/lib/menu';
import { EditorGroupsResetSizeEvent, BrowserEditorContribution, IEditorActionRegistry } from './types';
import { IClientApp } from '@ali/ide-core-browser';
import { getIcon } from '@ali/ide-core-browser/lib/icon';
<<<<<<< HEAD
import { NavigationMenuContainer } from './navigation.view';
=======
import { IEditorDocumentModelService } from './doc-model/types';
>>>>>>> fcd73e0a

interface Resource {
  group: EditorGroup;
  uri: URI;
}

@Domain(CommandContribution, MenuContribution, ClientAppContribution, KeybindingContribution, MonacoContribution, ComponentContribution, ToolBarContribution, BrowserEditorContribution)
export class EditorContribution implements CommandContribution, MenuContribution, ClientAppContribution, KeybindingContribution, MonacoContribution, ComponentContribution, ToolBarContribution, BrowserEditorContribution {

  @Autowired(INJECTOR_TOKEN)
  injector: Injector;

  @Autowired(WorkbenchEditorService)
  private workbenchEditorService: WorkbenchEditorServiceImpl;

  @Autowired(ResourceService)
  private resourceService: ResourceService;

  @Autowired()
  private editorStatusBarService: EditorStatusBarService;

  @Autowired(QuickPickService)
  private quickPickService: QuickPickService;

  @Autowired(ILanguageService)
  private languagesService: ILanguageService;

  @Autowired(CommandService)
  private commandService: CommandService;

  @Autowired(ContextMenuRenderer)
  private contextMenuRenderer: ContextMenuRenderer;

  @Autowired(IEditorDocumentModelService)
  private editorDocumentModelService: IEditorDocumentModelService;

  @Autowired(IDocPersistentCacheProvider)
  cacheProvider: IDocPersistentCacheProvider;

  registerComponent(registry: ComponentRegistry) {
    registry.register('@ali/ide-editor', {
      id: 'ide-editor',
      component: EditorView,
    });
    registry.register('breadcrumb-menu', {
      id: 'breadcrumb-menu',
      component: NavigationMenuContainer,
    });
  }

  onMonacoLoaded(monacoService: MonacoService) {
    const { MonacoCodeService, MonacoContextViewService } = require('./editor.override');
    const codeEditorService = this.injector.get(MonacoCodeService);
    monacoService.registerOverride(ServiceNames.CODE_EDITOR_SERVICE, codeEditorService);
    monacoService.registerOverride(ServiceNames.CONTEXT_VIEW_SERVICE, this.injector.get(MonacoContextViewService));
    const { MonacoTextModelService } = require('./doc-model/override');
    const textModelService = this.injector.get(MonacoTextModelService);
    monacoService.registerOverride(ServiceNames.TEXT_MODEL_SERVICE, textModelService);
  }

  onWillStop(app: IClientApp) {
    if (isElectronRenderer()) {
      return this.onWillStopElectron();
    } else {
      return this.workbenchEditorService.hasDirty() || !this.cacheProvider.isFlushed();
    }
  }

  async onWillStopElectron() {
    for (const group of this.workbenchEditorService.editorGroups) {
      for ( const resource of group.resources) {
        if (!await this.resourceService.shouldCloseResource(resource, [])) {
          return true;
        }
      }
    }

    if (!this.cacheProvider.isFlushed()) {
      return true;
    }

    return false;
  }

  registerKeybindings(keybindings: KeybindingRegistry): void {
    keybindings.registerKeybinding({
      command: EDITOR_COMMANDS.SAVE_CURRENT.id,
      keybinding: 'ctrlcmd+s',
    });
    keybindings.registerKeybinding({
      command: EDITOR_COMMANDS.CLOSE.id,
      keybinding: 'ctrlcmd+w', // FIXME web上会被chrome拦截
    });
    keybindings.registerKeybinding({
      command: EDITOR_COMMANDS.PREVIOUS.id,
      keybinding: 'alt+cmd+left', // FIXME web上会被chrome拦截
    });
    keybindings.registerKeybinding({
      command: EDITOR_COMMANDS.NEXT.id,
      keybinding: 'alt+cmd+right', // FIXME web上会被chrome拦截
    });
  }

  initialize() {
    this.editorStatusBarService.setListener();
  }

  registerCommands(commands: CommandRegistry): void {
    commands.registerCommand(EDITOR_COMMANDS.OPEN_RESOURCE, {
      execute: (uri: URI, options?: IResourceOpenOptions) => {
        this.workbenchEditorService.open(uri, options);
      },
    });

    commands.registerCommand(EDITOR_COMMANDS.OPEN_RESOURCES, {
      execute: ({ uris }: { uris: URI[] }) => {
        this.workbenchEditorService.openUris(uris);
      },
    });

    commands.registerCommand(EDITOR_COMMANDS.COMPARE, {
      execute: ({ original, modified, name }: { original: URI, modified: URI, name?: string }) => {
        name = name || `${original.displayName} <=> ${modified.displayName}`;
        this.workbenchEditorService.open(
          URI.from({
            scheme: 'diff',
            query: URI.stringifyQuery({
              name,
              original,
              modified,
            }),
          }),
        );
      },
    });

    commands.registerCommand(EDITOR_COMMANDS.SAVE_CURRENT, {
      execute: async () => {
        const editor = this.workbenchEditorService.currentEditor as BrowserCodeEditor;
        if (editor) {
          await editor.save();
        }
      },
    });

    commands.registerCommand(EDITOR_COMMANDS.SAVE_URI, {
      execute: async (uri: URI) => {
        const docRef = this.editorDocumentModelService.getModelReference(uri);
        if (docRef && docRef.instance.dirty) {
          try {
            await docRef.instance.save();
          } catch (e) {
            docRef.dispose();
          }
        }
      },
    });

    commands.registerCommand(EDITOR_COMMANDS.CLOSE_ALL_IN_GROUP, {
      execute: async () => {
        const group = this.workbenchEditorService.currentEditorGroup;
        if (group) {
          await group.closeAll();
        }
      },
    });

    commands.registerCommand(EDITOR_COMMANDS.CLOSE_OTHER_IN_GROUP, {
      execute: async (resource: Resource) => {
        resource = resource || {};
        const {
          group = this.workbenchEditorService.currentEditorGroup,
          uri = group && group.currentResource && group.currentResource.uri,
        } = resource;
        if (group && uri) {
          await group.closeOthers(uri);
        }
      },
    });

    commands.registerCommand(EDITOR_COMMANDS.CLOSE, {
      execute: async (resource: Resource) => {
        resource = resource || {};
        const {
          group = this.workbenchEditorService.currentEditorGroup,
          uri = group && group.currentResource && group.currentResource.uri,
        } = resource;
        if (group && uri) {
          await group.close(uri);
        }
      },
    });

    commands.registerCommand(EDITOR_COMMANDS.CLOSE_TO_RIGHT, {
      execute: async (resource: Resource) => {
        resource = resource || {};
        const {
          group = this.workbenchEditorService.currentEditorGroup,
          uri = group && group.currentResource && group.currentResource.uri,
        } = resource;
        if (group && uri) {
          await group.closeToRight(uri);
        }
      },
    });

    commands.registerCommand(EDITOR_COMMANDS.GET_CURRENT, {
      execute: () => this.workbenchEditorService.currentEditorGroup,
    });

    commands.registerCommand(EDITOR_COMMANDS.SPLIT_TO_LEFT, {
      execute: async (resource: Resource) => {
        resource = resource || {};
        const {
          group = this.workbenchEditorService.currentEditorGroup,
          uri = group && group.currentResource && group.currentResource.uri,
        } = resource;
        if (group && uri) {
          await group.split(EditorGroupSplitAction.Left, uri);
        }
      },
    });

    commands.registerCommand(EDITOR_COMMANDS.SPLIT_TO_RIGHT, {
      execute: async (resource: Resource) => {
        resource = resource || {};
        const {
          group = this.workbenchEditorService.currentEditorGroup,
          uri = group && group.currentResource && group.currentResource.uri,
        } = resource;
        if (group && uri) {
          await group.split(EditorGroupSplitAction.Right, uri);
        }
      },
    });

    commands.registerCommand(EDITOR_COMMANDS.SPLIT_TO_TOP, {
      execute: async (resource: Resource) => {
        resource = resource || {};
        const {
          group = this.workbenchEditorService.currentEditorGroup,
          uri = group && group.currentResource && group.currentResource.uri,
        } = resource;
        if (group && uri) {
          await group.split(EditorGroupSplitAction.Top, uri);
        }
      },
    });

    commands.registerCommand(EDITOR_COMMANDS.SPLIT_TO_BOTTOM, {
      execute: async (resource: Resource) => {
        resource = resource || {};
        const {
          group = this.workbenchEditorService.currentEditorGroup,
          uri = group && group.currentResource && group.currentResource.uri,
        } = resource;
        if (group && uri) {
          await group.split(EditorGroupSplitAction.Bottom, uri);
        }
      },
    });

    commands.registerCommand(EDITOR_COMMANDS.CHANGE_LANGUAGE, {
      execute: async (currentLanguageId) => {
        const allLanguages = this.languagesService.languages;
        const allLanguageItems = allLanguages.map((language) => ({
          label: language.name,
          value: language.id,
          description: `(${language.id})`,
        }));
        const targetLanguageId = await this.quickPickService.show(allLanguageItems);
        if (targetLanguageId && currentLanguageId !== targetLanguageId) {
          if (this.workbenchEditorService.currentCodeEditor) {
            const currentDocModel = this.workbenchEditorService.currentCodeEditor.currentDocumentModel;
            if (currentDocModel) {
              monaco.editor.setModelLanguage(currentDocModel.getMonacoModel(), targetLanguageId);
              currentDocModel.languageId = targetLanguageId;
            }
          }
        }
      },
    });

    commands.registerCommand(EDITOR_COMMANDS.NAVIGATE_NEXT, {
      execute: async () => {
        let i = this.workbenchEditorService.currentEditorGroup.index + 1;
        if (this.workbenchEditorService.editorGroups.length <= i) {
          i = 0;
        }
        return this.workbenchEditorService.editorGroups[i].focus();
      },
    });

    commands.registerCommand(EDITOR_COMMANDS.NAVIGATE_UP, {
      execute: async () => {
        const currentGrid = this.workbenchEditorService.currentEditorGroup.grid;
        const targetGrid = currentGrid.findGird(Direction.UP);
        if (targetGrid) {
          return (targetGrid.editorGroup! as EditorGroup).focus();
        }
      },
    });

    commands.registerCommand(EDITOR_COMMANDS.NAVIGATE_DOWN, {
      execute: async () => {
        const currentGrid = this.workbenchEditorService.currentEditorGroup.grid;
        const targetGrid = currentGrid.findGird(Direction.DOWN);
        if (targetGrid) {
          return (targetGrid.editorGroup! as EditorGroup).focus();
        }
      },
    });

    commands.registerCommand(EDITOR_COMMANDS.NAVIGATE_LEFT, {
      execute: async () => {
        const currentGrid = this.workbenchEditorService.currentEditorGroup.grid;
        const targetGrid = currentGrid.findGird(Direction.LEFT);
        if (targetGrid) {
          return (targetGrid.editorGroup! as EditorGroup).focus();
        }
      },
    });

    commands.registerCommand(EDITOR_COMMANDS.NAVIGATE_RIGHT, {
      execute: async () => {
        const currentGrid = this.workbenchEditorService.currentEditorGroup.grid;
        const targetGrid = currentGrid.findGird(Direction.RIGHT);
        if (targetGrid) {
          return (targetGrid.editorGroup! as EditorGroup).focus();
        }
      },
    });

    commands.registerCommand(EDITOR_COMMANDS.PREVIOUS_IN_GROUP, {
      execute: async () => {
        const editorGroup = this.workbenchEditorService.currentEditorGroup;
        if (!editorGroup.currentResource) {
          return;
        }
        const index = editorGroup.resources.findIndex((r) => r.uri.isEqual(editorGroup.currentResource!.uri)) - 1;
        if (editorGroup.resources[index]) {
          return editorGroup.open(editorGroup.resources[index].uri);
        } else {
          return editorGroup.open(editorGroup.resources[0].uri);
        }
      },
    });

    commands.registerCommand(EDITOR_COMMANDS.PREVIOUS_IN_GROUP, {
      execute: async () => {
        const editorGroup = this.workbenchEditorService.currentEditorGroup;
        if (!editorGroup.currentResource) {
          return;
        }
        const index = editorGroup.resources.findIndex((r) => r.uri.isEqual(editorGroup.currentResource!.uri)) + 1;
        if (editorGroup.resources[index]) {
          return editorGroup.open(editorGroup.resources[index].uri);
        } else {
          return editorGroup.open(editorGroup.resources[editorGroup.resources.length - 1].uri);
        }
      },
    });

    commands.registerCommand(EDITOR_COMMANDS.NEXT, {
      execute: async () => {
        const editorGroup = this.workbenchEditorService.currentEditorGroup;
        if (!editorGroup.currentResource) {
          return;
        }
        const index = editorGroup.resources.findIndex((r) => r.uri.isEqual(editorGroup.currentResource!.uri)) + 1;
        if (editorGroup.resources[index]) {
          return editorGroup.open(editorGroup.resources[index].uri);
        } else {
          const nextEditorGroupIndex = editorGroup.index === this.workbenchEditorService.editorGroups.length - 1 ? 0 : editorGroup.index + 1;
          const nextEditorGroup = this.workbenchEditorService.editorGroups[nextEditorGroupIndex];
          nextEditorGroup.focus();
          return nextEditorGroup.open(nextEditorGroup.resources[0].uri);
        }
      },
    });

    commands.registerCommand(EDITOR_COMMANDS.PREVIOUS, {
      execute: async () => {
        const editorGroup = this.workbenchEditorService.currentEditorGroup;
        if (!editorGroup.currentResource) {
          return;
        }
        const index = editorGroup.resources.findIndex((r) => r.uri.isEqual(editorGroup.currentResource!.uri)) - 1;
        if (editorGroup.resources[index]) {
          return editorGroup.open(editorGroup.resources[index].uri);
        } else {
          const nextEditorGroupIndex = editorGroup.index === 0 ? this.workbenchEditorService.editorGroups.length - 1 : editorGroup.index - 1;
          const nextEditorGroup = this.workbenchEditorService.editorGroups[nextEditorGroupIndex];
          nextEditorGroup.focus();
          return nextEditorGroup.open(nextEditorGroup.resources[nextEditorGroup.resources.length - 1].uri);
        }
      },
    });

    commands.registerCommand(EDITOR_COMMANDS.LAST_IN_GROUP, {
      execute: async () => {
        const editorGroup = this.workbenchEditorService.currentEditorGroup;
        if (editorGroup.resources.length > 0) {
          return editorGroup.open(editorGroup.resources[editorGroup.resources.length - 1].uri);
        }
      },
    });

    commands.registerCommand(EDITOR_COMMANDS.EVEN_EDITOR_GROUPS, {
      execute: async () => {
        const eventBus: IEventBus = this.injector.get(IEventBus);
        eventBus.fire(new EditorGroupsResetSizeEvent());
      },
    });

    commands.registerCommand(EDITOR_COMMANDS.CLOSE_OTHER_GROUPS, {
      execute: async () => {
        const editorGroup = this.workbenchEditorService.currentEditorGroup;
        const groupsToClose = this.workbenchEditorService.editorGroups.filter((e) => e !== editorGroup);
        groupsToClose.forEach((g) => {
          g.dispose();
        });
      },
    });

    commands.registerCommand(EDITOR_COMMANDS.OPEN_EDITOR_AT_INDEX, {
      execute: async (index) => {
        const editorGroup = this.workbenchEditorService.currentEditorGroup;
        const target = editorGroup.resources[index];
        if (target) {
          await editorGroup.open(target.uri);
        }
      },
    });

    commands.registerCommand(EDITOR_COMMANDS.REVERT_DOCUMENT, {
      execute: async () => {
        const group = this.workbenchEditorService.currentEditorGroup;
        if (group.isCodeEditorMode()) {
          const documentModel = group.codeEditor.currentDocumentModel;
          if (documentModel) {
            await documentModel.revert();
          }
        }
      },
    });

    commands.registerCommand(EDITOR_COMMANDS.REVERT_AND_CLOSE, {
      execute: async () => {
        const group = this.workbenchEditorService.currentEditorGroup;
        if (group.isCodeEditorMode()) {
          const documentModel = group.codeEditor.currentDocumentModel;
          if (documentModel) {
            await documentModel.revert();
          }
          group.close(group.currentResource!.uri);
        }
      },
    });

    commands.registerCommand(EDITOR_COMMANDS.SAVE_ALL, {
      execute: async () => {
        this.workbenchEditorService.saveAll();
      },
    });

    commands.registerCommand(EDITOR_COMMANDS.CLOSE_ALL, {
      execute: async (uri?: URI) => {
        this.workbenchEditorService.closeAll(uri);
      },
    });
  }

  registerMenus(menus: MenuModelRegistry) {
    menus.registerMenuAction(['editor', 'split'], {
      commandId: EDITOR_COMMANDS.SPLIT_TO_LEFT.id,
      label: localize('editor.splitToLeft'),
    });
    menus.registerMenuAction(['editor', 'split'], {
      commandId: EDITOR_COMMANDS.SPLIT_TO_RIGHT.id,
      label: localize('editor.splitToRight'),
    });
    menus.registerMenuAction(['editor', 'split'], {
      commandId: EDITOR_COMMANDS.SPLIT_TO_TOP.id,
      label: localize('editor.splitToTop'),
    });
    menus.registerMenuAction(['editor', 'split'], {
      commandId: EDITOR_COMMANDS.SPLIT_TO_BOTTOM.id,
      label: localize('editor.splitToBottom'),
    });
    menus.registerMenuAction(['editor', '0tab'], {
      commandId: EDITOR_COMMANDS.CLOSE.id,
      label: localize('editor.close', '关闭'),
    });
    menus.registerMenuAction(['editor', '0tab'], {
      commandId: EDITOR_COMMANDS.CLOSE_ALL_IN_GROUP.id,
      label: localize('editor.closeAllInGroup'),
    });

    menus.registerMenuAction(['editor', '0tab'], {
      commandId: EDITOR_COMMANDS.CLOSE_OTHER_IN_GROUP.id,
    });

    menus.registerMenuAction(['editor', '0tab'], {
      commandId: EDITOR_COMMANDS.CLOSE_TO_RIGHT.id,
      label: localize('editor.closeToRight', '关闭到右侧'),
    });

    menus.registerMenuAction(['editor', 'title', '9_close'], {
      commandId: EDITOR_COMMANDS.CLOSE_ALL_IN_GROUP.id,
      label: localize('editor.closeAllInGroup', '关闭全部'),
    });
  }

  registerToolBarElement(registry: IToolBarViewService): void {
  }

  registerEditorActions(registry: IEditorActionRegistry) {
    registry.registerEditorAction({
      iconClass: getIcon('embed'),
      title: localize('editor.splitToRight'),
      onClick: () => {
        this.commandService.executeCommand(EDITOR_COMMANDS.SPLIT_TO_RIGHT.id);
      },
    });
  }

}<|MERGE_RESOLUTION|>--- conflicted
+++ resolved
@@ -11,11 +11,8 @@
 import { EditorGroupsResetSizeEvent, BrowserEditorContribution, IEditorActionRegistry } from './types';
 import { IClientApp } from '@ali/ide-core-browser';
 import { getIcon } from '@ali/ide-core-browser/lib/icon';
-<<<<<<< HEAD
 import { NavigationMenuContainer } from './navigation.view';
-=======
 import { IEditorDocumentModelService } from './doc-model/types';
->>>>>>> fcd73e0a
 
 interface Resource {
   group: EditorGroup;
