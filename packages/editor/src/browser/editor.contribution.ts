--- conflicted
+++ resolved
@@ -1,8 +1,4 @@
-<<<<<<< HEAD
-import { CommandContribution, CommandRegistry, URI } from '@ali/ide-core-common';
-=======
-import { CommandContribution, CommandRegistry, Domain } from '@ali/ide-core-common';
->>>>>>> 17b6b207
+import { CommandContribution, CommandRegistry, URI, Domain } from '@ali/ide-core-common';
 import { Injectable, Autowired } from '@ali/common-di';
 import { WorkbenchEditorService, IResource } from '../common';
 import { EDITOR_BROWSER_COMMANDS } from '../common/commands';
