--- conflicted
+++ resolved
@@ -124,12 +124,7 @@
     flex-grow: 1;
   }
   .kt_editor_tabs_content {
-<<<<<<< HEAD
-    height: @TAB_HEIGHT;
     display: inline-flex;
-=======
-    display:flex;
->>>>>>> ea8ad659
     background: var(--editorGroupHeader-tabsBackground);
     position: relative;
     &.kt_on_drag_over {
