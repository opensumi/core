--- conflicted
+++ resolved
@@ -17,18 +17,10 @@
     "url": "git@github.com:opensumi/core.git"
   },
   "dependencies": {
-<<<<<<< HEAD
-    "@opensumi/ide-core-common": "2.21.7",
-    "@opensumi/ide-file-service": "2.21.7",
-    "@opensumi/ide-monaco": "2.21.7",
-    "@opensumi/ide-utils": "2.21.7",
-=======
     "@opensumi/ide-core-common": "2.21.8",
-    "@opensumi/ide-core-node": "2.21.8",
     "@opensumi/ide-file-service": "2.21.8",
     "@opensumi/ide-monaco": "2.21.8",
     "@opensumi/ide-utils": "2.21.8",
->>>>>>> 603eaa81
     "vscode-oniguruma": "1.5.1"
   },
   "devDependencies": {
