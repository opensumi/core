--- conflicted
+++ resolved
@@ -1,10 +1,6 @@
 {
   "name": "@ali/ide-editor",
-<<<<<<< HEAD
-  "version": "1.8.13",
-=======
   "version": "1.8.15",
->>>>>>> 8487cf88
   "files": [
     "lib"
   ],
@@ -23,24 +19,6 @@
     "registry": "http://registry.npm.alibaba-inc.com"
   },
   "dependencies": {
-<<<<<<< HEAD
-    "@ali/ide-core-common": "1.8.13",
-    "@ali/ide-core-node": "1.8.13",
-    "@ali/ide-theme": "1.8.13",
-    "@ali/vscode-jsonrpc": "^4.0.1",
-    "@ali/ide-workspace": "1.8.13",
-    "@ali/ide-overlay": "1.8.13",
-    "@ali/ide-file-service": "1.8.13",
-    "@ali/ide-components": "1.8.13",
-    "md5": "^2.2.1"
-  },
-  "devDependencies": {
-    "@ali/ide-core-browser": "1.8.13",
-    "@ali/ide-components": "1.8.13",
-    "@ali/ide-dev-tool": "^1.1.0",
-    "@ali/ide-main-layout": "1.8.13",
-    "@ali/ide-toolbar": "1.8.13",
-=======
     "@ali/ide-core-common": "1.8.15",
     "@ali/ide-core-node": "1.8.15",
     "@ali/ide-theme": "1.8.15",
@@ -57,7 +35,6 @@
     "@ali/ide-dev-tool": "^1.1.0",
     "@ali/ide-main-layout": "1.8.15",
     "@ali/ide-toolbar": "1.8.15",
->>>>>>> 8487cf88
     "npm-run-all": "^4.1.5",
     "ts-node": "8.0.2",
     "webpack-dev-server": "^3.3.1"
