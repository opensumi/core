--- conflicted
+++ resolved
@@ -1,10 +1,6 @@
 {
   "name": "@opensumi/ide-editor",
-<<<<<<< HEAD
-  "version": "2.13.8",
-=======
   "version": "2.13.6",
->>>>>>> 1eaaa5ee
   "files": [
     "lib"
   ],
@@ -20,20 +16,6 @@
     "url": "git@github.com:opensumi/core.git"
   },
   "dependencies": {
-<<<<<<< HEAD
-    "@opensumi/ide-components": "2.13.8",
-    "@opensumi/ide-core-common": "2.13.8",
-    "@opensumi/ide-core-node": "2.13.8",
-    "@opensumi/ide-file-service": "2.13.8",
-    "@opensumi/ide-monaco": "2.13.8",
-    "@opensumi/ide-overlay": "2.13.8",
-    "@opensumi/ide-quick-open": "2.13.8",
-    "@opensumi/ide-theme": "2.13.8",
-    "@opensumi/ide-workspace": "2.13.8"
-  },
-  "devDependencies": {
-    "@opensumi/ide-core-browser": "2.13.8",
-=======
     "@opensumi/ide-components": "2.13.6",
     "@opensumi/ide-core-common": "2.13.6",
     "@opensumi/ide-core-node": "2.13.6",
@@ -46,7 +28,6 @@
   },
   "devDependencies": {
     "@opensumi/ide-core-browser": "2.13.6",
->>>>>>> 1eaaa5ee
     "@opensumi/ide-dev-tool": "^1.3.1"
   }
 }