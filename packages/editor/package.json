--- conflicted
+++ resolved
@@ -19,22 +19,13 @@
     "registry": "http://registry.npm.alibaba-inc.com"
   },
   "dependencies": {
-<<<<<<< HEAD
     "@ali/ide-core-common": "1.2.7",
     "@ali/ide-core-node": "1.2.7",
     "@ali/ide-static-resource": "1.2.7",
     "@ali/ide-status-bar": "1.2.7",
     "@ali/ide-theme": "1.2.7",
+    "@ali/vscode-jsonrpc": "^4.0.1",
     "@ali/ide-workspace": "1.2.7",
-=======
-    "@ali/ide-core-common": "1.2.6",
-    "@ali/ide-core-node": "1.2.6",
-    "@ali/ide-static-resource": "1.2.6",
-    "@ali/ide-status-bar": "1.2.6",
-    "@ali/ide-theme": "1.2.6",
-    "@ali/vscode-jsonrpc": "^4.0.1",
-    "@ali/ide-workspace": "1.2.6",
->>>>>>> 62772d83
     "md5": "^2.2.1"
   },
   "devDependencies": {
