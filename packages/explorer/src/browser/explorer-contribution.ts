--- conflicted
+++ resolved
@@ -55,16 +55,8 @@
       },
     });
     commands.registerCommand(FILE_COMMANDS.REFRESH_ALL, {
-<<<<<<< HEAD
-      execute: async (uri: URI) => {
-        if (!uri) {
-          uri = this.filetreeService.root;
-        }
-        this.filetreeService.refreshAll(uri);
-=======
       execute: async () => {
         await this.filetreeService.refresh(this.filetreeService.root);
->>>>>>> 792f46b6
       },
     });
     commands.registerCommand(FILE_COMMANDS.DELETE_FILE, {
