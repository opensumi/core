{
  "name": "@ali/ide-explorer",
<<<<<<< HEAD
  "version": "1.2.0",
=======
  "version": "1.2.1",
>>>>>>> 012b253e
  "files": [
    "lib"
  ],
  "main": "lib/index.js",
  "typings": "lib/index.d.ts",
  "scripts": {
    "start": "run-p start:client start:server",
    "start:client": "webpack-dev-server --config ./webpack.config.js",
    "start:server": "node --inspect -r ts-node/register ./example/server.ts"
  },
  "repository": {
    "type": "git",
    "url": "git@gitlab.alibaba-inc.com:kaitian/ide-framework.git"
  },
  "publishConfig": {
    "registry": "http://registry.npm.alibaba-inc.com"
  },
  "dependencies": {
<<<<<<< HEAD
    "@ali/ide-activity-panel": "1.2.0",
    "@ali/ide-core-browser": "1.2.0",
    "@ali/ide-core-node": "1.2.0",
    "@ali/ide-decoration": "1.2.0",
    "@ali/ide-editor": "1.2.0",
    "@ali/ide-file-tree": "1.2.0",
    "@ali/ide-main-layout": "1.2.0",
    "@ali/ide-theme": "1.2.0",
    "@ali/ide-workspace": "1.2.0"
  },
  "devDependencies": {
    "@ali/ide-core-browser": "1.2.0",
    "@ali/ide-dev-tool": "^1.1.0",
    "@ali/ide-main-layout": "1.2.0",
=======
    "@ali/ide-activity-panel": "1.2.1",
    "@ali/ide-core-browser": "1.2.1",
    "@ali/ide-core-node": "1.2.1",
    "@ali/ide-decoration": "1.2.1",
    "@ali/ide-editor": "1.2.1",
    "@ali/ide-file-tree": "1.2.1",
    "@ali/ide-main-layout": "1.2.1",
    "@ali/ide-theme": "1.2.1",
    "@ali/ide-workspace": "1.2.1"
  },
  "devDependencies": {
    "@ali/ide-core-browser": "1.2.1",
    "@ali/ide-dev-tool": "^1.1.0",
    "@ali/ide-main-layout": "1.2.1",
>>>>>>> 012b253e
    "npm-run-all": "^4.1.5",
    "ts-node": "8.0.2",
    "webpack-dev-server": "^3.3.1"
  },
  "gitHead": "5dad2ca7b3ea2e1781caefb2552eb1596f146193"
}<|MERGE_RESOLUTION|>--- conflicted
+++ resolved
@@ -1,10 +1,6 @@
 {
   "name": "@ali/ide-explorer",
-<<<<<<< HEAD
-  "version": "1.2.0",
-=======
   "version": "1.2.1",
->>>>>>> 012b253e
   "files": [
     "lib"
   ],
@@ -23,22 +19,6 @@
     "registry": "http://registry.npm.alibaba-inc.com"
   },
   "dependencies": {
-<<<<<<< HEAD
-    "@ali/ide-activity-panel": "1.2.0",
-    "@ali/ide-core-browser": "1.2.0",
-    "@ali/ide-core-node": "1.2.0",
-    "@ali/ide-decoration": "1.2.0",
-    "@ali/ide-editor": "1.2.0",
-    "@ali/ide-file-tree": "1.2.0",
-    "@ali/ide-main-layout": "1.2.0",
-    "@ali/ide-theme": "1.2.0",
-    "@ali/ide-workspace": "1.2.0"
-  },
-  "devDependencies": {
-    "@ali/ide-core-browser": "1.2.0",
-    "@ali/ide-dev-tool": "^1.1.0",
-    "@ali/ide-main-layout": "1.2.0",
-=======
     "@ali/ide-activity-panel": "1.2.1",
     "@ali/ide-core-browser": "1.2.1",
     "@ali/ide-core-node": "1.2.1",
@@ -53,7 +33,6 @@
     "@ali/ide-core-browser": "1.2.1",
     "@ali/ide-dev-tool": "^1.1.0",
     "@ali/ide-main-layout": "1.2.1",
->>>>>>> 012b253e
     "npm-run-all": "^4.1.5",
     "ts-node": "8.0.2",
     "webpack-dev-server": "^3.3.1"
