--- conflicted
+++ resolved
@@ -17,17 +17,10 @@
     "url": "git@github.com:opensumi/core.git"
   },
   "dependencies": {
-<<<<<<< HEAD
     "@opensumi/ide-connection": "workspace:*",
     "@opensumi/ide-core-common": "workspace:*",
     "@opensumi/ide-core-node": "workspace:*",
     "@opensumi/ide-logs": "workspace:*",
-=======
-    "@opensumi/ide-connection": "2.21.11",
-    "@opensumi/ide-core-common": "2.21.11",
-    "@opensumi/ide-core-node": "2.21.11",
-    "@opensumi/ide-logs": "2.21.11",
->>>>>>> 725301d9
     "@parcel/watcher": "2.0.6",
     "drivelist": "^6.4.3",
     "file-type": "^12.0.0",
@@ -36,12 +29,7 @@
     "write-file-atomic": "^4.0.1"
   },
   "devDependencies": {
-<<<<<<< HEAD
     "@opensumi/ide-core-browser": "workspace:*",
     "@opensumi/ide-dev-tool": "workspace:*"
-=======
-    "@opensumi/ide-core-browser": "2.21.11",
-    "@opensumi/ide-dev-tool": "^1.3.1"
->>>>>>> 725301d9
   }
 }