--- conflicted
+++ resolved
@@ -1,10 +1,6 @@
 {
   "name": "@opensumi/ide-file-service",
-<<<<<<< HEAD
-  "version": "2.19.11",
-=======
   "version": "2.19.12",
->>>>>>> 6eafe648
   "files": [
     "lib"
   ],
@@ -20,16 +16,10 @@
     "url": "git@github.com:opensumi/core.git"
   },
   "dependencies": {
-<<<<<<< HEAD
-    "@opensumi/ide-connection": "2.19.11",
-    "@opensumi/ide-core-common": "2.19.11",
-    "@opensumi/ide-core-node": "2.19.11",
-    "@opensumi/ide-logs": "2.19.11",
-=======
     "@opensumi/ide-connection": "2.19.12",
     "@opensumi/ide-core-common": "2.19.12",
     "@opensumi/ide-core-node": "2.19.12",
->>>>>>> 6eafe648
+    "@opensumi/ide-logs": "2.19.12",
     "drivelist": "^6.4.3",
     "file-type": "^12.0.0",
     "iconv-lite": "^0.6.3",
@@ -40,11 +30,7 @@
     "write-file-atomic": "^4.0.1"
   },
   "devDependencies": {
-<<<<<<< HEAD
-    "@opensumi/ide-core-browser": "2.19.11",
-=======
     "@opensumi/ide-core-browser": "2.19.12",
->>>>>>> 6eafe648
     "@opensumi/ide-dev-tool": "^1.3.1"
   }
 }