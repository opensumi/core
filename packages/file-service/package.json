--- conflicted
+++ resolved
@@ -37,11 +37,7 @@
     "touch": "^3.1.0",
     "trash": "^5.2.0",
     "uuid": "^3.3.2",
-<<<<<<< HEAD
-    "vscode-languageserver-types": "3.14.0",
-=======
     "vscode-languageserver-types": "~3.14.0",
->>>>>>> ab28c2ab
     "write-file-atomic": "^3.0.0"
   },
   "devDependencies": {
