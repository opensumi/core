--- conflicted
+++ resolved
@@ -17,19 +17,11 @@
     "url": "git@github.com:opensumi/core.git"
   },
   "dependencies": {
-<<<<<<< HEAD
     "@opensumi/ide-connection": "workspace:*",
     "@opensumi/ide-core-common": "workspace:*",
     "@opensumi/ide-core-node": "workspace:*",
     "@opensumi/ide-logs": "workspace:*",
     "@parcel/watcher": "2.1.0",
-=======
-    "@opensumi/ide-connection": "2.21.13",
-    "@opensumi/ide-core-common": "2.21.13",
-    "@opensumi/ide-core-node": "2.21.13",
-    "@opensumi/ide-logs": "2.21.13",
-    "@parcel/watcher": "2.0.6",
->>>>>>> 1480afac
     "drivelist": "^6.4.3",
     "file-type": "^12.0.0",
     "trash": "^5.2.0",
@@ -37,12 +29,7 @@
     "write-file-atomic": "^4.0.1"
   },
   "devDependencies": {
-<<<<<<< HEAD
     "@opensumi/ide-core-browser": "workspace:*",
     "@opensumi/ide-dev-tool": "workspace:*"
-=======
-    "@opensumi/ide-core-browser": "2.21.13",
-    "@opensumi/ide-dev-tool": "^1.3.1"
->>>>>>> 1480afac
   }
 }