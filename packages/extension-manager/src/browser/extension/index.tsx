--- conflicted
+++ resolved
@@ -55,26 +55,6 @@
       );
     }, [extension]);
 
-<<<<<<< HEAD
-  return (
-    <div className={styles.extension_item} onClick={onClickCallback}>
-      <img
-        className={styles.icon}
-        src={extension.iconUrl || 'https://open-vsx.org/default-icon.png'}
-        alt={replaceLocalizePlaceholder(extension.displayName, `${extension.publisher}.${extension.name}`)}
-      />
-      <div className={styles.extension_detail}>
-        <div className={styles.base_info}>
-          <span className={styles.display_name}>
-            {replaceLocalizePlaceholder(extension.displayName, `${extension.publisher}.${extension.name}`) ||
-              extension.name}
-          </span>
-          <span className={styles.version}>{extension.version}</span>
-          {!installedState && (
-            <span className={styles.download_count}>
-              <Icon iconClass={getIcon('download')} />
-              {extension.downloadCount}
-=======
     return (
       <div className={styles.extension_item} onClick={onClickCallback}>
         <img
@@ -87,7 +67,6 @@
             <span className={styles.display_name}>
               {replaceLocalizePlaceholder(extension.displayName, `${extension.publisher}.${extension.name}`) ||
                 extension.name}
->>>>>>> 0e60d834
             </span>
             <span className={styles.version}>{extension.version}</span>
             {!installedState && (
