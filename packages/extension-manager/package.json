--- conflicted
+++ resolved
@@ -11,35 +11,16 @@
     "build": "tsc --build ../../configs/ts/references/tsconfig.extension-manager.json"
   },
   "dependencies": {
-<<<<<<< HEAD
-    "@opensumi/ide-core-common": "2.17.6",
-    "@opensumi/ide-core-node": "2.17.6",
-    "@opensumi/ide-extension": "2.17.6",
-    "@opensumi/ide-static-resource": "2.17.6",
-    "fs-extra": "^10.1.0",
-    "node-fetch": "^2.6.7",
-=======
     "@opensumi/ide-core-common": "2.17.7",
     "@opensumi/ide-core-node": "2.17.7",
     "@opensumi/ide-extension": "2.17.7",
     "@opensumi/ide-static-resource": "2.17.7",
-    "fs-extra": "^8.1.0",
-    "node-fetch": "^2.6.1",
->>>>>>> c1a5f207
+    "fs-extra": "^10.1.0",
+    "node-fetch": "^2.6.7",
     "requestretry": "^7.0.0",
     "yauzl": "^2.10.0"
   },
   "devDependencies": {
-<<<<<<< HEAD
-    "@opensumi/ide-components": "2.17.6",
-    "@opensumi/ide-core-browser": "2.17.6",
-    "@opensumi/ide-editor": "2.17.6",
-    "@opensumi/ide-main-layout": "2.17.6",
-    "@opensumi/ide-markdown": "2.17.6",
-    "@opensumi/ide-overlay": "2.17.6",
-    "@opensumi/ide-theme": "2.17.6",
-    "@types/node-fetch": "^2.6.1",
-=======
     "@opensumi/ide-components": "2.17.7",
     "@opensumi/ide-core-browser": "2.17.7",
     "@opensumi/ide-editor": "2.17.7",
@@ -47,8 +28,7 @@
     "@opensumi/ide-markdown": "2.17.7",
     "@opensumi/ide-overlay": "2.17.7",
     "@opensumi/ide-theme": "2.17.7",
-    "@types/node-fetch": "^2.5.12",
->>>>>>> c1a5f207
+    "@types/node-fetch": "^2.6.1",
     "@types/requestretry": "^1.12.7"
   }
 }