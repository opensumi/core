--- conflicted
+++ resolved
@@ -16,14 +16,10 @@
     "url": "git@github.com:opensumi/core.git"
   },
   "dependencies": {
-<<<<<<< HEAD
     "@opensumi/ide-core-common": "2.14.2",
     "@opensumi/ide-core-node": "2.14.2",
     "@opensumi/ide-theme": "2.14.2",
     "@opensumi/ide-components": "2.14.2"
-=======
-    "@opensumi/ide-core-common": "2.14.2"
->>>>>>> 90600645
   },
   "devDependencies": {
     "@opensumi/ide-core-browser": "2.14.2",
