{
  "name": "@opensumi/ide-status-bar",
  "version": "2.21.7",
  "files": [
    "lib",
    "src"
  ],
  "license": "MIT",
  "main": "lib/index.js",
  "typings": "lib/index.d.ts",
  "scripts": {
    "prepublishOnly": "yarn run build",
    "build": "tsc --build ../../configs/ts/references/tsconfig.status-bar.json"
  },
  "repository": {
    "type": "git",
    "url": "git@github.com:opensumi/core.git"
  },
  "dependencies": {
<<<<<<< HEAD
    "@opensumi/ide-components": "2.21.6",
    "@opensumi/ide-core-common": "2.21.6",
    "@opensumi/ide-theme": "2.21.6"
=======
    "@opensumi/ide-components": "2.21.7",
    "@opensumi/ide-core-common": "2.21.7",
    "@opensumi/ide-core-node": "2.21.7",
    "@opensumi/ide-theme": "2.21.7"
>>>>>>> e62bfa74
  },
  "devDependencies": {
    "@opensumi/ide-core-browser": "2.21.7",
    "@opensumi/ide-dev-tool": "^1.3.1",
    "@opensumi/ide-theme": "2.14.4"
  }
}<|MERGE_RESOLUTION|>--- conflicted
+++ resolved
@@ -17,16 +17,9 @@
     "url": "git@github.com:opensumi/core.git"
   },
   "dependencies": {
-<<<<<<< HEAD
-    "@opensumi/ide-components": "2.21.6",
-    "@opensumi/ide-core-common": "2.21.6",
-    "@opensumi/ide-theme": "2.21.6"
-=======
     "@opensumi/ide-components": "2.21.7",
     "@opensumi/ide-core-common": "2.21.7",
-    "@opensumi/ide-core-node": "2.21.7",
     "@opensumi/ide-theme": "2.21.7"
->>>>>>> e62bfa74
   },
   "devDependencies": {
     "@opensumi/ide-core-browser": "2.21.7",
