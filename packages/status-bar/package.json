{
  "name": "@opensumi/ide-status-bar",
  "version": "2.14.2",
  "files": [
    "lib"
  ],
  "license": "MIT",
  "main": "lib/index.js",
  "typings": "lib/index.d.ts",
  "scripts": {
    "prepublishOnly": "npm run build",
    "build": "tsc --build ../../configs/ts/references/tsconfig.status-bar.json"
  },
  "repository": {
    "type": "git",
    "url": "git@github.com:opensumi/core.git"
  },
  "dependencies": {
<<<<<<< HEAD
    "@opensumi/ide-core-common": "2.14.1",
    "@opensumi/ide-core-node": "2.14.1",
    "@opensumi/ide-theme": "2.14.1",
    "@opensumi/ide-components": "2.14.1"
=======
    "@opensumi/ide-core-common": "2.14.2",
    "@opensumi/ide-core-node": "2.14.2",
    "@opensumi/ide-theme": "2.14.2"
>>>>>>> 98c5e499
  },
  "devDependencies": {
    "@opensumi/ide-core-browser": "2.14.2",
    "@opensumi/ide-dev-tool": "^1.3.1"
  }
}<|MERGE_RESOLUTION|>--- conflicted
+++ resolved
@@ -16,16 +16,10 @@
     "url": "git@github.com:opensumi/core.git"
   },
   "dependencies": {
-<<<<<<< HEAD
-    "@opensumi/ide-core-common": "2.14.1",
-    "@opensumi/ide-core-node": "2.14.1",
-    "@opensumi/ide-theme": "2.14.1",
-    "@opensumi/ide-components": "2.14.1"
-=======
     "@opensumi/ide-core-common": "2.14.2",
     "@opensumi/ide-core-node": "2.14.2",
-    "@opensumi/ide-theme": "2.14.2"
->>>>>>> 98c5e499
+    "@opensumi/ide-theme": "2.14.2",
+    "@opensumi/ide-components": "2.14.2"
   },
   "devDependencies": {
     "@opensumi/ide-core-browser": "2.14.2",
