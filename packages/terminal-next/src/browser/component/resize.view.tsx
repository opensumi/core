--- conflicted
+++ resolved
@@ -26,12 +26,8 @@
   const { group, shadow } = props;
   const [event, setEvent] = React.useState(false);
   const [wholeWidth, setWholeWidth] = React.useState(Infinity);
-<<<<<<< HEAD
   const view = useInjectable<ITerminalGroupViewService>(ITerminalGroupViewService);
-  const whole = React.createRef<HTMLDivElement>();
-=======
   const whole = React.useRef<HTMLDivElement | null>(null);
->>>>>>> 4db532e9
 
   React.useEffect(() => {
     if (whole.current && whole.current.clientHeight !== wholeWidth) {
