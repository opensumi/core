--- conflicted
+++ resolved
@@ -3,11 +3,7 @@
 import { uuid, CommandService, OnEvent, WithEventBus, Emitter } from '@ali/ide-core-common';
 import { ResizeEvent, getSlotLocation, AppConfig, SlotLocation } from '@ali/ide-core-browser';
 import { IMainLayoutService } from '@ali/ide-main-layout';
-<<<<<<< HEAD
-import { ActivityBarHandler } from '@ali/ide-activity-bar/lib/browser/activity-bar-handler';
 import { IThemeService } from '@ali/ide-theme/lib/common';
-=======
->>>>>>> 7a4187c4
 import { TerminalClient } from './terminal.client';
 import { WidgetGroup, Widget } from './component/resize.control';
 import { ITerminalExternalService, ITerminalController, ITerminalError, TerminalOptions, IWidget, TerminalInfo, ITerminalClient } from '../common';
@@ -43,14 +39,10 @@
   @Autowired(IMainLayoutService)
   layoutService: IMainLayoutService;
 
-<<<<<<< HEAD
   @Autowired(IThemeService)
   themeService: IThemeService;
 
-  tabbarHandler: ActivityBarHandler;
-=======
   tabbarHandler: TabBarHandler;
->>>>>>> 7a4187c4
 
   private _clientsMap = new Map<string, TerminalClient>();
   private _focusedId: string;
