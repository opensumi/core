import { observable } from 'mobx';
import { Injectable, Autowired, INJECTOR_TOKEN, Injector } from '@opensumi/di';
import {
  WithEventBus,
  Emitter,
  Deferred,
  Event,
  IDisposable,
  DisposableStore,
  Disposable,
  ILogger,
} from '@opensumi/ide-core-common';
import { IMainLayoutService } from '@opensumi/ide-main-layout';
import { TabBarHandler } from '@opensumi/ide-main-layout/lib/browser/tabbar-handler';
import { IThemeService } from '@opensumi/ide-theme';
import { WorkbenchEditorService } from '@opensumi/ide-editor';
import {
  ITerminalController,
  ITerminalClient,
  ITerminalClientFactory,
  IWidget,
  ITerminalInfo,
  ITerminalBrowserHistory,
  ITerminalTheme,
  ITerminalGroupViewService,
  TerminalOptions,
  ITerminalErrorService,
  ITerminalInternalService,
  TerminalContainerId,
  ITerminalLaunchError,
  ITerminalProcessExtHostProxy,
  IStartExtensionTerminalRequest,
  ITerminalExitEvent,
  ITerminalExternalLinkProvider,
  ICreateTerminalOptions,
  ITerminalClientFactory2,
  ICreateClientWithWidgetOptions,
} from '../common';
import { TerminalGroupViewService } from './terminal.view';
import { TerminalContextKey } from './terminal.context-key';
import { ResizeEvent, getSlotLocation, AppConfig } from '@opensumi/ide-core-browser';
import { AbstractMenuService } from '@opensumi/ide-core-browser/lib/menu/next/menu.interface';
import { generateCtxMenu } from '@opensumi/ide-core-browser/lib/menu/next/menu-util';
import { ICtxMenuRenderer, MenuId } from '@opensumi/ide-core-browser/lib/menu/next';

@Injectable()
export class TerminalController extends WithEventBus implements ITerminalController {
  protected _focus: boolean;
  protected _tabbarHandler: TabBarHandler | undefined;
  protected _clients: Map<string, ITerminalClient>;
  protected _onDidOpenTerminal = new Emitter<ITerminalInfo>();
  protected _onDidCloseTerminal = new Emitter<ITerminalExitEvent>();
  protected _onDidChangeActiveTerminal = new Emitter<string>();
  protected _ready = new Deferred<void>();
  protected _activeClientId?: string;

  private _linkProviders: Set<ITerminalExternalLinkProvider> = new Set();
  private _linkProviderDisposables: Map<ITerminalExternalLinkProvider, DisposableStore> = new Map();

  readonly onDidOpenTerminal: Event<ITerminalInfo> = this._onDidOpenTerminal.event;
  readonly onDidCloseTerminal: Event<ITerminalExitEvent> = this._onDidCloseTerminal.event;
  readonly onDidChangeActiveTerminal: Event<string> = this._onDidChangeActiveTerminal.event;

  private readonly _onInstanceRequestStartExtensionTerminal = new Emitter<IStartExtensionTerminalRequest>();
  readonly onInstanceRequestStartExtensionTerminal: Event<IStartExtensionTerminalRequest> =
    this._onInstanceRequestStartExtensionTerminal.event;

  @Autowired(IMainLayoutService)
  protected readonly layoutService: IMainLayoutService;

  @Autowired(IThemeService)
  protected readonly themeService: IThemeService;

  @Autowired(WorkbenchEditorService)
  protected readonly editorService: WorkbenchEditorService;

  @Autowired(ITerminalTheme)
  protected readonly terminalTheme: ITerminalTheme;

  @Autowired(ITerminalGroupViewService)
  protected readonly terminalView: TerminalGroupViewService;

  @Autowired(ITerminalClientFactory)
  protected readonly clientFactory: ITerminalClientFactory;

  @Autowired(ITerminalClientFactory2)
  protected readonly clientFactory2: ITerminalClientFactory2;

  @Autowired(ITerminalInternalService)
  protected readonly service: ITerminalInternalService;

  @Autowired(ITerminalErrorService)
  protected readonly errorService: ITerminalErrorService;

  @Autowired(INJECTOR_TOKEN)
  private readonly injector: Injector;

  @Autowired(AppConfig)
  config: AppConfig;

<<<<<<< HEAD
  @Autowired(ILogger)
  protected readonly logger: ILogger;
=======
  @Autowired(AbstractMenuService)
  private readonly menuService: AbstractMenuService;

  @Autowired(ICtxMenuRenderer)
  private ctxMenuRenderer: ICtxMenuRenderer;
>>>>>>> 32fd7b13

  private terminalContextKey: TerminalContextKey;

  @observable
  themeBackground: string;

  get clients() {
    return this._clients;
  }

  get focused() {
    return this._focus;
  }

  get ready() {
    return this._ready;
  }

  get activeClient() {
    if (this._activeClientId) {
      return this._clients.get(this._activeClientId);
    }
  }

  get contextKeyService() {
    if (this.terminalContextKey) {
      return this.terminalContextKey.service;
    }
  }

  private _createClientOrIgnore(widget: IWidget) {
    if (this._clients.has(widget.id)) {
      return this._clients.get(widget.id)!;
    }
    return this._createClient(widget);
  }

  private _createClient(widget: IWidget, options?: ICreateTerminalOptions | TerminalOptions | undefined) {
    let client: ITerminalClient;

    if (!options || (options as ICreateTerminalOptions).config || Object.keys(options).length === 0) {
      this.logger.log('create client with clientFactory2');
      client = this.clientFactory2(widget, options);
    } else {
      this.logger.log('create client with clientFactory');
      client = this.clientFactory(widget, options);
    }
    return this.setupClient(widget, client);
  }

  setupClient(widget: IWidget, client: ITerminalClient) {
    this._clients.set(client.id, client);
    this.logger.log(`setup client ${client.id}, ${typeof client}`);
    client.addDispose(
      client.onExit((e) => {
        this._onDidCloseTerminal.fire({ id: client.id, code: e.code });
      }),
    );

    client.addDispose({
      dispose: () => {
        this._clients.delete(client.id);
        this._onDidCloseTerminal.fire({ id: client.id, code: -1 });
      },
    });

    client.addDispose(
      client.onLinksReady(() => {
        this._setInstanceLinkProviders(client);
      }),
    );

    this._onDidOpenTerminal.fire({
      id: client.id,
      name: client.name,
      isActive: false,
    });

    this.terminalView.selectWidget(widget.id);

    return client;
  }

  private _disposeClient(widget: IWidget) {
    const client = this.findClientFromWidgetId(widget.id);
    client && client.dispose();
  }

  constructor() {
    super();
    this._focus = false;
    this._clients = new Map();
  }

  private _createOneGroup() {
    const index = this.terminalView.createGroup();
    const group = this.terminalView.getGroup(index);
    return { group, index };
  }

  private _reset() {
    const { group } = this._createOneGroup();
    const widget = this.terminalView.createWidget(group);
    return widget;
  }

  async recovery(history: ITerminalBrowserHistory) {
    let currentWidgetId = '';
    const { groups, current } = history;

    const ids: (string | { clientId: string })[] = [];

    groups.forEach((widgets) => ids.concat(widgets));
    const checked = await this.service.check(ids.map((id) => (typeof id === 'string' ? id : id.clientId)));

    if (!checked) {
      return;
    }

    for (const widgets of groups) {
      const { group } = this._createOneGroup();

      if (!widgets) {
        continue;
      }

      for (const sessionId of widgets) {
        if (!sessionId) {
          continue;
        }

        /**
         * widget 创建完成后会同时创建 client
         */
        const widget = this.terminalView.createWidget(
          group,
          typeof sessionId === 'string' ? sessionId : sessionId.clientId,
        );
        const client = this.clientFactory(widget, {});
        this._clients.set(client.id, client);

        if (current === client.id) {
          currentWidgetId = widget.id;
        }

        /**
         * 等待预先连接成功
         */
        client.attached.promise.then(() => {
          widget.name = client.name;

          /**
           * 不成功的时候则认为这个连接已经失效了，去掉这个 widget
           */
          if (!client.ready) {
            this.terminalView.removeWidget(widget.id);
          }
        });
      }
    }

    const selectedIndex = this.terminalView.groups.findIndex((group) => group.widgetsMap.has(currentWidgetId));

    if (selectedIndex > -1 && currentWidgetId) {
      this.terminalView.selectWidget(currentWidgetId);
    }
  }

  initContextKey(dom: HTMLDivElement) {
    if (!this.terminalContextKey) {
      this.terminalContextKey = this.injector.get(TerminalContextKey, [dom]);
      this.terminalContextKey.isTerminalFocused.set(this._focus);
      this.terminalContextKey.isTerminalViewInitialized.set(true);
    }
  }

  firstInitialize() {
    this._tabbarHandler = this.layoutService.getTabbarHandler(TerminalContainerId);
    this.themeBackground = this.terminalTheme.terminalTheme.background || '';

    this.addDispose(
      this.terminalView.onWidgetCreated((widget) => {
        this._createClientOrIgnore(widget);
      }),
    );

    this.addDispose(
      this.terminalView.onWidgetDisposed((widget) => {
        this._disposeClient(widget);
      }),
    );

    this.addDispose(
      this.terminalView.onWidgetEmpty(() => {
        this.hideTerminalPanel();
      }),
    );

    this.addDispose(
      this.terminalView.onWidgetSelected((widget) => {
        const client = this.findClientFromWidgetId(widget.id);
        if (client) {
          this._onDidChangeActiveTerminal.fire(client.id);
          if (client.ready) {
            // 事件是同步触发的，事件发出时，界面可能还没更新完成，所以加个延迟
            // 当前选中的 client 已经完成渲染，聚焦
            setTimeout(() => {
              client.focus();
            });
          }
        }
        this._activeClientId = client?.id;
      }),
    );

    this.addDispose(
      this.themeService.onThemeChange((_) => {
        this._clients.forEach((client) => {
          client.updateTheme();
        });
        this.themeBackground = this.terminalTheme.terminalTheme.background || '';
      }),
    );

    this.addDispose(
      this.eventBus.on(ResizeEvent, (e: ResizeEvent) => {
        if (
          this._tabbarHandler &&
          this._tabbarHandler.isActivated() &&
          e.payload.slotLocation === getSlotLocation('@opensumi/ide-terminal-next', this.config.layoutConfig)
        ) {
          this.terminalView.resize();
        }
      }),
    );

    if (this._tabbarHandler) {
      this.addDispose(
        this._tabbarHandler.onActivate(() => {
          if (this.terminalView.empty()) {
            const current = this._reset();
            this.terminalView.selectWidget(current.id);
          } else {
            this.terminalView.selectGroup(
              this.terminalView.currentGroupIndex > -1 ? this.terminalView.currentGroupIndex : 0,
            );
          }
        }),
      );

      this.addDispose(
        this._tabbarHandler.onInActivate(() => {
          if (this.editorService.currentEditor) {
            this.editorService.currentEditor.monacoEditor.focus();
          }
        }),
      );

      if (this._tabbarHandler.isActivated()) {
        if (this.terminalView.empty()) {
          const widget = this._reset();
          this.terminalView.selectWidget(widget.id);
        } else {
          this.terminalView.selectGroup(
            this.terminalView.currentGroupIndex > -1 ? this.terminalView.currentGroupIndex : 0,
          );
        }
      }
    }

    this.terminalContextKey.isTerminalViewInitialized.set(true);
    this._ready.resolve();
  }

  async reconnect() {
    const clients = Array.from(this._clients.values());
    const canReconnected = await this.service.check(clients.map((client) => client.id));

    if (!canReconnected) {
      this.terminalView.clear();
      this._reset();
    }
  }

  focus() {
    this._focus = true;
    this.terminalContextKey.isTerminalFocused.set(true);
  }

  blur() {
    this._focus = false;
    this.terminalContextKey.isTerminalFocused.set(false);
  }

  onContextMenu(e: React.MouseEvent<HTMLElement>): void {
    e.preventDefault();
    const menus = this.menuService.createMenu(MenuId.TerminalInstanceContext);
    const menuNodes = generateCtxMenu({ menus });
    this.ctxMenuRenderer.show({
      menuNodes: menuNodes[1],
      anchor: {
        x: e.clientX,
        y: e.clientY,
      },
    });
  }

  toJSON() {
    const groups: string[][] = [];
    const cClient = this._clients.get(this.terminalView.currentWidgetId);
    this.terminalView.groups.forEach((wGroup) => {
      const group: string[] = [];
      wGroup.widgets.forEach((widget) => {
        const client = this._clients.get(widget.id);

        if (!client) {
          return;
        }

        group.push(client.id);
      });

      if (group.length > 0) {
        groups.push(group);
      }
    });

    return {
      groups,
      current: cClient && cClient.id,
    };
  }

  findClientFromWidgetId(widgetId: string) {
    return this._clients.get(widgetId);
  }

  /**
   * @deprecated 请使用 `createClientWithWidget2`. Will removed in 2.14.0
   */
  createClientWithWidget(options: TerminalOptions) {
    const widgetId = this.service.generateSessionId();
    const { group } = this._createOneGroup();
    const widget = this.terminalView.createWidget(group, widgetId, !options.closeWhenExited, true);

    if (options.beforeCreate && typeof options.beforeCreate === 'function') {
      options.beforeCreate(widgetId);
    }

    return this._createClient(widget, options);
  }

  /**
   * @param options
   * @returns
   */
  createClientWithWidget2(options: ICreateClientWithWidgetOptions) {
    const widgetId = this.service.generateSessionId();
    const { group } = this._createOneGroup();
    const widget = this.terminalView.createWidget(group, widgetId, !options.closeWhenExited, true);

    if (options.beforeCreate && typeof options.beforeCreate === 'function') {
      options.beforeCreate(widgetId);
    }

    return this._createClient(widget, options.terminalOptions);
  }

  clearCurrentGroup() {
    this.terminalView.currentGroup &&
      this.terminalView.currentGroup.widgets.forEach((widget) => {
        const client = this._clients.get(widget.id);
        if (client) {
          client.clear();
        }
      });
  }

  clearAllGroups() {
    this._clients.forEach((client) => {
      if (client) {
        client.clear();
      }
    });
  }

  showTerminalPanel() {
    if (this._tabbarHandler) {
      this._tabbarHandler.activate();
    }
  }

  hideTerminalPanel() {
    if (this._tabbarHandler && this._tabbarHandler.isActivated()) {
      this._tabbarHandler.deactivate();
    }
  }

  requestStartExtensionTerminal(
    proxy: ITerminalProcessExtHostProxy,
    cols: number,
    rows: number,
  ): Promise<ITerminalLaunchError | undefined> {
    // The initial request came from the extension host, no need to wait for it
    return new Promise<ITerminalLaunchError | undefined>((callback) => {
      this._onInstanceRequestStartExtensionTerminal.fire({ proxy, cols, rows, callback });
    });
  }

  public registerLinkProvider(linkProvider: ITerminalExternalLinkProvider): IDisposable {
    const disposable = new DisposableStore();
    this._linkProviders.add(linkProvider);
    for (const client of this._clients.values()) {
      if (client.areLinksReady) {
        disposable.add(client.registerLinkProvider(linkProvider));
      }
    }
    this._linkProviderDisposables.set(linkProvider, disposable);
    return {
      dispose: () => {
        const disposable = this._linkProviderDisposables.get(linkProvider);
        disposable?.dispose();
        this._linkProviders.delete(linkProvider);
      },
    };
  }

  private _setInstanceLinkProviders(instance: ITerminalClient): void {
    for (const linkProvider of this._linkProviders) {
      const disposable = this._linkProviderDisposables.get(linkProvider);
      const provider = instance.registerLinkProvider(linkProvider);
      disposable?.add(provider);
    }
  }
}<|MERGE_RESOLUTION|>--- conflicted
+++ resolved
@@ -98,16 +98,14 @@
   @Autowired(AppConfig)
   config: AppConfig;
 
-<<<<<<< HEAD
   @Autowired(ILogger)
   protected readonly logger: ILogger;
-=======
+
   @Autowired(AbstractMenuService)
   private readonly menuService: AbstractMenuService;
 
   @Autowired(ICtxMenuRenderer)
   private ctxMenuRenderer: ICtxMenuRenderer;
->>>>>>> 32fd7b13
 
   private terminalContextKey: TerminalContextKey;
 
