--- conflicted
+++ resolved
@@ -3,11 +3,7 @@
 import { Emitter, ILogger, Event } from '@opensumi/ide-core-common';
 import { OperatingSystem, OS } from '@opensumi/ide-core-common/lib/platform';
 import { Emitter as Dispatcher } from 'event-kit';
-<<<<<<< HEAD
-import { CorePreferences, electronEnv, PreferenceService } from '@opensumi/ide-core-browser';
-=======
-import { CorePreferences, AppConfig, electronEnv } from '@opensumi/ide-core-browser';
->>>>>>> 32fd7b13
+import { AppConfig, electronEnv, PreferenceService } from '@opensumi/ide-core-browser';
 import { WSChannelHandler as IWSChanneHandler } from '@opensumi/ide-connection';
 import {
   generateSessionId,
