import { Emitter as Dispatcher } from 'event-kit';
import { Terminal } from 'xterm';

import { Injectable, Autowired, Injector, INJECTOR_TOKEN } from '@opensumi/di';
import { WSChannelHandler as IWSChannelHandler } from '@opensumi/ide-connection/lib/browser/ws-channel-handler';
import { AppConfig, electronEnv, PreferenceService, OperatingSystem } from '@opensumi/ide-core-browser';
import { Emitter, ILogger, Event } from '@opensumi/ide-core-common';

import {
  generateSessionId,
  ITerminalService,
  ITerminalError,
  ITerminalServiceClient,
  ITerminalServicePath,
  ITerminalConnection,
  IPtyExitEvent,
  INodePtyInstance,
  isTerminalError,
  TerminalOptions,
  ITerminalProfile,
  IShellLaunchConfig,
  IDetectProfileOptionsPreference,
  IPtyProcessChangeEvent,
} from '../common';
import { CodeTerminalSettingPrefix } from '../common/preference';
import { ShellType, WindowsShellType } from '../common/shell';

import { XTerm } from './xterm';

export interface EventMessage {
  data: string;
}
@Injectable()
export class NodePtyTerminalService implements ITerminalService {
  static countId = 1;

  private backendOs: OperatingSystem | undefined;

  @Autowired(INJECTOR_TOKEN)
  protected readonly injector: Injector;

  @Autowired(ILogger)
  protected readonly logger: ILogger;

  @Autowired(ITerminalServicePath)
  protected readonly serviceClientRPC: ITerminalServiceClient;

  @Autowired(PreferenceService)
  private preferenceService: PreferenceService;

  @Autowired(AppConfig)
  private readonly appConfig: AppConfig;

  private _onError = new Emitter<ITerminalError>();
  public onError: Event<ITerminalError> = this._onError.event;

  private _onExit = new Emitter<IPtyExitEvent>();
  public onExit: Event<IPtyExitEvent> = this._onExit.event;

  private _onProcessChange = new Emitter<IPtyProcessChangeEvent>();
  public onProcessChange = this._onProcessChange.event;

  private _onDataDispatcher = new Dispatcher<void, { [key: string]: string }>();
  private _onExitDispatcher = new Dispatcher<
    void,
    {
      [key: string]: {
        code?: number;
        signal?: number;
      };
    }
  >();

  generateSessionId() {
    // Electron 环境下，未指定 isRemote 时默认使用本地连接
    // 否则使用 WebSocket 连接
    if (this.appConfig.isElectronRenderer && !this.appConfig.isRemote) {
      return electronEnv.metadata.windowClientId + '|' + generateSessionId();
    } else {
      const WSChannelHandler = this.injector.get(IWSChannelHandler);
      return WSChannelHandler.clientId + '|' + generateSessionId();
    }
  }

  async check(ids: string[]) {
    const ensureResult = await this.serviceClientRPC.ensureTerminal(ids);
    return ensureResult;
  }

  private _createCustomWebSocket = (sessionId: string, pty: INodePtyInstance): ITerminalConnection => ({
    name: pty.name,
    readonly: false,
    onData: (handler: (value: string | ArrayBuffer) => void) => this._onDataDispatcher.on(sessionId, handler),
    onExit: (handler: (exitCode: number | undefined) => void) =>
      this._onExitDispatcher.on(sessionId, (e) => {
        handler(e.code);
      }),
    sendData: (message: string) => {
      this.sendText(sessionId, message);
    },
    ptyInstance: pty,
  });

  async attachByLaunchConfig(
    sessionId: string,
    cols: number,
    rows: number,
    launchConfig: IShellLaunchConfig,
    _xterm: XTerm,
  ) {
<<<<<<< HEAD
    let shellPath = options.shellPath;
    const shellArgs = typeof options.shellArgs === 'string' ? [options.shellArgs] : options.shellArgs || [];
    const platformKey = await this.getCodePlatformKey();
    const terminalOs = await this.getOS();
    if (!shellPath) {
      // if terminal options.shellPath is not set, we should resolve the shell path from preference: `terminal.type`
      if (shellType && shellType !== 'default') {
        if (terminalOs === OperatingSystem.Windows) {
          shellPath = await this.serviceClientRPC.$resolveWindowsShellPath(shellType as WindowsShellType);
        } else {
          shellPath = await this.serviceClientRPC.$resolveUnixShellPath(shellType);
        }

        if (!shellPath) {
          // TODO: we can show error message here
          // "the shell you want to launch is not exists"
        }
      }

      // and now, we have the following two situations:
      if (!shellPath) {
        if (!shellType || shellType === 'default') {
          // 1. `terminal.type` is set to a falsy value, or set to `default`
          if (terminalOs === OperatingSystem.Windows) {
            // in windows, at least we can launch the cmd.exe
            const { type: _type, path } = await this.serviceClientRPC.$resolvePotentialWindowsShellPath();
            shellType = _type;
            shellPath = path;
          } else {
            // in unix, at least we can launch the sh
            shellPath = await this.serviceClientRPC.$resolvePotentialUnixShellPath();
          }
        } else {
          // 2. `terminal.type` is set to a truthy value, but the shell path is not resolved, for example cannot resolve 'git-bash'
          //     but in this situation, we preserve the user settings, launch the type as shell path
          //     on PtyService we also have a fallback to check the shellPath is valid
          shellPath = shellType;
        }
      }

      // if we still can not find the shell path, we use shellType as the target shell path
      if (!shellPath && shellType !== 'default') {
        shellPath = shellType;
      }

      const platformSpecificArgs = this.preferenceService.get<string[]>(
        `${CodeTerminalSettingPrefix.ShellArgs}${platformKey}`,
        [],
      );

      shellArgs.push(...platformSpecificArgs);

      if (shellType === WindowsShellType['git-bash']) {
        shellArgs.push('--login');
      }
    }

    const launchConfig: IShellLaunchConfig = {
      executable: shellPath,
      cwd: options.cwd,
      args: shellArgs,
      env: options.env,
      name: options.name,
      strictEnv: options.strictEnv,
    };
    return this.attachByLaunchConfig(sessionId, cols, rows, launchConfig);
  }

  async attachByLaunchConfig(sessionId: string, cols: number, rows: number, launchConfig: IShellLaunchConfig) {
=======
>>>>>>> 86df90ff
    // If code runs to here, it means that we want to create a real terminal.
    // So if `launchConfig.executable` is not set, we should use the default shell.
    if (!launchConfig.executable) {
      launchConfig.executable = await this.getDefaultSystemShell();
    }

    this.logger.log(`attachByLaunchConfig ${sessionId} with launchConfig `, launchConfig);

    const ptyInstance = await this.serviceClientRPC.create2(sessionId, cols, rows, launchConfig);
    if (ptyInstance && (ptyInstance.pid || ptyInstance.name)) {
      this.logger.log(`${sessionId} attach success, pid: ${ptyInstance.pid}, name: ${ptyInstance.name}`);
      // 有 pid 或者 name 的才视为创建成功
      // 创建不成功的时候会被通过 closeClient 把错误信息传递回来
      return this._createCustomWebSocket(sessionId, ptyInstance);
    }
    this.logger.error(`${sessionId} cannot create ptyInstance`, ptyInstance);
  }

  private _sendMessage(sessionId: string, json: any, requestId?: number) {
    const id = requestId || NodePtyTerminalService.countId++;

    this.serviceClientRPC.onMessage(
      sessionId,
      JSON.stringify({
        id,
        ...json,
      }),
    );
  }

  async sendText(sessionId: string, message: string) {
    this._sendMessage(sessionId, {
      data: message,
    });
  }

  async resize(sessionId: string, cols: number, rows: number) {
    this._sendMessage(sessionId, {
      method: 'resize',
      params: { cols, rows },
    });
  }

  async getCodePlatformKey(): Promise<'osx' | 'windows' | 'linux'> {
    return await this.serviceClientRPC.getCodePlatformKey();
  }

  disposeById(sessionId: string) {
    this.serviceClientRPC.disposeById(sessionId);
  }

  async getProcessId(sessionId: string) {
    return this.serviceClientRPC.getProcessId(sessionId);
  }

  /**
   * for pty node
   *
   * @param sessionId
   * @param message
   */
  onMessage(sessionId: string, message: string) {
    this._onDataDispatcher.emit(sessionId, message);
  }

  /**
   * for pty node
   *
   * @param sessionId
   */
  closeClient(id: string, code?: number, signal?: number): void;
  closeClient(sessionId: string, data: ITerminalError | { code?: number; signal?: number }): void;
  closeClient(sessionId: string, data?: ITerminalError | { code?: number; signal?: number } | number, signal?: number) {
    this.logger.log(`${sessionId} was closed, error:`, data);

    if (isTerminalError(data)) {
      this._onError.fire(data);
    } else if (typeof data === 'number') {
      // 说明是 pty 报出来的正常退出
      this._onExitDispatcher.emit(sessionId, { code: data, signal });
      this._onExit.fire({ sessionId, code: data, signal });
    } else if (data) {
      // 说明是 pty 报出来的正常退出
      this._onExitDispatcher.emit(sessionId, { code: data.code, signal: data.signal });
      this._onExit.fire({ sessionId, code: data.code, signal: data.signal });
    }
  }

  $processChange(sessionId: string, processName: string) {
    this._onProcessChange.fire({ sessionId, processName });
  }

  async getOS() {
    if (this.backendOs) {
      return this.backendOs;
    }
    return (this.backendOs = this.serviceClientRPC.getOS());
  }

  async getProfiles(autoDetect: boolean): Promise<ITerminalProfile[]> {
    const platformKey = await this.getCodePlatformKey();
    const terminalPreferences = this.preferenceService.get<IDetectProfileOptionsPreference>(
      `${CodeTerminalSettingPrefix.Profiles}${platformKey}`,
      {},
    );

    return await this.serviceClientRPC.detectAvailableProfiles({
      autoDetect,
      preference: terminalPreferences,
    });
  }

  async getDefaultSystemShell(): Promise<string> {
    return await this.serviceClientRPC.getDefaultSystemShell(await this.getOS());
  }

  dispose() {
    this._onDataDispatcher.dispose();
    this._onExitDispatcher.dispose();
  }
}<|MERGE_RESOLUTION|>--- conflicted
+++ resolved
@@ -108,78 +108,6 @@
     launchConfig: IShellLaunchConfig,
     _xterm: XTerm,
   ) {
-<<<<<<< HEAD
-    let shellPath = options.shellPath;
-    const shellArgs = typeof options.shellArgs === 'string' ? [options.shellArgs] : options.shellArgs || [];
-    const platformKey = await this.getCodePlatformKey();
-    const terminalOs = await this.getOS();
-    if (!shellPath) {
-      // if terminal options.shellPath is not set, we should resolve the shell path from preference: `terminal.type`
-      if (shellType && shellType !== 'default') {
-        if (terminalOs === OperatingSystem.Windows) {
-          shellPath = await this.serviceClientRPC.$resolveWindowsShellPath(shellType as WindowsShellType);
-        } else {
-          shellPath = await this.serviceClientRPC.$resolveUnixShellPath(shellType);
-        }
-
-        if (!shellPath) {
-          // TODO: we can show error message here
-          // "the shell you want to launch is not exists"
-        }
-      }
-
-      // and now, we have the following two situations:
-      if (!shellPath) {
-        if (!shellType || shellType === 'default') {
-          // 1. `terminal.type` is set to a falsy value, or set to `default`
-          if (terminalOs === OperatingSystem.Windows) {
-            // in windows, at least we can launch the cmd.exe
-            const { type: _type, path } = await this.serviceClientRPC.$resolvePotentialWindowsShellPath();
-            shellType = _type;
-            shellPath = path;
-          } else {
-            // in unix, at least we can launch the sh
-            shellPath = await this.serviceClientRPC.$resolvePotentialUnixShellPath();
-          }
-        } else {
-          // 2. `terminal.type` is set to a truthy value, but the shell path is not resolved, for example cannot resolve 'git-bash'
-          //     but in this situation, we preserve the user settings, launch the type as shell path
-          //     on PtyService we also have a fallback to check the shellPath is valid
-          shellPath = shellType;
-        }
-      }
-
-      // if we still can not find the shell path, we use shellType as the target shell path
-      if (!shellPath && shellType !== 'default') {
-        shellPath = shellType;
-      }
-
-      const platformSpecificArgs = this.preferenceService.get<string[]>(
-        `${CodeTerminalSettingPrefix.ShellArgs}${platformKey}`,
-        [],
-      );
-
-      shellArgs.push(...platformSpecificArgs);
-
-      if (shellType === WindowsShellType['git-bash']) {
-        shellArgs.push('--login');
-      }
-    }
-
-    const launchConfig: IShellLaunchConfig = {
-      executable: shellPath,
-      cwd: options.cwd,
-      args: shellArgs,
-      env: options.env,
-      name: options.name,
-      strictEnv: options.strictEnv,
-    };
-    return this.attachByLaunchConfig(sessionId, cols, rows, launchConfig);
-  }
-
-  async attachByLaunchConfig(sessionId: string, cols: number, rows: number, launchConfig: IShellLaunchConfig) {
-=======
->>>>>>> 86df90ff
     // If code runs to here, it means that we want to create a real terminal.
     // So if `launchConfig.executable` is not set, we should use the default shell.
     if (!launchConfig.executable) {
