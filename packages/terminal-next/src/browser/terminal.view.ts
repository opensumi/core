--- conflicted
+++ resolved
@@ -155,11 +155,7 @@
 
   @computed
   get snapshot() {
-<<<<<<< HEAD
-    return this.name || this.processName || this.current?.name!;
-=======
     return this.current?.name! || this.processName || this.name;
->>>>>>> 69826448
   }
 
   @computed
