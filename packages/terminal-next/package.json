{
  "name": "@opensumi/ide-terminal-next",
  "version": "2.21.11",
  "files": [
    "lib",
    "src"
  ],
  "license": "MIT",
  "main": "lib/index.js",
  "typings": "lib/index.d.ts",
  "scripts": {
    "prepublishOnly": "yarn run build",
    "build": "tsc --build ../../configs/ts/references/tsconfig.terminal-next.json"
  },
  "repository": {
    "type": "git",
    "url": "git@github.com:opensumi/core.git"
  },
  "dependencies": {
<<<<<<< HEAD
    "@opensumi/ide-connection": "workspace:*",
    "@opensumi/ide-core-common": "workspace:*",
    "@opensumi/ide-core-node": "workspace:*",
    "@opensumi/ide-file-service": "workspace:*",
=======
    "@opensumi/ide-connection": "2.21.11",
    "@opensumi/ide-core-common": "2.21.11",
    "@opensumi/ide-core-node": "2.21.11",
    "@opensumi/ide-file-service": "2.21.11",
>>>>>>> 725301d9
    "event-kit": "^2.5.3",
    "node-pty": "0.11.0-beta19",
    "os-locale": "^4.0.0",
    "xterm": "5.0.0",
    "xterm-addon-canvas": "0.2.0",
    "xterm-addon-fit": "0.6.0",
    "xterm-addon-search": "0.10.0",
    "xterm-addon-webgl": "0.13.0"
  },
  "devDependencies": {
<<<<<<< HEAD
    "@opensumi/ide-components": "workspace:*",
    "@opensumi/ide-core-browser": "workspace:*",
    "@opensumi/ide-dev-tool": "workspace:*",
    "@opensumi/ide-editor": "workspace:*",
    "@opensumi/ide-main-layout": "workspace:*",
    "@opensumi/ide-overlay": "workspace:*",
    "@opensumi/ide-status-bar": "workspace:*",
    "@opensumi/ide-theme": "workspace:*",
    "@opensumi/ide-variable": "workspace:*",
    "@opensumi/ide-workspace": "workspace:*",
=======
    "@opensumi/ide-components": "2.21.11",
    "@opensumi/ide-core-browser": "2.21.11",
    "@opensumi/ide-dev-tool": "^1.3.1",
    "@opensumi/ide-editor": "2.21.11",
    "@opensumi/ide-main-layout": "2.21.11",
    "@opensumi/ide-overlay": "2.21.11",
    "@opensumi/ide-status-bar": "2.21.11",
    "@opensumi/ide-theme": "2.21.11",
    "@opensumi/ide-variable": "2.21.11",
    "@opensumi/ide-workspace": "2.21.11",
>>>>>>> 725301d9
    "@types/event-kit": "^2.4.0",
    "@types/http-proxy": "^1.17.2",
    "http-proxy": "^1.18.0"
  }
}<|MERGE_RESOLUTION|>--- conflicted
+++ resolved
@@ -17,17 +17,10 @@
     "url": "git@github.com:opensumi/core.git"
   },
   "dependencies": {
-<<<<<<< HEAD
     "@opensumi/ide-connection": "workspace:*",
     "@opensumi/ide-core-common": "workspace:*",
     "@opensumi/ide-core-node": "workspace:*",
     "@opensumi/ide-file-service": "workspace:*",
-=======
-    "@opensumi/ide-connection": "2.21.11",
-    "@opensumi/ide-core-common": "2.21.11",
-    "@opensumi/ide-core-node": "2.21.11",
-    "@opensumi/ide-file-service": "2.21.11",
->>>>>>> 725301d9
     "event-kit": "^2.5.3",
     "node-pty": "0.11.0-beta19",
     "os-locale": "^4.0.0",
@@ -38,7 +31,6 @@
     "xterm-addon-webgl": "0.13.0"
   },
   "devDependencies": {
-<<<<<<< HEAD
     "@opensumi/ide-components": "workspace:*",
     "@opensumi/ide-core-browser": "workspace:*",
     "@opensumi/ide-dev-tool": "workspace:*",
@@ -49,18 +41,6 @@
     "@opensumi/ide-theme": "workspace:*",
     "@opensumi/ide-variable": "workspace:*",
     "@opensumi/ide-workspace": "workspace:*",
-=======
-    "@opensumi/ide-components": "2.21.11",
-    "@opensumi/ide-core-browser": "2.21.11",
-    "@opensumi/ide-dev-tool": "^1.3.1",
-    "@opensumi/ide-editor": "2.21.11",
-    "@opensumi/ide-main-layout": "2.21.11",
-    "@opensumi/ide-overlay": "2.21.11",
-    "@opensumi/ide-status-bar": "2.21.11",
-    "@opensumi/ide-theme": "2.21.11",
-    "@opensumi/ide-variable": "2.21.11",
-    "@opensumi/ide-workspace": "2.21.11",
->>>>>>> 725301d9
     "@types/event-kit": "^2.4.0",
     "@types/http-proxy": "^1.17.2",
     "http-proxy": "^1.18.0"
