{
  "name": "@ali/ide-terminal-next",
<<<<<<< HEAD
  "version": "1.8.13",
=======
  "version": "1.8.15",
>>>>>>> 8487cf88
  "files": [
    "lib"
  ],
  "private": false,
  "main": "lib/index.js",
  "typings": "lib/index.d.ts",
  "scripts": {
    "start": "run-p start:client:open start:server",
    "start:client": "webpack-dev-server --config ./webpack.config.js",
    "start:server": "IS_DEV=1 EXT_MODE=js KTLOG_SHOW_DEBUG=1 node --inspect=9999 -r ts-node/register ./entry/web/server.ts",
    "start:no-inspect:client": "IS_DEV=0 webpack-dev-server --config ./webpack.config.js",
    "start:no-inspect:server": "EXT_MODE=js KTLOG_SHOW_DEBUG=1 node -r ts-node/register ./entry/web/server.ts",
    "start:client:open": "KAITIAN_DEV_OPEN_BROWSER=1 webpack-dev-server --config ./webpack.config.js",
    "start:server:extjs": "EXT_MODE=js IS_DEV=1 KTLOG_SHOW_DEBUG=1 node --inspect=9999 -r ts-node/register ./entry/web/server.ts",
    "start:electron": "node ./scripts/start.js ",
    "start:electron-app": "npm run rebuild:electron && IS_DEV=1 KTLOG_SHOW_DEBUG=1 electron --inspect=9229 -r ts-node/register -r tsconfig-paths/register entry/electron/index.ts",
    "rebuild:electron": "node ../../scripts/rebuild-native.js --target=electron --electronVersion=3.1.5",
    "build": "tsc --build ../../configs/ts/references/tsconfig.terminal-next.json"
  },
  "repository": {
    "type": "git",
    "url": "git@gitlab.alibaba-inc.com:kaitian/ide-framework.git"
  },
  "publishConfig": {
    "registry": "http://registry.npm.alibaba-inc.com"
  },
  "dependencies": {
<<<<<<< HEAD
    "@ali/ide-components": "1.8.13",
    "@ali/ide-core-browser": "1.8.13",
    "@ali/ide-core-common": "1.8.13",
    "@ali/ide-connection": "1.8.13",
    "@ali/ide-core-node": "1.8.13",
    "@ali/ide-editor": "1.8.13",
    "@ali/ide-file-service": "1.8.13",
    "@ali/ide-main-layout": "1.8.13",
    "@ali/ide-theme": "1.8.13",
    "@ali/ide-workspace": "1.8.13",
=======
    "@ali/ide-components": "1.8.15",
    "@ali/ide-core-browser": "1.8.15",
    "@ali/ide-core-common": "1.8.15",
    "@ali/ide-connection": "1.8.15",
    "@ali/ide-core-node": "1.8.15",
    "@ali/ide-editor": "1.8.15",
    "@ali/ide-file-service": "1.8.15",
    "@ali/ide-main-layout": "1.8.15",
    "@ali/ide-theme": "1.8.15",
    "@ali/ide-workspace": "1.8.15",
>>>>>>> 8487cf88
    "shell-path": "^2.1.0",
    "os-locale": "^4.0.0",
    "lodash.omit": "^4.1.1",
    "event-kit": "^2.5.3",
    "node-pty": "^0.9.0",
    "xterm": "4.5.0",
    "xterm-addon-attach": "^0.3.0",
    "xterm-addon-fit": "^0.3.0",
    "xterm-addon-search": "^0.6.0",
    "xterm-addon-web-links": "^0.2.1"
  },
  "devDependencies": {
    "@ali/ide-dev-tool": "^1.1.0",
    "@types/event-kit": "^2.4.0",
    "@types/http-proxy": "^1.17.2",
    "@types/puppeteer": "^2.0.0",
    "http-proxy": "^1.18.0",
    "npm-run-all": "^4.1.5",
    "puppeteer": "^2.0.0",
    "ts-node": "8.0.2",
    "typescript": "^3.8.3",
    "webpack-dev-server": "^3.3.1"
  }
}<|MERGE_RESOLUTION|>--- conflicted
+++ resolved
@@ -1,10 +1,6 @@
 {
   "name": "@ali/ide-terminal-next",
-<<<<<<< HEAD
-  "version": "1.8.13",
-=======
   "version": "1.8.15",
->>>>>>> 8487cf88
   "files": [
     "lib"
   ],
@@ -32,18 +28,6 @@
     "registry": "http://registry.npm.alibaba-inc.com"
   },
   "dependencies": {
-<<<<<<< HEAD
-    "@ali/ide-components": "1.8.13",
-    "@ali/ide-core-browser": "1.8.13",
-    "@ali/ide-core-common": "1.8.13",
-    "@ali/ide-connection": "1.8.13",
-    "@ali/ide-core-node": "1.8.13",
-    "@ali/ide-editor": "1.8.13",
-    "@ali/ide-file-service": "1.8.13",
-    "@ali/ide-main-layout": "1.8.13",
-    "@ali/ide-theme": "1.8.13",
-    "@ali/ide-workspace": "1.8.13",
-=======
     "@ali/ide-components": "1.8.15",
     "@ali/ide-core-browser": "1.8.15",
     "@ali/ide-core-common": "1.8.15",
@@ -54,7 +38,6 @@
     "@ali/ide-main-layout": "1.8.15",
     "@ali/ide-theme": "1.8.15",
     "@ali/ide-workspace": "1.8.15",
->>>>>>> 8487cf88
     "shell-path": "^2.1.0",
     "os-locale": "^4.0.0",
     "lodash.omit": "^4.1.1",
