--- conflicted
+++ resolved
@@ -1,22 +1,18 @@
 import { Injector } from '@opensumi/di';
-<<<<<<< HEAD
 import {
   IExtensionLogger,
   ILogService,
   LogLevel,
   SupportLogNamespace,
-  getNodeRequire,
 } from '@opensumi/ide-core-common';
 import { LogServiceManager } from '@opensumi/ide-logs/lib/node/log-manager';
 
 import { ExtHostAppConfig } from '../common/ext.process';
-=======
 import { IExtensionLogger, ILogService, LogLevel, SupportLogNamespace } from '@opensumi/ide-core-common';
 import { AppConfig } from '@opensumi/ide-core-node/lib/types';
 import { LogServiceManager } from '@opensumi/ide-logs/lib/node/log-manager';
 
 import { getNodeRequire } from '../common/utils';
->>>>>>> 62ae96ca
 
 export class ExtensionLogger2 implements IExtensionLogger {
   private injector: Injector;
