import { Autowired, Injectable, Optional } from '@opensumi/di';
import { IRPCProtocol } from '@opensumi/ide-connection';
import { ILogger } from '@opensumi/ide-core-browser';
import {
  CancellationToken,
  Disposable,
  Emitter,
  Event,
  IDisposable,
  ISplice,
  Sequence,
  Uri as URI,
  UriComponents,
} from '@opensumi/ide-core-common';
import {
  IInputValidation,
  ISCMProvider,
  ISCMRepository,
  ISCMResource,
  ISCMResourceDecorations,
  ISCMResourceGroup,
  SCMService,
  ISCMHistoryProvider,
  ISCMActionButtonDescriptor,
  ISCMHistoryItemGroup,
  ISCMHistoryOptions,
  ISCMHistoryItem,
  ISCMHistoryItemChange,
} from '@opensumi/ide-scm/lib/common';

import { ExtHostAPIIdentifier } from '../../../common/vscode';
import { VSCommand } from '../../../common/vscode/model.api';
import {
  IExtHostSCMShape,
  IMainThreadSCMShape,
  SCMGroupFeatures,
  SCMProviderFeatures,
  SCMRawResourceSplices,
<<<<<<< HEAD
  IMainThreadSCMShape,
  SCMHistoryItemDto,
  SCMActionButtonDto,
  SCMHistoryItemGroupDto,
=======
>>>>>>> 466204f2
} from '../../../common/vscode/scm';

class MainThreadSCMResourceGroup implements ISCMResourceGroup {
  readonly elements: ISCMResource[] = [];

  private _onDidSplice = new Emitter<ISplice<ISCMResource>>();
  readonly onDidSplice = this._onDidSplice.event;

  get hideWhenEmpty(): boolean {
    return !!this.features.hideWhenEmpty;
  }

  private _onDidChange = new Emitter<void>();
  readonly onDidChange: Event<void> = this._onDidChange.event;

  constructor(
    private readonly sourceControlHandle: number,
    private readonly handle: number,
    public provider: ISCMProvider,
    public features: SCMGroupFeatures,
    public label: string,
    public id: string,
  ) {}

  toJSON() {
    return {
      $mid: 4,
      sourceControlHandle: this.sourceControlHandle,
      groupHandle: this.handle,
    };
  }

  splice(start: number, deleteCount: number, toInsert: ISCMResource[]) {
    this.elements.splice(start, deleteCount, ...toInsert);
    this._onDidSplice.fire({ start, deleteCount, toInsert });
  }

  $updateGroup(features: SCMGroupFeatures): void {
    this.features = Object.assign(this.features, features);
    this._onDidChange.fire();
  }

  $updateGroupLabel(label: string): void {
    this.label = label;
    this._onDidChange.fire();
  }
}

class MainThreadSCMResource implements ISCMResource {
  constructor(
    private readonly proxy: IExtHostSCMShape,
    private readonly sourceControlHandle: number,
    private readonly groupHandle: number,
    private readonly handle: number,
    public readonly sourceUri: URI,
    public readonly resourceGroup: ISCMResourceGroup,
    public readonly decorations: ISCMResourceDecorations,
    public readonly contextValue: string | undefined,
    public readonly command: VSCommand | undefined,
  ) {}

  open(preserveFocus: boolean): Promise<void> {
    return this.proxy.$executeResourceCommand(this.sourceControlHandle, this.groupHandle, this.handle, preserveFocus);
  }

  toJSON() {
    return {
      $mid: 3,
      sourceControlHandle: this.sourceControlHandle,
      groupHandle: this.groupHandle,
      handle: this.handle,
    };
  }
}

function getSCMHistoryItemIcon(historyItem: SCMHistoryItemDto): URI | { light: URI; dark: URI } | undefined {
  if (!historyItem.icon) {
    return undefined;
  } else if (URI.isUri(historyItem.icon)) {
    return URI.revive(historyItem.icon);
  } else {
    const icon = historyItem.icon as { light: UriComponents; dark: UriComponents };
    return { light: URI.revive(icon.light), dark: URI.revive(icon.dark) };
  }
}

class MainThreadSCMHistoryProvider implements ISCMHistoryProvider {
  private _onDidChangeActionButton = new Emitter<void>();
  readonly onDidChangeActionButton = this._onDidChangeActionButton.event;

  private _onDidChangeCurrentHistoryItemGroup = new Emitter<void>();
  readonly onDidChangeCurrentHistoryItemGroup = this._onDidChangeCurrentHistoryItemGroup.event;

  private _actionButton: ISCMActionButtonDescriptor | undefined;
  get actionButton(): ISCMActionButtonDescriptor | undefined {
    return this._actionButton;
  }
  set actionButton(actionButton: ISCMActionButtonDescriptor | undefined) {
    this._actionButton = actionButton;
    this._onDidChangeActionButton.fire();
  }

  private _currentHistoryItemGroup: ISCMHistoryItemGroup | undefined;
  get currentHistoryItemGroup(): ISCMHistoryItemGroup | undefined {
    return this._currentHistoryItemGroup;
  }
  set currentHistoryItemGroup(historyItemGroup: ISCMHistoryItemGroup | undefined) {
    this._currentHistoryItemGroup = historyItemGroup;
    this._onDidChangeCurrentHistoryItemGroup.fire();
  }

  constructor(private readonly proxy: IExtHostSCMShape, private readonly handle: number) {}

  async resolveHistoryItemGroupBase(historyItemGroupId: string): Promise<ISCMHistoryItemGroup | undefined> {
    return this.proxy.$resolveHistoryItemGroupBase(this.handle, historyItemGroupId, CancellationToken.None);
  }

  async resolveHistoryItemGroupCommonAncestor(
    historyItemGroupId1: string,
    historyItemGroupId2: string,
  ): Promise<{ id: string; ahead: number; behind: number } | undefined> {
    return this.proxy.$resolveHistoryItemGroupCommonAncestor(
      this.handle,
      historyItemGroupId1,
      historyItemGroupId2,
      CancellationToken.None,
    );
  }

  async provideHistoryItems(
    historyItemGroupId: string,
    options: ISCMHistoryOptions,
  ): Promise<ISCMHistoryItem[] | undefined> {
    const historyItems = await this.proxy.$provideHistoryItems(
      this.handle,
      historyItemGroupId,
      options,
      CancellationToken.None,
    );
    return historyItems?.map((historyItem) => ({ ...historyItem, icon: getSCMHistoryItemIcon(historyItem) }));
  }

  async provideHistoryItemChanges(historyItemId: string): Promise<ISCMHistoryItemChange[] | undefined> {
    const changes = await this.proxy.$provideHistoryItemChanges(this.handle, historyItemId, CancellationToken.None);
    return changes?.map((change) => ({
      uri: URI.revive(change.uri),
      originalUri: change.originalUri && URI.revive(change.originalUri),
      modifiedUri: change.modifiedUri && URI.revive(change.modifiedUri),
      renameUri: change.renameUri && URI.revive(change.renameUri),
    }));
  }
}

class MainThreadSCMProvider implements ISCMProvider {
  private static ID_HANDLE = 0;
  private _id = `scm${MainThreadSCMProvider.ID_HANDLE++}`;
  get id(): string {
    return this._id;
  }

  readonly groups = new Sequence<MainThreadSCMResourceGroup>();
  private readonly _groupsByHandle: { [handle: number]: MainThreadSCMResourceGroup } = Object.create(null);

  private _onDidChangeResources = new Emitter<void>();
  readonly onDidChangeResources: Event<void> = this._onDidChangeResources.event;

  private features: SCMProviderFeatures = {};

  get handle(): number {
    return this._handle;
  }

  get label(): string {
    return this._label;
  }

  get rootUri(): URI | undefined {
    return this._rootUri;
  }

  get contextValue(): string {
    return this._contextValue;
  }

  get commitTemplate(): string | undefined {
    return this.features.commitTemplate;
  }

  get acceptInputCommand(): VSCommand | undefined {
    return this.features.acceptInputCommand;
  }

  get statusBarCommands(): VSCommand[] | undefined {
    return this.features.statusBarCommands;
  }

  get count(): number | undefined {
    return this.features.count;
  }

  get actionButton() {
    return this.features.actionButton;
  }

  get historyProvider(): ISCMHistoryProvider | undefined {
    return this._historyProvider;
  }

  private _historyProvider: ISCMHistoryProvider | undefined;

  private _onDidChangeCommitTemplate = new Emitter<string>();
  readonly onDidChangeCommitTemplate: Event<string> = this._onDidChangeCommitTemplate.event;

  private _onDidChangeStatusBarCommands = new Emitter<VSCommand[]>();
  get onDidChangeStatusBarCommands(): Event<VSCommand[]> {
    return this._onDidChangeStatusBarCommands.event;
  }

  private readonly _onDidChangeHistoryProvider = new Emitter<void>();
  readonly onDidChangeHistoryProvider: Event<void> = this._onDidChangeHistoryProvider.event;

  private _onDidChange = new Emitter<void>();
  readonly onDidChange: Event<void> = this._onDidChange.event;

  @Autowired(ILogger)
  private readonly logger: ILogger;

  constructor(
    private readonly proxy: IExtHostSCMShape,
    private readonly _handle: number,
    private readonly _contextValue: string,
    private readonly _label: string,
    private readonly _rootUri: URI | undefined,
  ) {}

  $updateSourceControl(features: SCMProviderFeatures): void {
    this.features = Object.assign(this.features, features);
    this._onDidChange.fire();

    if (typeof features.commitTemplate !== 'undefined') {
      this._onDidChangeCommitTemplate.fire(this.commitTemplate!);
    }

    if (typeof features.statusBarCommands !== 'undefined') {
      this._onDidChangeStatusBarCommands.fire(this.statusBarCommands!);
    }

    if (features.hasHistoryProvider && !this._historyProvider) {
      this._historyProvider = new MainThreadSCMHistoryProvider(this.proxy, this.handle);
      this._onDidChangeHistoryProvider.fire();
    } else if (features.hasHistoryProvider === false && this._historyProvider) {
      this._historyProvider = undefined;
      this._onDidChangeHistoryProvider.fire();
    }
  }

  $registerGroup(handle: number, id: string, label: string): void {
    const group = new MainThreadSCMResourceGroup(this.handle, handle, this, {}, label, id);

    this._groupsByHandle[handle] = group;
    this.groups.splice(this.groups.elements.length, 0, [group]);
  }

  $updateGroup(handle: number, features: SCMGroupFeatures): void {
    const group = this._groupsByHandle[handle];

    if (!group) {
      return;
    }

    group.$updateGroup(features);
  }

  $updateGroupLabel(handle: number, label: string): void {
    const group = this._groupsByHandle[handle];

    if (!group) {
      return;
    }

    group.$updateGroupLabel(label);
  }

  $spliceGroupResourceStates(splices: SCMRawResourceSplices[]): void {
    for (const [groupHandle, groupSlices] of splices) {
      const group = this._groupsByHandle[groupHandle];

      if (!group) {
        this.logger.warn(`SCM group ${groupHandle} not found in provider ${this.label}`);
        continue;
      }

      // reverse the splices sequence in order to apply them correctly
      groupSlices.reverse();

      for (const [start, deleteCount, rawResources] of groupSlices) {
        const resources = rawResources.map((rawResource) => {
          const [handle, sourceUri, icons, tooltip, strikeThrough, faded, contextValue, command] = rawResource;
          const icon = icons[0];
          const iconDark = icons[1] || icon;
          const decorations = {
            icon: icon ? URI.parse(icon) : undefined,
            iconDark: iconDark ? URI.parse(iconDark) : undefined,
            tooltip,
            strikeThrough,
            faded,
          };

          return new MainThreadSCMResource(
            this.proxy,
            this.handle,
            groupHandle,
            handle,
            URI.revive(sourceUri),
            group,
            decorations,
            contextValue || undefined,
            command,
          );
        });

        group.splice(start, deleteCount, resources);
      }
    }

    this._onDidChangeResources.fire();
  }

  $unregisterGroup(handle: number): void {
    const group = this._groupsByHandle[handle];

    if (!group) {
      return;
    }

    delete this._groupsByHandle[handle];
    this.groups.splice(this.groups.elements.indexOf(group), 1);
    this._onDidChangeResources.fire();
  }

  $onDidChangeHistoryProviderActionButton(actionButton?: SCMActionButtonDto | null): void {
    if (!this._historyProvider) {
      return;
    }

    this._historyProvider.actionButton = actionButton ?? undefined;
  }

  $onDidChangeHistoryProviderCurrentHistoryItemGroup(currentHistoryItemGroup?: SCMHistoryItemGroupDto): void {
    if (!this._historyProvider) {
      return;
    }

    this._historyProvider.currentHistoryItemGroup = currentHistoryItemGroup ?? undefined;
  }

  async getOriginalResource(uri: URI): Promise<URI | null> {
    if (!this.features.hasQuickDiffProvider) {
      return null;
    }

    const result = await this.proxy.$provideOriginalResource(this.handle, uri, CancellationToken.None);
    return result && URI.revive(result);
  }

  toJSON() {
    return {
      $mid: 5,
      handle: this.handle,
    };
  }

  dispose(): void {}
}

@Injectable({ multiple: true })
export class MainThreadSCM extends Disposable implements IMainThreadSCMShape {
  @Autowired(SCMService)
  private readonly scmService: SCMService;

  private readonly _proxy: IExtHostSCMShape;
  private _repositories = new Map<number, ISCMRepository>();
  private _inputDisposables = new Map<number, IDisposable>();

  constructor(@Optional(IRPCProtocol) private rpcProtocol: IRPCProtocol) {
    super();
    this._proxy = this.rpcProtocol.getProxy(ExtHostAPIIdentifier.ExtHostSCM);

    Event.debounce(this.scmService.onDidChangeSelectedRepositories, (_, e) => e, 100)(
      this.onDidChangeSelectedRepositories,
      this,
      this.disposables,
    );
  }

  dispose(): void {
    this._repositories.forEach((r) => r.dispose());
    this._repositories.clear();

    this._inputDisposables.forEach((d) => d.dispose());
    this._inputDisposables.clear();

    super.dispose();
  }

  $registerSourceControl(handle: number, id: string, label: string, rootUri: UriComponents | undefined): void {
    const provider = new MainThreadSCMProvider(this._proxy, handle, id, label, rootUri && URI.revive(rootUri));
    const repository = this.scmService.registerSCMProvider(provider);
    this._repositories.set(handle, repository);

    const inputDisposable = repository.input.onDidChange((value) => this._proxy.$onInputBoxValueChange(handle, value));
    this._inputDisposables.set(handle, inputDisposable);

    this.addDispose(
      Disposable.create(() => {
        this.$unregisterSourceControl(handle);
      }),
    );
  }

  $updateSourceControl(handle: number, features: SCMProviderFeatures): void {
    const repository = this._repositories.get(handle);

    if (!repository) {
      return;
    }

    const provider = repository.provider as MainThreadSCMProvider;
    provider.$updateSourceControl(features);
  }

  $unregisterSourceControl(handle: number): void {
    const repository = this._repositories.get(handle);

    if (!repository) {
      return;
    }

    this._inputDisposables.get(handle)!.dispose();
    this._inputDisposables.delete(handle);

    repository.dispose();
    this._repositories.delete(handle);
  }

  $registerGroup(sourceControlHandle: number, groupHandle: number, id: string, label: string): void {
    const repository = this._repositories.get(sourceControlHandle);

    if (!repository) {
      return;
    }

    const provider = repository.provider as MainThreadSCMProvider;
    provider.$registerGroup(groupHandle, id, label);

    this.addDispose(
      Disposable.create(() => {
        provider.$unregisterGroup(groupHandle);
      }),
    );
  }

  $updateGroup(sourceControlHandle: number, groupHandle: number, features: SCMGroupFeatures): void {
    const repository = this._repositories.get(sourceControlHandle);

    if (!repository) {
      return;
    }

    const provider = repository.provider as MainThreadSCMProvider;
    provider.$updateGroup(groupHandle, features);
  }

  $updateGroupLabel(sourceControlHandle: number, groupHandle: number, label: string): void {
    const repository = this._repositories.get(sourceControlHandle);

    if (!repository) {
      return;
    }

    const provider = repository.provider as MainThreadSCMProvider;
    provider.$updateGroupLabel(groupHandle, label);
  }

  $spliceResourceStates(sourceControlHandle: number, splices: SCMRawResourceSplices[]): void {
    const repository = this._repositories.get(sourceControlHandle);

    if (!repository) {
      return;
    }

    const provider = repository.provider as MainThreadSCMProvider;
    provider.$spliceGroupResourceStates(splices);
  }

  $unregisterGroup(sourceControlHandle: number, handle: number): void {
    const repository = this._repositories.get(sourceControlHandle);

    if (!repository) {
      return;
    }

    const provider = repository.provider as MainThreadSCMProvider;
    provider.$unregisterGroup(handle);
  }

  $setInputBoxValue(sourceControlHandle: number, value: string): void {
    const repository = this._repositories.get(sourceControlHandle);

    if (!repository) {
      return;
    }

    repository.input.value = value;
  }

  $setInputBoxPlaceholder(sourceControlHandle: number, placeholder: string): void {
    const repository = this._repositories.get(sourceControlHandle);

    if (!repository) {
      return;
    }

    repository.input.placeholder = placeholder;
  }

  $setInputBoxEnablement(sourceControlHandle: number, enabled: boolean): void {
    const repository = this._repositories.get(sourceControlHandle);

    if (!repository) {
      return;
    }

    repository.input.enabled = enabled;
  }

  $setInputBoxVisibility(sourceControlHandle: number, visible: boolean): void {
    const repository = this._repositories.get(sourceControlHandle);

    if (!repository) {
      return;
    }

    repository.input.visible = visible;
  }

  $setValidationProviderIsEnabled(sourceControlHandle: number, enabled: boolean): void {
    const repository = this._repositories.get(sourceControlHandle);

    if (!repository) {
      return;
    }

    if (enabled) {
      repository.input.validateInput = async (value, pos): Promise<IInputValidation | undefined> => {
        const result = await this._proxy.$validateInput(sourceControlHandle, value, pos);
        return result && { message: result[0], type: result[1] };
      };
    } else {
      repository.input.validateInput = async () => undefined;
    }
  }

  $onDidChangeHistoryProviderActionButton(
    sourceControlHandle: number,
    actionButton?: SCMActionButtonDto | null | undefined,
  ): void {
    const repository = this._repositories.get(sourceControlHandle);

    if (!repository) {
      return;
    }

    const provider = repository.provider as MainThreadSCMProvider;
    provider.$onDidChangeHistoryProviderActionButton(actionButton);
  }

  $onDidChangeHistoryProviderCurrentHistoryItemGroup(
    sourceControlHandle: number,
    historyItemGroup: SCMHistoryItemGroupDto | undefined,
  ): void {
    const repository = this._repositories.get(sourceControlHandle);

    if (!repository) {
      return;
    }

    const provider = repository.provider as MainThreadSCMProvider;
    provider.$onDidChangeHistoryProviderCurrentHistoryItemGroup(historyItemGroup);
  }

  private onDidChangeSelectedRepositories(repositories: ISCMRepository[]): void {
    const handles = repositories
      .filter((r) => r.provider instanceof MainThreadSCMProvider)
      .map((r) => (r.provider as MainThreadSCMProvider).handle);

    // 跟 SCM 插件进程通信
    this._proxy.$setSelectedSourceControls(handles);
  }
}<|MERGE_RESOLUTION|>--- conflicted
+++ resolved
@@ -32,17 +32,13 @@
 import { VSCommand } from '../../../common/vscode/model.api';
 import {
   IExtHostSCMShape,
-  IMainThreadSCMShape,
   SCMGroupFeatures,
   SCMProviderFeatures,
   SCMRawResourceSplices,
-<<<<<<< HEAD
   IMainThreadSCMShape,
   SCMHistoryItemDto,
   SCMActionButtonDto,
   SCMHistoryItemGroupDto,
-=======
->>>>>>> 466204f2
 } from '../../../common/vscode/scm';
 
 class MainThreadSCMResourceGroup implements ISCMResourceGroup {
