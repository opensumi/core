--- conflicted
+++ resolved
@@ -1,8 +1,11 @@
-<<<<<<< HEAD
-import { FILE_COMMANDS, Command, EDITOR_COMMANDS, TERMINAL_COMMANDS } from '@opensumi/ide-core-browser';
-=======
-import { FILE_COMMANDS, Command, EDITOR_COMMANDS, COMMON_COMMANDS, MARKER_COMMANDS } from '@opensumi/ide-core-browser';
->>>>>>> 840b60df
+import {
+  FILE_COMMANDS,
+  Command,
+  EDITOR_COMMANDS,
+  COMMON_COMMANDS,
+  TERMINAL_COMMANDS,
+  MARKER_COMMANDS,
+} from '@opensumi/ide-core-browser';
 import { DEBUG_COMMANDS } from '@opensumi/ide-debug/lib/browser/debug-contribution';
 
 /**
