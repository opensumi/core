--- conflicted
+++ resolved
@@ -3,13 +3,9 @@
   Command,
   EDITOR_COMMANDS,
   COMMON_COMMANDS,
-<<<<<<< HEAD
   TERMINAL_COMMANDS,
   MARKER_COMMANDS,
-=======
-  MARKER_COMMANDS,
   SCM_COMMANDS,
->>>>>>> 520fb8f2
 } from '@opensumi/ide-core-browser';
 import { DEBUG_COMMANDS } from '@opensumi/ide-debug/lib/browser/debug-contribution';
 
