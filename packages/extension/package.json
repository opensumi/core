{
  "name": "@opensumi/ide-extension",
  "version": "2.21.6",
  "files": [
    "lib",
    "hosted"
  ],
  "license": "MIT",
  "main": "lib/index.js",
  "typings": "lib/index.d.ts",
  "scripts": {
    "prepublishOnly": "yarn run build",
    "build": "yarn run build:pkg && yarn run build:ext-host && yarn run compile:worker",
    "build:pkg": "tsc --build ../../configs/ts/references/tsconfig.extension.json",
    "compile:worker": "webpack --config webpack.config.worker.js",
    "watch:worker": "webpack -w --config webpack.config.worker.js",
    "build:ext-host": "tsc -p ../../configs/ts/references/tsconfig.extension.json",
    "watch:ext-host": "tsc --watch -p ../../configs/ts/references/tsconfig.extension.json"
  },
  "repository": {
    "type": "git",
    "url": "git@github.com:opensumi/core.git"
  },
  "dependencies": {
    "@opensumi/ide-connection": "2.21.6",
    "@opensumi/ide-core-node": "2.21.6",
    "@opensumi/ide-debug": "2.21.6",
    "@opensumi/ide-file-search": "2.21.6",
    "@opensumi/ide-file-service": "2.21.6",
    "@opensumi/ide-logs": "2.21.6",
    "@opensumi/ide-static-resource": "2.21.6",
    "@opensumi/ide-task": "2.21.6",
    "@opensumi/ide-terminal-next": "2.21.6",
    "@opensumi/ide-webview": "2.21.6",
    "@opensumi/vscode-jsonrpc": "^8.0.0-next.2",
    "address": "^1.1.2",
    "glob-to-regexp": "0.4.1",
    "is-running": "^2.1.0",
    "picomatch": "^2.2.1",
    "semver": "^6.3.0",
    "tree-kill": "^1.2.2",
    "v8-inspect-profiler": "^0.0.20"
  },
  "devDependencies": {
    "@opensumi/ide-comments": "2.21.6",
    "@opensumi/ide-components": "2.21.6",
    "@opensumi/ide-core-browser": "2.21.6",
    "@opensumi/ide-core-common": "2.21.6",
    "@opensumi/ide-decoration": "2.21.6",
    "@opensumi/ide-dev-tool": "^1.3.1",
<<<<<<< HEAD
    "@opensumi/ide-editor": "2.21.5",
    "@opensumi/ide-extension": "2.21.5",
    "@opensumi/ide-extension-storage": "2.21.5",
    "@opensumi/ide-file-tree-next": "2.21.5",
    "@opensumi/ide-i18n": "2.21.5",
    "@opensumi/ide-main-layout": "2.21.5",
    "@opensumi/ide-monaco": "2.21.5",
    "@opensumi/ide-output": "2.21.5",
    "@opensumi/ide-overlay": "2.21.5",
    "@opensumi/ide-quick-open": "2.21.5",
    "@opensumi/ide-scm": "2.21.5",
    "@opensumi/ide-testing": "2.21.5",
    "@opensumi/ide-theme": "2.21.5",
    "@opensumi/ide-toolbar": "2.21.5",
    "@opensumi/ide-workspace": "2.21.5",
    "@opensumi/ide-workspace-edit": "2.21.5"
=======
    "@opensumi/ide-editor": "2.21.6",
    "@opensumi/ide-extension-storage": "2.21.6",
    "@opensumi/ide-file-tree-next": "2.21.6",
    "@opensumi/ide-i18n": "2.21.6",
    "@opensumi/ide-main-layout": "2.21.6",
    "@opensumi/ide-markdown": "2.21.6",
    "@opensumi/ide-monaco": "2.21.6",
    "@opensumi/ide-output": "2.21.6",
    "@opensumi/ide-overlay": "2.21.6",
    "@opensumi/ide-quick-open": "2.21.6",
    "@opensumi/ide-scm": "2.21.6",
    "@opensumi/ide-testing": "2.21.6",
    "@opensumi/ide-theme": "2.21.6",
    "@opensumi/ide-toolbar": "2.21.6",
    "@opensumi/ide-workspace": "2.21.6",
    "@opensumi/ide-workspace-edit": "2.21.6"
>>>>>>> a2f04f09
  }
}<|MERGE_RESOLUTION|>--- conflicted
+++ resolved
@@ -48,30 +48,12 @@
     "@opensumi/ide-core-common": "2.21.6",
     "@opensumi/ide-decoration": "2.21.6",
     "@opensumi/ide-dev-tool": "^1.3.1",
-<<<<<<< HEAD
-    "@opensumi/ide-editor": "2.21.5",
-    "@opensumi/ide-extension": "2.21.5",
-    "@opensumi/ide-extension-storage": "2.21.5",
-    "@opensumi/ide-file-tree-next": "2.21.5",
-    "@opensumi/ide-i18n": "2.21.5",
-    "@opensumi/ide-main-layout": "2.21.5",
-    "@opensumi/ide-monaco": "2.21.5",
-    "@opensumi/ide-output": "2.21.5",
-    "@opensumi/ide-overlay": "2.21.5",
-    "@opensumi/ide-quick-open": "2.21.5",
-    "@opensumi/ide-scm": "2.21.5",
-    "@opensumi/ide-testing": "2.21.5",
-    "@opensumi/ide-theme": "2.21.5",
-    "@opensumi/ide-toolbar": "2.21.5",
-    "@opensumi/ide-workspace": "2.21.5",
-    "@opensumi/ide-workspace-edit": "2.21.5"
-=======
     "@opensumi/ide-editor": "2.21.6",
+    "@opensumi/ide-extension": "2.21.6",
     "@opensumi/ide-extension-storage": "2.21.6",
     "@opensumi/ide-file-tree-next": "2.21.6",
     "@opensumi/ide-i18n": "2.21.6",
     "@opensumi/ide-main-layout": "2.21.6",
-    "@opensumi/ide-markdown": "2.21.6",
     "@opensumi/ide-monaco": "2.21.6",
     "@opensumi/ide-output": "2.21.6",
     "@opensumi/ide-overlay": "2.21.6",
@@ -82,6 +64,5 @@
     "@opensumi/ide-toolbar": "2.21.6",
     "@opensumi/ide-workspace": "2.21.6",
     "@opensumi/ide-workspace-edit": "2.21.6"
->>>>>>> a2f04f09
   }
 }