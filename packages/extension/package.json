{
  "name": "@opensumi/ide-extension",
<<<<<<< HEAD
  "version": "2.13.9",
=======
  "version": "2.13.6",
>>>>>>> f2831fb6
  "files": [
    "lib",
    "hosted"
  ],
  "license": "MIT",
  "main": "lib/index.js",
  "typings": "lib/index.d.ts",
  "scripts": {
    "prepublishOnly": "npm run build",
    "build": "npm run build:pkg && npm run build:ext-host && npm run compile:worker",
    "build:pkg": "tsc --build ../../configs/ts/references/tsconfig.extension.json",
    "compile:worker": "webpack --config webpack.config.worker.js",
    "compile:worker:slient": "webpack --config webpack.config.worker.js",
    "watch:worker": "webpack -w --config webpack.config.worker.js",
    "build:ext-host": "tsc -p ../../configs/ts/references/tsconfig.extension.json",
    "watch:ext-host": "tsc --watch -p ../../configs/ts/references/tsconfig.extension.json"
  },
  "repository": {
    "type": "git",
    "url": "git@github.com:opensumi/core.git"
  },
  "dependencies": {
<<<<<<< HEAD
    "@opensumi/ide-components": "2.13.9",
    "@opensumi/ide-connection": "2.13.9",
    "@opensumi/ide-core-node": "2.13.9",
    "@opensumi/ide-debug": "2.13.9",
    "@opensumi/ide-file-search": "2.13.9",
    "@opensumi/ide-file-service": "2.13.9",
    "@opensumi/ide-logs": "2.13.9",
    "@opensumi/ide-quick-open": "2.13.9",
    "@opensumi/ide-scm": "2.13.9",
    "@opensumi/ide-static-resource": "2.13.9",
    "@opensumi/ide-task": "2.13.9",
    "@opensumi/ide-terminal-next": "2.13.9",
    "@opensumi/ide-webview": "2.13.9",
=======
    "@opensumi/ide-components": "2.13.6",
    "@opensumi/ide-connection": "2.13.6",
    "@opensumi/ide-core-node": "2.13.6",
    "@opensumi/ide-debug": "2.13.6",
    "@opensumi/ide-file-search": "2.13.6",
    "@opensumi/ide-file-service": "2.13.6",
    "@opensumi/ide-logs": "2.13.6",
    "@opensumi/ide-quick-open": "2.13.6",
    "@opensumi/ide-scm": "2.13.6",
    "@opensumi/ide-static-resource": "2.13.6",
    "@opensumi/ide-task": "2.13.6",
    "@opensumi/ide-terminal-next": "2.13.6",
    "@opensumi/ide-webview": "2.13.6",
>>>>>>> f2831fb6
    "@opensumi/vscode-jsonrpc": "^6.1.1-beta.1",
    "address": "^1.1.2",
    "glob-to-regexp": "0.4.1",
    "is-running": "^2.1.0",
    "lodash.clonedeep": "^4.5.0",
    "picomatch": "^2.2.1",
    "tree-kill": "^1.2.2",
    "v8-inspect-profiler": "^0.0.20"
  },
  "devDependencies": {
<<<<<<< HEAD
    "@opensumi/ide-core-browser": "2.13.9",
    "@opensumi/ide-comments": "2.13.9",
    "@opensumi/ide-core-common": "2.13.9",
    "@opensumi/ide-decoration": "2.13.9",
    "@opensumi/ide-editor": "2.13.9",
    "@opensumi/ide-extension-storage": "2.13.9",
    "@opensumi/ide-i18n": "2.13.9",
    "@opensumi/ide-main-layout": "2.13.9",
    "@opensumi/ide-monaco": "2.13.9",
    "@opensumi/ide-output": "2.13.9",
    "@opensumi/ide-overlay": "2.13.9",
    "@opensumi/ide-theme": "2.13.9",
    "@opensumi/ide-toolbar": "2.13.9",
    "@opensumi/ide-workspace": "2.13.9",
    "@opensumi/ide-workspace-edit": "2.13.9",
    "@opensumi/ide-testing": "2.13.9",
=======
    "@opensumi/ide-core-browser": "2.13.6",
    "@opensumi/ide-comments": "2.13.6",
    "@opensumi/ide-core-common": "2.13.6",
    "@opensumi/ide-decoration": "2.13.6",
    "@opensumi/ide-editor": "2.13.6",
    "@opensumi/ide-extension-storage": "2.13.6",
    "@opensumi/ide-i18n": "2.13.6",
    "@opensumi/ide-main-layout": "2.13.6",
    "@opensumi/ide-monaco": "2.13.6",
    "@opensumi/ide-output": "2.13.6",
    "@opensumi/ide-overlay": "2.13.6",
    "@opensumi/ide-theme": "2.13.6",
    "@opensumi/ide-toolbar": "2.13.6",
    "@opensumi/ide-workspace": "2.13.6",
    "@opensumi/ide-workspace-edit": "2.13.6",
    "@opensumi/ide-testing": "2.13.6",
>>>>>>> f2831fb6
    "@opensumi/ide-dev-tool": "^1.3.1"
  }
}<|MERGE_RESOLUTION|>--- conflicted
+++ resolved
@@ -1,10 +1,6 @@
 {
   "name": "@opensumi/ide-extension",
-<<<<<<< HEAD
   "version": "2.13.9",
-=======
-  "version": "2.13.6",
->>>>>>> f2831fb6
   "files": [
     "lib",
     "hosted"
@@ -27,7 +23,6 @@
     "url": "git@github.com:opensumi/core.git"
   },
   "dependencies": {
-<<<<<<< HEAD
     "@opensumi/ide-components": "2.13.9",
     "@opensumi/ide-connection": "2.13.9",
     "@opensumi/ide-core-node": "2.13.9",
@@ -41,21 +36,6 @@
     "@opensumi/ide-task": "2.13.9",
     "@opensumi/ide-terminal-next": "2.13.9",
     "@opensumi/ide-webview": "2.13.9",
-=======
-    "@opensumi/ide-components": "2.13.6",
-    "@opensumi/ide-connection": "2.13.6",
-    "@opensumi/ide-core-node": "2.13.6",
-    "@opensumi/ide-debug": "2.13.6",
-    "@opensumi/ide-file-search": "2.13.6",
-    "@opensumi/ide-file-service": "2.13.6",
-    "@opensumi/ide-logs": "2.13.6",
-    "@opensumi/ide-quick-open": "2.13.6",
-    "@opensumi/ide-scm": "2.13.6",
-    "@opensumi/ide-static-resource": "2.13.6",
-    "@opensumi/ide-task": "2.13.6",
-    "@opensumi/ide-terminal-next": "2.13.6",
-    "@opensumi/ide-webview": "2.13.6",
->>>>>>> f2831fb6
     "@opensumi/vscode-jsonrpc": "^6.1.1-beta.1",
     "address": "^1.1.2",
     "glob-to-regexp": "0.4.1",
@@ -66,7 +46,6 @@
     "v8-inspect-profiler": "^0.0.20"
   },
   "devDependencies": {
-<<<<<<< HEAD
     "@opensumi/ide-core-browser": "2.13.9",
     "@opensumi/ide-comments": "2.13.9",
     "@opensumi/ide-core-common": "2.13.9",
@@ -83,24 +62,6 @@
     "@opensumi/ide-workspace": "2.13.9",
     "@opensumi/ide-workspace-edit": "2.13.9",
     "@opensumi/ide-testing": "2.13.9",
-=======
-    "@opensumi/ide-core-browser": "2.13.6",
-    "@opensumi/ide-comments": "2.13.6",
-    "@opensumi/ide-core-common": "2.13.6",
-    "@opensumi/ide-decoration": "2.13.6",
-    "@opensumi/ide-editor": "2.13.6",
-    "@opensumi/ide-extension-storage": "2.13.6",
-    "@opensumi/ide-i18n": "2.13.6",
-    "@opensumi/ide-main-layout": "2.13.6",
-    "@opensumi/ide-monaco": "2.13.6",
-    "@opensumi/ide-output": "2.13.6",
-    "@opensumi/ide-overlay": "2.13.6",
-    "@opensumi/ide-theme": "2.13.6",
-    "@opensumi/ide-toolbar": "2.13.6",
-    "@opensumi/ide-workspace": "2.13.6",
-    "@opensumi/ide-workspace-edit": "2.13.6",
-    "@opensumi/ide-testing": "2.13.6",
->>>>>>> f2831fb6
     "@opensumi/ide-dev-tool": "^1.3.1"
   }
 }