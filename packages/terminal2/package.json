--- conflicted
+++ resolved
@@ -19,16 +19,6 @@
     "registry": "http://registry.npm.alibaba-inc.com"
   },
   "dependencies": {
-<<<<<<< HEAD
-    "@ali/ide-activity-panel": "1.5.0",
-    "@ali/ide-connection": "1.5.0",
-    "@ali/ide-core-common": "1.5.0",
-    "@ali/ide-core-node": "1.5.0",
-    "@ali/ide-main-layout": "1.5.0",
-    "@ali/ide-theme": "1.5.0",
-    "node-pty": "^0.8.1",
-    "xterm": "^3.14.5"
-=======
     "@ali/ide-activity-panel": "1.5.2",
     "@ali/ide-connection": "1.5.2",
     "@ali/ide-core-common": "1.5.2",
@@ -39,7 +29,6 @@
     "os-locale": "^4.0.0",
     "lodash.omit": "^4.1.1",
     "node-pty": "^0.8.1"
->>>>>>> 17fe3d22
   },
   "devDependencies": {
     "@ali/ide-core-browser": "1.5.2",
