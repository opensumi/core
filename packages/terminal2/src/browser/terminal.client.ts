--- conflicted
+++ resolved
@@ -85,24 +85,11 @@
       return;
     }
     const termBgColor = await this.getColor(PANEL_BACKGROUND);
-<<<<<<< HEAD
-    if (termBgColor) {
-      term.setOption('theme', {
-        background: termBgColor,
-      });
-    }
-  }
-
-  async style() {
-    for (const id of this.termMap.keys()) {
-      this.styleById(id);
-=======
     term.setOption('theme', {
       background: termBgColor,
     });
     if (this.wrapEl && this.wrapEl.style) {
       this.wrapEl.style.backgroundColor = String(termBgColor);
->>>>>>> b7c02c61
     }
   }
 
