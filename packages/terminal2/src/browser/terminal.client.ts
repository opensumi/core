--- conflicted
+++ resolved
@@ -19,14 +19,8 @@
 
 @Injectable()
 export class TerminalClient extends Themable {
-<<<<<<< HEAD
   @Autowired(ILogger)
   logger: ILogger;
-=======
-  private emitter: Emitter<any>;
-  private eventMap: Map<string, Emitter<any>> = new Map();
-  public term: XTerm;
->>>>>>> 68773e33
 
   @Autowired(ITerminalServicePath)
   private terminalService: ITerminalService;
@@ -109,13 +103,8 @@
     term.webLinksInit();
     const mockSocket = this.createMockSocket(id);
     // @ts-ignore
-<<<<<<< HEAD
     term.attach(mockSocket);
-=======
-    this.term.attach(mockSocket);
-
     // FIXME terminal面板初始化非展开状态报错修复
->>>>>>> 68773e33
     setTimeout(() => {
       // @ts-ignore
       term.fit();
