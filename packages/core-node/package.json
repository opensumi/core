{
  "name": "@opensumi/ide-core-node",
<<<<<<< HEAD
  "version": "2.19.11",
=======
  "version": "2.19.12",
>>>>>>> 6eafe648
  "description": "@opensumi/ide-core-node",
  "files": [
    "lib"
  ],
  "license": "MIT",
  "main": "lib/index.js",
  "scripts": {
    "prepublishOnly": "npm run build",
    "build": "tsc --build ../../configs/ts/references/tsconfig.core-node.json"
  },
  "typings": "lib/index.d.ts",
  "repository": {
    "type": "git",
    "url": "git@github.com:opensumi/core.git"
  },
  "dependencies": {
<<<<<<< HEAD
    "@opensumi/ide-connection": "2.19.11",
    "@opensumi/ide-core-common": "2.19.11",
=======
    "@opensumi/ide-connection": "2.19.12",
    "@opensumi/ide-core-common": "2.19.12",
>>>>>>> 6eafe648
    "keytar": "^7.7.0"
  },
  "devDependencies": {
    "@opensumi/ide-dev-tool": "^1.3.1"
  }
}<|MERGE_RESOLUTION|>--- conflicted
+++ resolved
@@ -1,10 +1,6 @@
 {
   "name": "@opensumi/ide-core-node",
-<<<<<<< HEAD
-  "version": "2.19.11",
-=======
   "version": "2.19.12",
->>>>>>> 6eafe648
   "description": "@opensumi/ide-core-node",
   "files": [
     "lib"
@@ -21,13 +17,8 @@
     "url": "git@github.com:opensumi/core.git"
   },
   "dependencies": {
-<<<<<<< HEAD
-    "@opensumi/ide-connection": "2.19.11",
-    "@opensumi/ide-core-common": "2.19.11",
-=======
     "@opensumi/ide-connection": "2.19.12",
     "@opensumi/ide-core-common": "2.19.12",
->>>>>>> 6eafe648
     "keytar": "^7.7.0"
   },
   "devDependencies": {
