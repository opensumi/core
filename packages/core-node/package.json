--- conflicted
+++ resolved
@@ -1,10 +1,6 @@
 {
   "name": "@opensumi/ide-core-node",
-<<<<<<< HEAD
-  "version": "2.13.8",
-=======
   "version": "2.13.6",
->>>>>>> 1eaaa5ee
   "description": "@opensumi/ide-core-node",
   "files": [
     "lib"
@@ -21,13 +17,8 @@
     "url": "git@github.com:opensumi/core.git"
   },
   "dependencies": {
-<<<<<<< HEAD
-    "@opensumi/ide-connection": "2.13.8",
-    "@opensumi/ide-core-common": "2.13.8",
-=======
     "@opensumi/ide-connection": "2.13.6",
     "@opensumi/ide-core-common": "2.13.6",
->>>>>>> 1eaaa5ee
     "keytar": "^7.7.0"
   },
   "devDependencies": {
