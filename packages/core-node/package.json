--- conflicted
+++ resolved
@@ -1,10 +1,6 @@
 {
   "name": "@opensumi/ide-core-node",
-<<<<<<< HEAD
-  "version": "2.15.7",
-=======
   "version": "2.15.9",
->>>>>>> 923a7a7d
   "description": "@opensumi/ide-core-node",
   "files": [
     "lib"
@@ -21,13 +17,8 @@
     "url": "git@github.com:opensumi/core.git"
   },
   "dependencies": {
-<<<<<<< HEAD
-    "@opensumi/ide-connection": "2.15.7",
-    "@opensumi/ide-core-common": "2.15.7",
-=======
     "@opensumi/ide-connection": "2.15.9",
     "@opensumi/ide-core-common": "2.15.9",
->>>>>>> 923a7a7d
     "keytar": "^7.7.0"
   },
   "devDependencies": {
