--- conflicted
+++ resolved
@@ -1,10 +1,6 @@
 {
   "name": "@ali/ide-menu-bar",
-<<<<<<< HEAD
-  "version": "1.0.6-alpha.9",
-=======
   "version": "1.0.6-alpha.12",
->>>>>>> 27e264bb
   "description": "@ali/ide-menu-bar",
   "files": [
     "lib"
@@ -25,17 +21,6 @@
   },
   "gitHead": "eb9ea44d31a86f9a79eb1f83df41c8e67db3fc6e",
   "dependencies": {
-<<<<<<< HEAD
-    "@ali/ide-core-common": "^1.0.6-alpha.9",
-    "@ali/ide-core-node": "^1.0.6-alpha.9",
-    "@ali/ide-main-layout": "^1.0.6-alpha.9",
-    "@ali/ide-quick-open": "^1.0.6-alpha.9",
-    "@ali/ide-theme": "^1.0.6-alpha.9"
-  },
-  "devDependencies": {
-    "@ali/ide-core-browser": "^1.0.6-alpha.9",
-    "@ali/ide-dev-tool": "^1.0.6-alpha.9",
-=======
     "@ali/ide-core-common": "^1.0.6-alpha.12",
     "@ali/ide-core-node": "^1.0.6-alpha.12",
     "@ali/ide-main-layout": "^1.0.6-alpha.12",
@@ -45,7 +30,6 @@
   "devDependencies": {
     "@ali/ide-core-browser": "^1.0.6-alpha.12",
     "@ali/ide-dev-tool": "^1.0.6-alpha.12",
->>>>>>> 27e264bb
     "npm-run-all": "^4.1.5",
     "ts-node": "8.0.2",
     "webpack-dev-server": "^3.3.1"
