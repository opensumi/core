{
  "name": "@ali/ide-menu-bar",
<<<<<<< HEAD
  "version": "1.5.4",
=======
  "version": "1.6.0",
>>>>>>> d095b3f6
  "description": "@ali/ide-menu-bar",
  "files": [
    "lib"
  ],
  "main": "lib/index.js",
  "typings": "lib/index.d.ts",
  "scripts": {
    "start": "run-p start:client start:server",
    "start:client": "webpack-dev-server --config ./webpack.config.js",
    "start:server": "ts-node -P ../../tsconfig.json ./example/server.ts"
  },
  "repository": {
    "type": "git",
    "url": "git@gitlab.alibaba-inc.com:kaitian/ide-framework.git"
  },
  "publishConfig": {
    "registry": "http://registry.npm.alibaba-inc.com"
  },
  "gitHead": "5dad2ca7b3ea2e1781caefb2552eb1596f146193",
  "dependencies": {
<<<<<<< HEAD
    "@ali/ide-core-common": "1.5.4",
    "@ali/ide-core-node": "1.5.4",
    "@ali/ide-main-layout": "1.5.4",
    "@ali/ide-quick-open": "1.5.4",
    "@ali/ide-theme": "1.5.4"
  },
  "devDependencies": {
    "@ali/ide-core-browser": "1.5.4",
=======
    "@ali/ide-core-common": "1.6.0",
    "@ali/ide-core-node": "1.6.0",
    "@ali/ide-main-layout": "1.6.0",
    "@ali/ide-quick-open": "1.6.0",
    "@ali/ide-theme": "1.6.0"
  },
  "devDependencies": {
    "@ali/ide-core-browser": "1.6.0",
>>>>>>> d095b3f6
    "@ali/ide-dev-tool": "^1.1.0",
    "npm-run-all": "^4.1.5",
    "ts-node": "8.0.2",
    "webpack-dev-server": "^3.3.1"
  }
}<|MERGE_RESOLUTION|>--- conflicted
+++ resolved
@@ -1,10 +1,6 @@
 {
   "name": "@ali/ide-menu-bar",
-<<<<<<< HEAD
-  "version": "1.5.4",
-=======
   "version": "1.6.0",
->>>>>>> d095b3f6
   "description": "@ali/ide-menu-bar",
   "files": [
     "lib"
@@ -25,16 +21,6 @@
   },
   "gitHead": "5dad2ca7b3ea2e1781caefb2552eb1596f146193",
   "dependencies": {
-<<<<<<< HEAD
-    "@ali/ide-core-common": "1.5.4",
-    "@ali/ide-core-node": "1.5.4",
-    "@ali/ide-main-layout": "1.5.4",
-    "@ali/ide-quick-open": "1.5.4",
-    "@ali/ide-theme": "1.5.4"
-  },
-  "devDependencies": {
-    "@ali/ide-core-browser": "1.5.4",
-=======
     "@ali/ide-core-common": "1.6.0",
     "@ali/ide-core-node": "1.6.0",
     "@ali/ide-main-layout": "1.6.0",
@@ -43,7 +29,6 @@
   },
   "devDependencies": {
     "@ali/ide-core-browser": "1.6.0",
->>>>>>> d095b3f6
     "@ali/ide-dev-tool": "^1.1.0",
     "npm-run-all": "^4.1.5",
     "ts-node": "8.0.2",
