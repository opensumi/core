--- conflicted
+++ resolved
@@ -7,16 +7,8 @@
 
 @Injectable()
 export class MenuBarModule extends BrowserModule {
-<<<<<<< HEAD
-  providers: Provider[] = [];
-  component = MenuBar;
-=======
   providers: Provider[] = [
     MenuBarContribution,
   ];
-
-  slotMap: SlotMap = new Map([
-    [SlotLocation.menuBar, MenuBar],
-  ]);
->>>>>>> c0acf2b9
+  component = MenuBar;
 }