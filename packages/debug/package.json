{
  "name": "@opensumi/ide-debug",
  "version": "2.21.11",
  "files": [
    "lib",
    "src"
  ],
  "license": "MIT",
  "main": "lib/index.js",
  "typings": "lib/index.d.ts",
  "scripts": {
    "prepublishOnly": "yarn run build",
    "build": "tsc --build ../../configs/ts/references/tsconfig.debug.json"
  },
  "repository": {
    "type": "git",
    "url": "git@github.com:opensumi/core.git"
  },
  "dependencies": {
<<<<<<< HEAD
    "@opensumi/ide-connection": "2.21.10",
    "@opensumi/ide-core-common": "2.21.10",
    "@opensumi/ide-file-service": "2.21.10",
    "@opensumi/ide-task": "2.21.10",
    "@opensumi/ide-terminal-next": "2.21.10",
=======
    "@opensumi/ide-connection": "2.21.11",
    "@opensumi/ide-core-common": "2.21.11",
    "@opensumi/ide-core-node": "2.21.11",
    "@opensumi/ide-file-service": "2.21.11",
    "@opensumi/ide-task": "2.21.11",
    "@opensumi/ide-terminal-next": "2.21.11",
>>>>>>> b4576924
    "anser": "^1.4.9",
    "btoa": "^1.2.1"
  },
  "devDependencies": {
    "@opensumi/ide-components": "2.21.11",
    "@opensumi/ide-core-browser": "2.21.11",
    "@opensumi/ide-dev-tool": "^1.3.1",
<<<<<<< HEAD
    "@opensumi/ide-editor": "2.21.10",
    "@opensumi/ide-main-layout": "2.21.10",
    "@opensumi/ide-monaco": "2.21.10",
    "@opensumi/ide-monaco-enhance": "2.21.10",
    "@opensumi/ide-output": "2.21.10",
    "@opensumi/ide-overlay": "2.21.10",
    "@opensumi/ide-preferences": "2.21.10",
    "@opensumi/ide-quick-open": "2.21.10",
    "@opensumi/ide-theme": "2.21.10",
    "@opensumi/ide-variable": "2.21.10",
    "@opensumi/ide-workspace": "2.21.10",
    "@opensumi/ide-workspace-edit": "2.21.10",
=======
    "@opensumi/ide-editor": "2.21.11",
    "@opensumi/ide-main-layout": "2.21.11",
    "@opensumi/ide-monaco": "2.21.11",
    "@opensumi/ide-monaco-enhance": "2.21.11",
    "@opensumi/ide-output": "2.21.11",
    "@opensumi/ide-overlay": "2.21.11",
    "@opensumi/ide-preferences": "2.21.11",
    "@opensumi/ide-quick-open": "2.21.11",
    "@opensumi/ide-storage": "2.21.11",
    "@opensumi/ide-theme": "2.21.11",
    "@opensumi/ide-variable": "2.21.11",
    "@opensumi/ide-workspace": "2.21.11",
    "@opensumi/ide-workspace-edit": "2.21.11",
>>>>>>> b4576924
    "@types/btoa": "^1.2.3"
  }
}<|MERGE_RESOLUTION|>--- conflicted
+++ resolved
@@ -17,20 +17,12 @@
     "url": "git@github.com:opensumi/core.git"
   },
   "dependencies": {
-<<<<<<< HEAD
-    "@opensumi/ide-connection": "2.21.10",
-    "@opensumi/ide-core-common": "2.21.10",
-    "@opensumi/ide-file-service": "2.21.10",
-    "@opensumi/ide-task": "2.21.10",
-    "@opensumi/ide-terminal-next": "2.21.10",
-=======
     "@opensumi/ide-connection": "2.21.11",
     "@opensumi/ide-core-common": "2.21.11",
     "@opensumi/ide-core-node": "2.21.11",
     "@opensumi/ide-file-service": "2.21.11",
     "@opensumi/ide-task": "2.21.11",
     "@opensumi/ide-terminal-next": "2.21.11",
->>>>>>> b4576924
     "anser": "^1.4.9",
     "btoa": "^1.2.1"
   },
@@ -38,20 +30,6 @@
     "@opensumi/ide-components": "2.21.11",
     "@opensumi/ide-core-browser": "2.21.11",
     "@opensumi/ide-dev-tool": "^1.3.1",
-<<<<<<< HEAD
-    "@opensumi/ide-editor": "2.21.10",
-    "@opensumi/ide-main-layout": "2.21.10",
-    "@opensumi/ide-monaco": "2.21.10",
-    "@opensumi/ide-monaco-enhance": "2.21.10",
-    "@opensumi/ide-output": "2.21.10",
-    "@opensumi/ide-overlay": "2.21.10",
-    "@opensumi/ide-preferences": "2.21.10",
-    "@opensumi/ide-quick-open": "2.21.10",
-    "@opensumi/ide-theme": "2.21.10",
-    "@opensumi/ide-variable": "2.21.10",
-    "@opensumi/ide-workspace": "2.21.10",
-    "@opensumi/ide-workspace-edit": "2.21.10",
-=======
     "@opensumi/ide-editor": "2.21.11",
     "@opensumi/ide-main-layout": "2.21.11",
     "@opensumi/ide-monaco": "2.21.11",
@@ -65,7 +43,6 @@
     "@opensumi/ide-variable": "2.21.11",
     "@opensumi/ide-workspace": "2.21.11",
     "@opensumi/ide-workspace-edit": "2.21.11",
->>>>>>> b4576924
     "@types/btoa": "^1.2.3"
   }
 }