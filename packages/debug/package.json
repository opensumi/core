--- conflicted
+++ resolved
@@ -1,10 +1,6 @@
 {
   "name": "@opensumi/ide-debug",
-<<<<<<< HEAD
-  "version": "2.13.8",
-=======
   "version": "2.13.6",
->>>>>>> 1eaaa5ee
   "files": [
     "lib"
   ],
@@ -20,44 +16,16 @@
     "url": "git@github.com:opensumi/core.git"
   },
   "dependencies": {
-<<<<<<< HEAD
-    "@opensumi/ide-components": "2.13.8",
-    "@opensumi/ide-connection": "2.13.8",
-    "@opensumi/ide-core-common": "2.13.8",
-    "@opensumi/ide-core-node": "2.13.8",
-    "@opensumi/ide-task": "2.13.8",
-    "@opensumi/ide-theme": "2.13.8",
-=======
     "@opensumi/ide-components": "2.13.6",
     "@opensumi/ide-connection": "2.13.6",
     "@opensumi/ide-core-common": "2.13.6",
     "@opensumi/ide-core-node": "2.13.6",
     "@opensumi/ide-task": "2.13.6",
     "@opensumi/ide-theme": "2.13.6",
->>>>>>> 1eaaa5ee
     "btoa": "^1.2.1",
     "anser": "^1.4.9"
   },
   "devDependencies": {
-<<<<<<< HEAD
-    "@opensumi/ide-core-browser": "2.13.8",
-    "@opensumi/ide-dev-tool": "^1.3.1",
-    "@opensumi/ide-workspace-edit": "2.13.8",
-    "@opensumi/ide-components": "2.13.8",
-    "@opensumi/ide-editor": "2.13.8",
-    "@opensumi/ide-file-service": "2.13.8",
-    "@opensumi/ide-main-layout": "2.13.8",
-    "@opensumi/ide-monaco": "2.13.8",
-    "@opensumi/ide-output": "2.13.8",
-    "@opensumi/ide-overlay": "2.13.8",
-    "@opensumi/ide-preferences": "2.13.8",
-    "@opensumi/ide-quick-open": "2.13.8",
-    "@opensumi/ide-terminal-next": "2.13.8",
-    "@opensumi/ide-variable": "2.13.8",
-    "@opensumi/ide-workspace": "2.13.8",
-    "@opensumi/ide-storage": "2.13.8",
-    "@opensumi/ide-monaco-enhance": "2.13.8",
-=======
     "@opensumi/ide-core-browser": "2.13.6",
     "@opensumi/ide-dev-tool": "^1.3.1",
     "@opensumi/ide-workspace-edit": "2.13.6",
@@ -75,7 +43,6 @@
     "@opensumi/ide-workspace": "2.13.6",
     "@opensumi/ide-storage": "2.13.6",
     "@opensumi/ide-monaco-enhance": "2.13.6",
->>>>>>> 1eaaa5ee
     "@types/btoa": "^1.2.3"
   }
 }