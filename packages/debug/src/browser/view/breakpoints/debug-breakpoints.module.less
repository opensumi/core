--- conflicted
+++ resolved
@@ -92,8 +92,6 @@
   margin-right: 4px;
   margin-left: 4px;
   flex: 1;
-<<<<<<< HEAD
-=======
 }
 
 .debug_breakpoints_item_tree_node {
@@ -147,5 +145,4 @@
       margin-right: 6px;
     }
   }
->>>>>>> eeaa213e
 }