--- conflicted
+++ resolved
@@ -19,11 +19,7 @@
       id: 'debug-console-view',
       component: DebugConsoleView,
     }, {
-<<<<<<< HEAD
-      title: 'DEBUG CONSOLE',
-=======
       title: localize('debug.console.panel.title'),
->>>>>>> 012b253e
       priority: 8,
       containerId: 'debug-console-container',
     });
