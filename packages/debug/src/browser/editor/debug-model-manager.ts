import { Disposable, URI, Emitter, DisposableCollection } from '@ali/ide-core-common';
import { Injectable, Autowired } from '@ali/common-di';
import { EditorCollectionService, ICodeEditor } from '@ali/ide-editor';
import { DebugModel, DebugModelFactory } from './debug-model';
import { DebugSessionManager } from '../debug-session-manager';
import { IDebugSessionManager } from '../../common';

export enum DebugModelSupportedEventType {
  down = 'Down',
  move = 'Move',
  up = 'Up',
  leave = 'Leave',
}

@Injectable()
export class DebugModelManager extends Disposable {
  private models: Map<string, DebugModel>;
  protected readonly toDispose = new DisposableCollection();

  @Autowired(EditorCollectionService)
  private editorColletion: EditorCollectionService;

  @Autowired(DebugModelFactory)
  private debugModelFactory: DebugModelFactory;

  @Autowired(IDebugSessionManager)
  private debugSessionManager: DebugSessionManager;

  private _onMouseDown = new Emitter<monaco.editor.IEditorMouseEvent>();
  private _onMouseMove = new Emitter<monaco.editor.IEditorMouseEvent>();
  private _onMouseLeave = new Emitter<monaco.editor.IPartialEditorMouseEvent>();
  private _onMouseUp = new Emitter<monaco.editor.IEditorMouseEvent>();

  public onMouseDown = this._onMouseDown;
  public onMouseMove = this._onMouseMove;
  public onMouseLeave = this._onMouseLeave;
  public onMouseUp = this._onMouseUp;

  constructor() {
    super();
    this.models = new Map();
  }

  dispose() {
    for (const model of this.models.values()) {
      model.dispose();
    }
    this.models.clear();
  }

  init() {
<<<<<<< HEAD
    this.editorColletion.onCodeEditorCreate((codeEditor) => {
      const monacoEditor = (codeEditor as any).monacoEditor as monaco.editor.ICodeEditor;
      codeEditor.onRefOpen((ref) => {
        let debugModel = this._models.get(ref.instance.uri.toString());
        if (!debugModel) {
          const model = ref.instance.getMonacoModel();
          const uriString = ref.instance.uri.toString();
          debugModel = new DebugModel(this.manager, this.sessions);

          if (!debugModel) {
            throw new Error('Create debugModel failed');
          }
=======
    this.editorColletion
      .onCodeEditorCreate((codeEditor: ICodeEditor) => this.push(codeEditor));
>>>>>>> df5a39ae

    this.debugSessionManager.onDidChangeBreakpoints(({ session, uri }) => {
      // if (!session || session === this.debugSessionManager.currentSession) {
      //     this.render(uri);
      // }
    });
  }

<<<<<<< HEAD
          model.onWillDispose(() => {
            this._models.delete(uriString);
          });
        }
      });
=======
  protected push(codeEditor: ICodeEditor): void {
    const self = this;
    const monacoEditor = (codeEditor as any).monacoEditor as monaco.editor.ICodeEditor;

    codeEditor.onRefOpen((ref) => {
      const uriString = ref.instance.uri.toString();
      let debugModel = this.models.get(uriString);
      if (!debugModel) {
        const model = ref.instance.getMonacoModel();
        debugModel = this.debugModelFactory(monacoEditor);
        this.models.set(uriString, debugModel);
        model.onWillDispose(() => {
          /*
          // 有调试信息的不能删除，否则会丢失 debug 信息
          if (debugModel && debugModel.hasBreakpoints) {
            this.models.delete(uriString);
          }
          */
        });
      }
>>>>>>> df5a39ae
    });

    function handleMonacoModelEvent(type: DebugModelSupportedEventType, event: monaco.editor.IPartialEditorMouseEvent) {
      const model = monacoEditor.getModel();
      if (!model) {
        throw new Error('Not find model');
      }

      self.handleMouseEvent(new URI(model.uri.toString()),
        type, event as monaco.editor.IEditorMouseEvent);
    }

    this.toDispose.push(
      monacoEditor.onMouseMove((event) => handleMonacoModelEvent(DebugModelSupportedEventType.move, event)));
    this.toDispose.push(
      monacoEditor.onMouseDown((event) => handleMonacoModelEvent(DebugModelSupportedEventType.down, event)));
    this.toDispose.push(
      monacoEditor.onMouseUp((event) => handleMonacoModelEvent(DebugModelSupportedEventType.up, event)));
    this.toDispose.push(
      monacoEditor.onMouseLeave((event) => handleMonacoModelEvent(DebugModelSupportedEventType.leave, event)));
    this.toDispose.push(
      monacoEditor.onDidChangeModel((event) => this.handleModelChangeEvent(event)));
  }

  resolve(uri: URI) {
    const model = this.models.get(uri.toString());

    if (!model) {
      // throw new Error('Can not find this model');
      return undefined;
    }

    return model;
  }

  getCurrent(monacoEditor: monaco.editor.ICodeEditor) {
    const model = monacoEditor.getModel();

    if (!model) {
      return null;
    }

    const debugModel = this.models.get(model.uri.toString());

    if (!debugModel) {
      return null;
    }

    return debugModel;
  }

  handleMouseEvent(uri: URI, type: DebugModelSupportedEventType, event: monaco.editor.IEditorMouseEvent | monaco.editor.IPartialEditorMouseEvent) {
    const debugModel = this.models.get(uri.toString());

    if (!debugModel) {
      throw new Error('Not find debug model');
    }

    debugModel[`onMouse${type}`](event);
  }

  handleModelChangeEvent(event: monaco.editor.IModelChangedEvent) {
    const { newModelUrl } = event;

    if (!newModelUrl) {
      return;
    }

    const debugModel = this.models.get(newModelUrl.toString());

    if (!debugModel) {
      /**
       * 对于新创建的 model 而言，不会有 degbugModel 被查询到，
       * 不过由于是新创建的，也不会包含任何的调试信息，
       * 调试信息落盘到本地之后可能需要处理。
       */
      return;
    }

    debugModel.onShow();
  }
}<|MERGE_RESOLUTION|>--- conflicted
+++ resolved
@@ -49,23 +49,8 @@
   }
 
   init() {
-<<<<<<< HEAD
-    this.editorColletion.onCodeEditorCreate((codeEditor) => {
-      const monacoEditor = (codeEditor as any).monacoEditor as monaco.editor.ICodeEditor;
-      codeEditor.onRefOpen((ref) => {
-        let debugModel = this._models.get(ref.instance.uri.toString());
-        if (!debugModel) {
-          const model = ref.instance.getMonacoModel();
-          const uriString = ref.instance.uri.toString();
-          debugModel = new DebugModel(this.manager, this.sessions);
-
-          if (!debugModel) {
-            throw new Error('Create debugModel failed');
-          }
-=======
     this.editorColletion
       .onCodeEditorCreate((codeEditor: ICodeEditor) => this.push(codeEditor));
->>>>>>> df5a39ae
 
     this.debugSessionManager.onDidChangeBreakpoints(({ session, uri }) => {
       // if (!session || session === this.debugSessionManager.currentSession) {
@@ -74,13 +59,6 @@
     });
   }
 
-<<<<<<< HEAD
-          model.onWillDispose(() => {
-            this._models.delete(uriString);
-          });
-        }
-      });
-=======
   protected push(codeEditor: ICodeEditor): void {
     const self = this;
     const monacoEditor = (codeEditor as any).monacoEditor as monaco.editor.ICodeEditor;
@@ -101,7 +79,6 @@
           */
         });
       }
->>>>>>> df5a39ae
     });
 
     function handleMonacoModelEvent(type: DebugModelSupportedEventType, event: monaco.editor.IPartialEditorMouseEvent) {
