--- conflicted
+++ resolved
@@ -1,10 +1,6 @@
 {
   "name": "@opensumi/ide-task",
-<<<<<<< HEAD
-  "version": "2.19.11",
-=======
   "version": "2.19.12",
->>>>>>> 6eafe648
   "files": [
     "lib"
   ],
@@ -20,20 +16,6 @@
     "url": "git@github.com:opensumi/core.git"
   },
   "dependencies": {
-<<<<<<< HEAD
-    "@opensumi/ide-core-common": "2.19.11",
-    "@opensumi/ide-core-node": "2.19.11",
-    "@opensumi/ide-terminal-next": "2.19.11"
-  },
-  "devDependencies": {
-    "@opensumi/ide-core-browser": "2.19.11",
-    "@opensumi/ide-dev-tool": "^1.3.1",
-    "@opensumi/ide-editor": "2.19.11",
-    "@opensumi/ide-output": "2.19.11",
-    "@opensumi/ide-preferences": "2.19.11",
-    "@opensumi/ide-variable": "2.19.11",
-    "@opensumi/ide-workspace": "2.19.11"
-=======
     "@opensumi/ide-core-common": "2.19.12",
     "@opensumi/ide-core-node": "2.19.12",
     "@opensumi/ide-terminal-next": "2.19.12"
@@ -46,6 +28,5 @@
     "@opensumi/ide-preferences": "2.19.12",
     "@opensumi/ide-variable": "2.19.12",
     "@opensumi/ide-workspace": "2.19.12"
->>>>>>> 6eafe648
   }
 }