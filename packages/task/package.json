--- conflicted
+++ resolved
@@ -16,33 +16,17 @@
     "url": "git@github.com:opensumi/core.git"
   },
   "dependencies": {
-<<<<<<< HEAD
-    "@opensumi/ide-core-common": "2.14.2",
-    "@opensumi/ide-core-node": "2.14.2",
-    "@opensumi/ide-terminal-next": "2.14.2"
+    "@opensumi/ide-core-common": "2.14.3",
+    "@opensumi/ide-core-node": "2.14.3",
+    "@opensumi/ide-terminal-next": "2.14.3"
   },
   "devDependencies": {
-    "@opensumi/ide-core-browser": "2.14.2",
+    "@opensumi/ide-core-browser": "2.14.3",
     "@opensumi/ide-dev-tool": "^1.3.1",
-    "@opensumi/ide-editor": "2.14.2",
-    "@opensumi/ide-output": "2.14.2",
-    "@opensumi/ide-preferences": "2.14.2",
-    "@opensumi/ide-variable": "2.14.2",
-    "@opensumi/ide-workspace": "2.14.2"
-=======
-    "@opensumi/ide-core-browser": "2.14.3",
-    "@opensumi/ide-core-common": "2.14.3",
-    "@opensumi/ide-core-node": "2.14.3",
     "@opensumi/ide-editor": "2.14.3",
     "@opensumi/ide-output": "2.14.3",
     "@opensumi/ide-preferences": "2.14.3",
-    "@opensumi/ide-terminal-next": "2.14.3",
     "@opensumi/ide-variable": "2.14.3",
     "@opensumi/ide-workspace": "2.14.3"
-  },
-  "devDependencies": {
-    "@opensumi/ide-core-browser": "2.14.2",
-    "@opensumi/ide-dev-tool": "^1.3.1"
->>>>>>> ca60fa29
   }
 }