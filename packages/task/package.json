--- conflicted
+++ resolved
@@ -17,7 +17,6 @@
     "url": "git@github.com:opensumi/core.git"
   },
   "dependencies": {
-<<<<<<< HEAD
     "@opensumi/ide-core-common": "workspace:*",
     "@opensumi/ide-core-node": "workspace:*",
     "@opensumi/ide-terminal-next": "workspace:*"
@@ -30,19 +29,5 @@
     "@opensumi/ide-preferences": "workspace:*",
     "@opensumi/ide-variable": "workspace:*",
     "@opensumi/ide-workspace": "workspace:*"
-=======
-    "@opensumi/ide-core-common": "2.21.11",
-    "@opensumi/ide-core-node": "2.21.11",
-    "@opensumi/ide-terminal-next": "2.21.11"
-  },
-  "devDependencies": {
-    "@opensumi/ide-core-browser": "2.21.11",
-    "@opensumi/ide-dev-tool": "^1.3.1",
-    "@opensumi/ide-editor": "2.21.11",
-    "@opensumi/ide-output": "2.21.11",
-    "@opensumi/ide-preferences": "2.21.11",
-    "@opensumi/ide-variable": "2.21.11",
-    "@opensumi/ide-workspace": "2.21.11"
->>>>>>> 725301d9
   }
 }