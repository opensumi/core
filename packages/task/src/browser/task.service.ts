import { Autowired, Injectable } from '@opensumi/di';
import {
  Disposable,
  Uri,
  PreferenceService,
  localize,
  IDisposable,
  QuickOpenItem,
  QuickOpenService,
  formatLocalize,
  getIcon,
  IStringDictionary,
  isString,
  Mode,
} from '@opensumi/ide-core-browser';
import {
  ITaskDefinitionRegistry,
  IProblemMatcherRegistry,
  Event,
  IProblemPatternRegistry,
  Emitter,
<<<<<<< HEAD
  WithEventBus,
=======
  platform,
>>>>>>> 71b5a743
} from '@opensumi/ide-core-common';
import { OutputChannel } from '@opensumi/ide-output/lib/browser/output.channel';
import { OutputService } from '@opensumi/ide-output/lib/browser/output.service';
import { ITerminalClient } from '@opensumi/ide-terminal-next/lib/common/client';
import { IWorkspaceService } from '@opensumi/ide-workspace';

import { ITaskService, WorkspaceFolderTaskResult, ITaskProvider, ITaskSystem, ITaskSummary } from '../common';
import {
  ConfiguringTask,
  TaskSet,
  Task,
  ContributedTask,
  CustomTask,
  TaskIdentifier,
  KeyedTaskIdentifier,
  TaskEvent,
} from '../common/task';

import { ValidationState, ValidationStatus } from './parser';
import { parse, IProblemReporter, createCustomTask } from './task-config';

class ProblemReporter implements IProblemReporter {
  private _validationStatus: ValidationStatus;

  constructor(private _outputChannel: OutputChannel) {
    this._validationStatus = new ValidationStatus();
  }

  public info(message: string): void {
    this._validationStatus.state = ValidationState.Info;
    this._outputChannel.append(message + '\n');
  }

  public warn(message: string): void {
    this._validationStatus.state = ValidationState.Warning;
    this._outputChannel.append(message + '\n');
  }

  public error(message: string): void {
    this._validationStatus.state = ValidationState.Error;
    this._outputChannel.append(message + '\n');
  }

  public fatal(message: string): void {
    this._validationStatus.state = ValidationState.Fatal;
    this._outputChannel.append(message + '\n');
  }

  public get status(): ValidationStatus {
    return this._validationStatus;
  }
}

@Injectable()
export class TaskService extends Disposable implements ITaskService {
  @Autowired(OutputService)
  protected readonly outputService: OutputService;

  @Autowired(IWorkspaceService)
  protected readonly workspaceService: IWorkspaceService;

  @Autowired(QuickOpenService)
  protected readonly quickOpenService: QuickOpenService;

  @Autowired(PreferenceService)
  protected readonly preferences: PreferenceService;

  @Autowired(ITaskSystem)
  protected readonly taskSystem: ITaskSystem;

  @Autowired(ITaskDefinitionRegistry)
  protected readonly taskDefinitionRegistry: ITaskDefinitionRegistry;

  @Autowired(IProblemMatcherRegistry)
  problemMatcher: IProblemMatcherRegistry;

  @Autowired(IProblemPatternRegistry)
  problemPattern: IProblemPatternRegistry;

  private _onDidStateChange: Emitter<TaskEvent> = new Emitter();
  public onDidStateChange: Event<TaskEvent> = this._onDidStateChange.event;

  private _onDidRegisterTaskProvider: Emitter<string> = new Emitter();
  public onDidRegisterTaskProvider: Event<string> = this._onDidRegisterTaskProvider.event;

  private providerHandler = 0;

  private outputChannel: OutputChannel;

  private _workspaceFolders: Uri[];

  private runningTasks: Map<string, Task | ConfiguringTask> = new Map();

  private providers: Map<number, ITaskProvider>;
  private providerTypes: Map<string, number>;

  constructor() {
    super();
    this.outputChannel = this.outputService.getChannel(localize('task.outputchannel.name'));
    this.providers = new Map();
    this.providerTypes = new Map();
    this.addDispose([
      this.taskSystem.onDidStateChange((e) => this._onDidStateChange.fire(e)),
      this.taskSystem.onDidBackgroundTaskBegin((e) => this._onDidStateChange.fire(e)),
      this.taskSystem.onDidBackgroundTaskEnded((e) => this._onDidStateChange.fire(e)),
      this.taskSystem.onDidProblemMatched((e) => this._onDidStateChange.fire(e)),
    ]);
  }

  private get workspaceFolders() {
    if (!this._workspaceFolders) {
      this.tryGetWorkspaceFolders();
    }
    return this._workspaceFolders;
  }

  private tryGetWorkspaceFolders() {
    this._workspaceFolders = this.workspaceService.tryGetRoots().map((stat) => Uri.parse(stat.uri));
  }

  public async runTaskCommand() {
    const groupedTaskSet: TaskSet[] = await this.getGroupedTasks();
    const workspaceTasks = await this.getWorkspaceTasks(groupedTaskSet);
    const [workspaces, grouped] = this.combineQuickItems(groupedTaskSet, workspaceTasks!);
    this.quickOpenService.open(
      {
        onType: (lookFor: string, acceptor) => acceptor([...workspaces, ...grouped]),
      },
      { placeholder: formatLocalize('TaskService.pickRunTask') },
    );
  }

  public run(task: Task) {
    return this.runTask(task);
  }

  public async attach(taskId: string, terminal: ITerminalClient) {
    if (this.runningTasks.has(taskId)) {
      return;
    }

    const [, , , taskType] = taskId.split(',');
    if (!taskType) {
      return;
    }

    if (this.providerTypes.has(taskType)) {
      const task = await this.getTask(this.workspaceFolders[0], taskId);
      if (task) {
        this.taskSystem.attach(task, terminal);
        this.runningTasks.set(taskId, task);
      }
    } else {
      // wait for task provider to be registered
      const disposable = this._onDidRegisterTaskProvider.event(async (e) => {
        if (e === taskType) {
          const task = await this.getTask(this.workspaceFolders[0], taskId);
          if (task) {
            this.taskSystem.attach(task, terminal);
            this.runningTasks.set(taskId, task);
            disposable.dispose();
          }
        }
      });
    }
  }

  public async terminateTask(taskId: string) {
    const activeTasks = this.taskSystem.getActiveTasks();
    for (const t of activeTasks) {
      if (t._id === taskId) {
        await this.taskSystem.terminate(t);
      }
    }
  }

  public getTask(
    workspaceFolder: Uri,
    identifier: string | TaskIdentifier,
    compareId = false,
  ): Promise<Task | undefined> {
    const key: string | KeyedTaskIdentifier | undefined = !isString(identifier)
      ? this.taskDefinitionRegistry.createTaskIdentifier(identifier, console)
      : identifier;

    if (key === undefined) {
      return Promise.resolve(undefined);
    }

    return this.getWorkspaceGroupedTasks(workspaceFolder).then((taskMap) => {
      if (!taskMap) {
        return Promise.resolve(undefined);
      }
      const tasks = taskMap.get(workspaceFolder.toString());
      if (!tasks) {
        return Promise.resolve(undefined);
      }
      for (const task of tasks!) {
        if (task.matches(key, compareId)) {
          return task;
        }
        if (task._id === identifier) {
          return task;
        }
        if (task._label === identifier) {
          return task;
        }
      }
    });
  }

  private async runTask(task: Task | ConfiguringTask): Promise<ITaskSummary> {
    const result = await this.taskSystem.run(task);

    result.promise.then((res) => {
      if (this.runningTasks.has(task._id)) {
        this.runningTasks.delete(task._id);
      }
      this.outputChannel.appendLine(`task ${task._label} done, exit code ${res.exitCode}`);
    });

    this.runningTasks.set(task._id, task);

    return Promise.resolve(result.promise);
  }

  public async tasks(filter): Promise<Task[]> {
    const workspaceTasks = await this.getWorkspaceGroupedTasks();
    const result: Task[] = [];
    for (const taskMap of workspaceTasks.values()) {
      for (const task of taskMap) {
        if (filter && filter.type && task.getDefinition()?.type === filter.type) {
          result.push(task);
        }
        continue;
      }
    }
    return result;
  }

  private async getWorkspaceGroupedTasks(folder: Uri = this.workspaceFolders[0]): Promise<Map<string, Task[]>> {
    const contributedTaskSet = await this.getGroupedTasks();
    const workspaceTasks = await this.getWorkspaceTasks(contributedTaskSet);
    const result: Array<CustomTask | ContributedTask | Task> = [];
    for (const contributed of contributedTaskSet) {
      if (contributed.tasks && contributed.tasks.length > 0) {
        result.push(...contributed.tasks);
      }
    }

    const tasks = workspaceTasks?.get(folder.toString());
    if (tasks && tasks.set) {
      result.push(...tasks.set.tasks);
    }
    const taskMap = new Map();
    taskMap.set(folder.toString(), result);
    return taskMap;
  }

  private async getGroupedTasks(): Promise<TaskSet[]> {
    const valideTaskTypes: { [prop: string]: boolean } = {};
    for (const defintion of this.taskDefinitionRegistry.all()) {
      valideTaskTypes[defintion.taskType] = true;
    }
    valideTaskTypes['shell'] = true;
    valideTaskTypes['process'] = true;
    const result: TaskSet[] = [];
    for (const [, provider] of this.providers) {
      const value = await provider.provideTasks(valideTaskTypes);
      result.push(value);
    }
    return result;
  }

  private toQuickOpenItem = (task: Task | ConfiguringTask): QuickOpenItem =>
    new QuickOpenItem({
      label: task._label || '',
      detail:
        task instanceof ContributedTask
          ? `${task.command.name || ''} ${task.command.args ? task.command.args?.join(' ') : ''}`
          : undefined,
      run: (mode: Mode) => {
        if (mode === Mode.OPEN) {
          this.runTask(task);
          return true;
        }
        return false;
      },
    });

  private toQuickOpenGroupItem(showBorder: boolean, run, type?: string): QuickOpenItem {
    return new QuickOpenItem({
      groupLabel: showBorder ? '贡献' : undefined,
      run,
      showBorder,
      label: type,
      value: { type, grouped: true },
      iconClass: getIcon('folder'),
    });
  }

  private combineQuickItems(contributedTaskSet: TaskSet[], workspaceTasks: Map<string, WorkspaceFolderTaskResult>) {
    const groups: QuickOpenItem[] = [];
    const workspace: QuickOpenItem[] = [];
    let showBorder = true;
    for (const taskSet of contributedTaskSet) {
      const run = (mode: Mode) => {
        if (mode === Mode.OPEN) {
          this.quickOpenService.open({
            onType: (lookFor, acceptor) => {
              if (taskSet.tasks.length === 0) {
                return acceptor([
                  new QuickOpenItem({
                    value: 'none',
                    label: `未找到 ${taskSet.type} 的任务，按回车键返回`,
                    run: (mode: Mode) => {
                      if (mode === Mode.OPEN) {
                        return true;
                      }
                      return false;
                    },
                  }),
                ]);
              }
              return acceptor(taskSet.tasks.map(this.toQuickOpenItem));
            },
          });
          return false;
        }
        return true;
      };
      const groupItem = this.toQuickOpenGroupItem(showBorder, run, taskSet.type);
      groups.push(groupItem);
      showBorder = false;
    }
    if (workspaceTasks) {
      for (const taskSet of workspaceTasks.values()) {
        if (taskSet.configurations?.byIdentifier) {
          Object.keys(taskSet.configurations?.byIdentifier).forEach((t) => {
            const task = taskSet.configurations?.byIdentifier[t];
            workspace.push(this.toQuickOpenItem(task!));
          });
        }

        if (taskSet.set && taskSet.set.tasks.length > 0) {
          for (const task of taskSet.set.tasks) {
            workspace.push(this.toQuickOpenItem(task));
          }
        }
      }
    }

    return [workspace, groups];
  }

  private async getWorkspaceTasks(
    groupedTaskSet: TaskSet[],
  ): Promise<Map<string, WorkspaceFolderTaskResult> | undefined> {
    return this.updateWorkspaceTasks(groupedTaskSet);
  }

  public updateWorkspaceTasks(groupedTaskSet: TaskSet[]): Promise<Map<string, WorkspaceFolderTaskResult> | undefined> {
    if (this.workspaceFolders.length === 0) {
      return Promise.resolve(new Map<string, WorkspaceFolderTaskResult>());
    } else if (this.workspaceFolders.length === 1) {
      /**
       * 由于 registerSchema 不支持 **\/tasks.json 通配符
       * 多 workspace 下无法默认从 preferences 获取到 tasks.json
       */
      return this.computeWorkspaceFolderTasks(this.workspaceFolders[0], groupedTaskSet).then((configuringTasks) => {
        const taskMap = new Map<string, WorkspaceFolderTaskResult>();
        taskMap.set(this.workspaceFolders[0].toString(), configuringTasks);
        return taskMap;
      });
    } else {
      return Promise.resolve(undefined);
      // TODO 多工作区支持
    }
  }

  private computeWorkspaceFolderTasks(folderUri: Uri, groupedTaskSet: TaskSet[]): Promise<WorkspaceFolderTaskResult> {
    return new Promise(async (resolve) => {
      const tasksConfig = this.preferences.get<{ version: string; tasks: any[] }>('tasks');
      const contributedTask = new Map<string, Task>();
      for (const taskSet of groupedTaskSet) {
        for (const contributed of taskSet.tasks) {
          if (!ContributedTask.is(contributed)) {
            continue;
          }
          contributedTask.set(contributed.defines._key, contributed);
        }
      }
      if (tasksConfig && tasksConfig.tasks) {
        let customizedTasks: { byIdentifier: IStringDictionary<ConfiguringTask> } | undefined;
        const taskSet: CustomTask[] = [];
        let hasErrors = false;
        const problemReporter = new ProblemReporter(this.outputChannel);
        const parseResult = parse(
          { uri: folderUri, name: folderUri.path, index: 0 },
          platform,
          tasksConfig!,
          problemReporter,
          this.taskDefinitionRegistry,
          this.problemMatcher,
          this.problemPattern,
        );
        if (!parseResult.validationStatus.isOK()) {
          hasErrors = true;
          this.showOutput();
        }
        if (parseResult.configured && parseResult.configured.length > 0) {
          customizedTasks = {
            byIdentifier: Object.create(null),
          };
          for (const task of parseResult.configured) {
            // @ts-ignore
            customizedTasks.byIdentifier[task.configures._key] = task;
          }
        }
        taskSet.push(...parseResult.custom!);
        /**
         * Converter configuringTask to customTask
         */
        if (customizedTasks && customizedTasks.byIdentifier) {
          Object.keys(customizedTasks.byIdentifier).forEach((key) => {
            if (contributedTask.has(key)) {
              const customTask = createCustomTask(
                contributedTask.get(key) as ContributedTask,
                customizedTasks!.byIdentifier[key],
              );
              // @ts-ignore
              customizedTasks.byIdentifier[key] = customTask;
            }
          });
        }
        resolve({
          workspaceFolder: { uri: folderUri, name: folderUri.path, index: 0 },
          set: { tasks: taskSet },
          configurations: customizedTasks,
          hasErrors,
        });
      } else {
        resolve({
          workspaceFolder: { uri: folderUri, name: folderUri.path, index: 0 },
          set: { tasks: [] },
          configurations: { byIdentifier: {} },
          hasErrors: false,
        });
      }
    });
  }

  protected showOutput(): void {
    this.outputChannel.appendLine('There are task errors. See the output for details.');
  }

  public registerTaskProvider(provider: ITaskProvider, type: string): IDisposable {
    const handler = (this.providerHandler += 1);
    this.providers.set(handler, provider);
    this.providerTypes.set(type, handler);
    this._onDidRegisterTaskProvider.fire(type);

    return {
      dispose: () => {
        this.providers.delete(handler);
        this.providerTypes.delete(type);
      },
    };
  }
}<|MERGE_RESOLUTION|>--- conflicted
+++ resolved
@@ -19,11 +19,8 @@
   Event,
   IProblemPatternRegistry,
   Emitter,
-<<<<<<< HEAD
   WithEventBus,
-=======
   platform,
->>>>>>> 71b5a743
 } from '@opensumi/ide-core-common';
 import { OutputChannel } from '@opensumi/ide-output/lib/browser/output.channel';
 import { OutputService } from '@opensumi/ide-output/lib/browser/output.service';
