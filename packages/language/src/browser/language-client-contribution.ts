--- conflicted
+++ resolved
@@ -5,12 +5,9 @@
 import { listen } from 'vscode-ws-jsonrpc';
 import { ILanguageClient, Languages, Workspace } from './language-client-services';
 import { getLogger } from '@ali/ide-core-common';
-<<<<<<< HEAD
 import { MonacoLanguages } from './services/monaco-languages';
 import { MonacoWorkspace } from './services/monaco-workspace';
-=======
 import { AppConfig } from '@ali/ide-core-browser';
->>>>>>> 4f542fd6
 
 const logger = getLogger();
 
