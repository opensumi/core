{
  "name": "@ali/ide-main-layout",
  "version": "1.6.6",
  "description": "@ali/ide-main-layout",
  "files": [
    "lib"
  ],
  "main": "lib/index.js",
  "typings": "lib/index.d.ts",
  "scripts": {
    "start": "run-p start:client start:server",
    "start:client": "webpack-dev-server --config ./webpack.config.js",
    "start:server": "node --inspect -r ts-node/register ./example/server.ts",
    "start:electron": "electron --inspect -r ts-node/register ./example/electron.ts"
  },
  "repository": {
    "type": "git",
    "url": "git@gitlab.alibaba-inc.com:kaitian/ide-framework.git"
  },
  "publishConfig": {
    "registry": "http://registry.npm.alibaba-inc.com"
  },
  "gitHead": "5dad2ca7b3ea2e1781caefb2552eb1596f146193",
  "dependencies": {
<<<<<<< HEAD
    "@ali/ide-core-browser": "1.6.3",
    "@ali/ide-core-common": "1.6.3"
=======
    "@ali/ide-core-common": "1.6.6",
    "@ali/ide-status-bar": "1.6.6",
    "@ali/ide-theme": "1.6.6"
>>>>>>> 2305f2f3
  },
  "devDependencies": {
    "@ali/ide-activation-event": "1.6.6",
    "@ali/ide-core-browser": "1.6.6",
    "@ali/ide-dev-tool": "^1.1.0",
<<<<<<< HEAD
=======
    "@ali/ide-opened-editor": "1.6.6",
    "@ali/ide-preferences": "1.6.6",
    "@ali/ide-process": "1.6.6",
    "@ali/ide-search": "1.6.6",
    "@ali/ide-theme": "1.6.6",
    "@ali/ide-userstorage": "1.6.6",
    "@ali/ide-workspace": "1.6.6",
>>>>>>> 2305f2f3
    "npm-run-all": "^4.1.5",
    "ts-node": "8.0.2",
    "webpack-dev-server": "^3.3.1"
  }
}<|MERGE_RESOLUTION|>--- conflicted
+++ resolved
@@ -22,29 +22,12 @@
   },
   "gitHead": "5dad2ca7b3ea2e1781caefb2552eb1596f146193",
   "dependencies": {
-<<<<<<< HEAD
-    "@ali/ide-core-browser": "1.6.3",
-    "@ali/ide-core-common": "1.6.3"
-=======
-    "@ali/ide-core-common": "1.6.6",
-    "@ali/ide-status-bar": "1.6.6",
-    "@ali/ide-theme": "1.6.6"
->>>>>>> 2305f2f3
+    "@ali/ide-core-common": "1.6.6"
   },
   "devDependencies": {
     "@ali/ide-activation-event": "1.6.6",
     "@ali/ide-core-browser": "1.6.6",
     "@ali/ide-dev-tool": "^1.1.0",
-<<<<<<< HEAD
-=======
-    "@ali/ide-opened-editor": "1.6.6",
-    "@ali/ide-preferences": "1.6.6",
-    "@ali/ide-process": "1.6.6",
-    "@ali/ide-search": "1.6.6",
-    "@ali/ide-theme": "1.6.6",
-    "@ali/ide-userstorage": "1.6.6",
-    "@ali/ide-workspace": "1.6.6",
->>>>>>> 2305f2f3
     "npm-run-all": "^4.1.5",
     "ts-node": "8.0.2",
     "webpack-dev-server": "^3.3.1"
