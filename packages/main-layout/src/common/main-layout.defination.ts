--- conflicted
+++ resolved
@@ -3,11 +3,7 @@
 import { SlotLocation } from './main-layout-slot';
 import { BasicEvent } from '@ali/ide-core-browser';
 import { ComponentInfo } from '@ali/ide-core-browser/lib/layout';
-<<<<<<< HEAD
-import { ActivityBarHandler } from '@ali/ide-activator-bar/lib/browser/activity-bar-handler';
-=======
 import { ActivityBarHandler } from '@ali/ide-activity-bar/lib/browser/activity-bar-handler';
->>>>>>> 27e264bb
 
 @Injectable()
 export abstract class MainLayoutAPI {
@@ -42,17 +38,6 @@
 export const IMainLayoutService = Symbol('IMainLayoutService');
 export interface IMainLayoutService {
   tabbarComponents: Array<{componentInfo: ComponentInfo, side: string}>;
-<<<<<<< HEAD
-  toggleSlot(location: SlotLocation, show?: boolean): void;
-  isVisible(location: SlotLocation): boolean;
-  registerTabbarComponent(componentInfo: ComponentInfo, side: string): ActivityBarHandler | undefined;
-  // onStart前需要调用这个方法注册
-  collectTabbarComponent(componentInfo: ExtComponentInfo, side: string): Promise<void>;
-}
-
-export interface ExtComponentInfo extends ComponentInfo {
-  icon: URI;
-=======
   toggleSlot(location: SlotLocation, show?: boolean, size?: number): void;
   isVisible(location: SlotLocation): boolean;
   getTabbarHandler(handlerId: string): ActivityBarHandler | undefined;
@@ -63,7 +48,6 @@
 
 export interface ExtComponentInfo extends ComponentInfo {
   icon?: URI;
->>>>>>> 27e264bb
 }
 
 export interface ExtraComponentInfo {
@@ -75,11 +59,6 @@
 
 export interface MainLayoutContribution {
 
-<<<<<<< HEAD
-  // Slot创建完毕时调用
-  onDidCreateSlot?(): void;
-=======
->>>>>>> 27e264bb
   // 将LayoutConfig渲染到各Slot后调用
   onDidUseConfig?(): void;
 
