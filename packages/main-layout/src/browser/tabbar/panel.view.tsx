--- conflicted
+++ resolved
@@ -135,15 +135,11 @@
             />
           </ConfigProvider>
         ) : (
-<<<<<<< HEAD
-          <AccordionContainer views={component.views} containerId={component.options?.containerId!} />
-=======
           <AccordionContainer
             views={component.views}
             minSize={component.options!.miniSize}
             containerId={component.options!.containerId}
           />
->>>>>>> 840b60df
         )}
       </div>
     </div>
