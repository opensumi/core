import debounce from 'lodash/debounce';
import { action, observable } from 'mobx';

import { Injectable, Autowired } from '@opensumi/di';
import {
  View,
  CommandRegistry,
  ViewContextKeyRegistry,
  IContextKeyService,
  localize,
  IContextKey,
  OnEvent,
  WithEventBus,
  ResizeEvent,
  DisposableCollection,
  ContextKeyChangeEvent,
  Event,
  Emitter,
  IScopedContextKeyService,
} from '@opensumi/ide-core-browser';
import { RESIZE_LOCK } from '@opensumi/ide-core-browser/lib/components';
import {
  SplitPanelManager,
  SplitPanelService,
} from '@opensumi/ide-core-browser/lib/components/layout/split-panel.service';
import { LayoutState, LAYOUT_STATE } from '@opensumi/ide-core-browser/lib/layout/layout-state';
import {
  AbstractContextMenuService,
  AbstractMenuService,
  IMenu,
  IMenuRegistry,
  ICtxMenuRenderer,
  MenuId,
} from '@opensumi/ide-core-browser/lib/menu/next';
import { IProgressService } from '@opensumi/ide-core-browser/lib/progress';

import { IMainLayoutService, ViewCollapseChangedEvent } from '../../common';

export interface SectionState {
  collapsed: boolean;
  hidden: boolean;
  size?: number;
  nextSize?: number;
}

interface AccordionViewChangeEvent {
  id: string;
  title?: string;
  description?: string;
  message?: string;
  badge?: string;
}

@Injectable({ multiple: true })
export class AccordionService extends WithEventBus {
  @Autowired()
  protected splitPanelManager: SplitPanelManager;

  @Autowired(AbstractMenuService)
  protected menuService: AbstractMenuService;

  @Autowired(AbstractContextMenuService)
  protected ctxMenuService: AbstractContextMenuService;

  @Autowired(IMenuRegistry)
  protected menuRegistry: IMenuRegistry;

  @Autowired(CommandRegistry)
  private commandRegistry: CommandRegistry;

  @Autowired(ICtxMenuRenderer)
  private readonly contextMenuRenderer: ICtxMenuRenderer;

  @Autowired()
  private viewContextKeyRegistry: ViewContextKeyRegistry;

  @Autowired(IMainLayoutService)
  private readonly mainLayoutService: IMainLayoutService;

  @Autowired(IContextKeyService)
  private contextKeyService: IContextKeyService;

  @Autowired()
  private layoutState: LayoutState;

  @Autowired(IProgressService)
  private progressService: IProgressService;

  protected splitPanelService: SplitPanelService;

  // 用于强制显示功能的contextKey
  private forceRevealContextKeys = new Map<string, { when: string; key: IContextKey<boolean> }>();
  // 所有View的when条件集合
  private viewWhenContextkeys = new Set<string>();
  // 带contextKey且已渲染的视图
  private appendedViewSet = new Set<string>();
  // 所有带contextKey视图
  private viewsWithContextKey = new Set<View>();

  @observable.shallow views: View[] = [];

  @observable state: { [viewId: string]: SectionState } = {};

  rendered = false;

  private headerSize: number;
  private minSize: number;
  private menuId = `${MenuId.AccordionContext}/${this.containerId}`;
  private toDispose: Map<string, DisposableCollection> = new Map();

  private topViewKey: IContextKey<string>;
  private scopedCtxKeyService: IScopedContextKeyService;

  private didChangeViewTitleEmitter: Emitter<AccordionViewChangeEvent> = new Emitter<AccordionViewChangeEvent>();
  public onDidChangeViewTitle: Event<AccordionViewChangeEvent> = this.didChangeViewTitleEmitter.event;

  private beforeAppendViewEmitter = new Emitter<string>();
  public onBeforeAppendViewEvent = this.beforeAppendViewEmitter.event;

  private afterAppendViewEmitter = new Emitter<string>();
  public onAfterAppendViewEvent = this.afterAppendViewEmitter.event;

  private afterDisposeViewEmitter = new Emitter<string>();
  public onAfterDisposeViewEvent = this.afterDisposeViewEmitter.event;

  constructor(public containerId: string, private noRestore?: boolean) {
    super();
    this.splitPanelService = this.splitPanelManager.getService(containerId);
    this.scopedCtxKeyService = this.contextKeyService.createScoped();
    this.scopedCtxKeyService.createKey('triggerWithSection', true);
    this.menuRegistry.registerMenuItem(this.menuId, {
      command: {
        id: this.registerGlobalToggleCommand(),
        label: localize('layout.view.hide', 'Hide'),
      },
      group: '0_global',
      when: 'triggerWithSection == true',
    });
    this.viewContextKeyRegistry.afterContextKeyServiceRegistered(this.containerId, (contextKeyService) => {
      this.topViewKey = contextKeyService!.createKey('view', containerId);
      setTimeout(() => {
        // 由于tabbar.service会立刻设置view，这边要等下一个event loop
        this.popViewKeyIfOnlyOneViewVisible();
      });
    });
    this.addDispose(
      Event.debounce<ContextKeyChangeEvent, boolean>(
        this.contextKeyService.onDidChangeContext,
        (last, event) => last || event.payload.affectsSome(this.viewWhenContextkeys),
        50,
      )((e) => e && this.handleContextKeyChange(), this),
    );
    this.listenWindowResize();
  }

  updateViewTitle(viewId: string, title: string) {
    this.didChangeViewTitleEmitter.fire({ id: viewId, title });
  }

  updateViewDesciption(viewId: string, desc: string) {
    this.didChangeViewTitleEmitter.fire({ id: viewId, description: desc });
  }

  updateViewMessage(viewId: string, msg: string) {
    this.didChangeViewTitleEmitter.fire({ id: viewId, message: msg });
  }

  updateViewBadge(viewId: string, badge: string) {
    this.didChangeViewTitleEmitter.fire({ id: viewId, badge });
  }

  tryUpdateResize() {
    this.doUpdateResize();
  }

  restoreState() {
    if (this.noRestore) {
      return;
    }
    const defaultState: { [containerId: string]: SectionState } = {};
    this.visibleViews.forEach((view) => (defaultState[view.id] = { collapsed: false, hidden: false }));
    const restoredState = this.layoutState.getState(LAYOUT_STATE.getContainerSpace(this.containerId), defaultState);
    if (restoredState !== defaultState) {
      this.state = restoredState;
    }
    this.popViewKeyIfOnlyOneViewVisible();
    this.restoreSize();
    this.rendered = true;
  }

  // 调用时需要保证dom可见
  restoreSize() {
    // 计算存储总高度与当前窗口总高度差，加到最后一个展开的面板
    let availableSize = this.splitPanelService.rootNode?.clientHeight || 0;
    let finalUncollapsedIndex: number | undefined;
    this.visibleViews.forEach((view, index) => {
      const savedState = this.state[view.id];
      if (savedState.collapsed) {
        this.setSize(index, 0, false, true);
        availableSize -= this.headerSize;
      } else if (!savedState.collapsed && savedState.size) {
        this.setSize(index, savedState.size, false, true);
        availableSize -= savedState.size;
        finalUncollapsedIndex = index;
      }
    });
    if (finalUncollapsedIndex) {
      this.setSize(
        finalUncollapsedIndex,
        this.state[this.visibleViews[finalUncollapsedIndex].id].size! + availableSize,
      );
    }
  }

  initConfig(config: { headerSize: number; minSize: number }) {
    const { headerSize, minSize } = config;
    this.headerSize = headerSize;
    this.minSize = minSize;
  }

  private registerContextService(viewId: string) {
    let scopedCtxKey = this.viewContextKeyRegistry.getContextKeyService(viewId);
    if (!scopedCtxKey) {
      scopedCtxKey = this.contextKeyService.createScoped();
      scopedCtxKey.createKey('view', viewId);
      this.viewContextKeyRegistry.registerContextKeyService(viewId, scopedCtxKey);
    }
    return scopedCtxKey;
  }

  getSectionToolbarMenu(viewId: string): IMenu {
    // 确保在较早获取菜单时已经注册了 ScopedContextKeyService
    const scopedCtxKey = this.registerContextService(viewId);
    const menu = this.menuService.createMenu(MenuId.ViewTitle, scopedCtxKey);
    const existingView = this.views.find((view) => view.id === viewId);
    if (existingView) {
      existingView.titleMenu = menu;
    }
    return menu;
  }

  private updateView(view: View) {
    if (view.priority) {
      const index = this.views.findIndex((value) => (value.priority || 0) < (view.priority || 0));
      this.views.splice(index === -1 ? this.views.length : index, 0, view);
    } else {
      this.views.push(view);
    }
  }

  appendView(view: View, replace?: boolean) {
    if (this.appendedViewSet.has(view.id) && !replace) {
      return;
    }
    const disposables = new DisposableCollection();
    disposables.push(this.progressService.registerProgressIndicator(view.id));
    // 已存在的viewId直接替换
    const existIndex = this.views.findIndex((item) => item.id === view.id);
    if (existIndex !== -1) {
      this.views[existIndex] = Object.assign({}, this.views[existIndex], view);
      return;
    }
    // 带contextKey视图需要先判断下
    if (view.when) {
      this.viewsWithContextKey.add(view);
      // 强制显示的contextKey
      const forceRevealExpr = this.createRevealContextKey(view.id);
      this.fillKeysInWhenExpr(this.viewWhenContextkeys, view.when);
      // 如果不匹配则跳过
      if (!this.contextKeyService.match(view.when) && !this.contextKeyService.match(forceRevealExpr)) {
        return;
      }
      this.appendedViewSet.add(view.id);
    }
    this.beforeAppendViewEmitter.fire(view.id);
    this.updateView(view);

    // 创建 scopedContextKeyService
    this.registerContextService(view.id);

    disposables.push(
      this.menuRegistry.registerMenuItem(this.menuId, {
        command: {
          id: this.registerVisibleToggleCommand(view.id, disposables),
          label: (view.name || view.id).toUpperCase(),
        },
        group: '1_widgets',
        // TODO order计算
      }),
    );
    this.toDispose.set(view.id, disposables);
    this.popViewKeyIfOnlyOneViewVisible();
    this.afterAppendViewEmitter.fire(view.id);
  }

  disposeView(viewId: string) {
    const existIndex = this.views.findIndex((item) => item.id === viewId);
    if (existIndex > -1) {
      this.views.splice(existIndex, 1);
    }
    const disposable = this.toDispose.get(viewId);
    if (disposable) {
      disposable.dispose();
    }
    this.appendedViewSet.delete(viewId);
    this.popViewKeyIfOnlyOneViewVisible();
    this.afterDisposeViewEmitter.fire(viewId);
  }

  revealView(viewId: string) {
    const target = this.forceRevealContextKeys.get(viewId);
    if (target) {
      target.key.set(true);
    }
  }

  disposeAll() {
    this.views = [];
    this.toDispose.forEach((disposable) => {
      disposable.dispose();
    });
  }

  @OnEvent(ResizeEvent)
  protected onResize(e: ResizeEvent) {
    // 监听来自resize组件的事件
    if (e.payload.slotLocation) {
      if (this.state[e.payload.slotLocation]) {
        const id = e.payload.slotLocation;
        // get dom of viewId
        const sectionDom = document.getElementById(id);
        if (sectionDom) {
          this.state[id].size = sectionDom.clientHeight;
          this.storeState();
        }
      }
    }
  }

  private doUpdateResize = debounce(() => {
    let largestViewId: string | undefined;
    Object.keys(this.state).forEach((id) => {
      if (!(this.state[id].hidden || this.state[id].collapsed)) {
        if (!largestViewId) {
          largestViewId = id;
        } else {
          if ((this.state[id].size || 0) > (this.state[largestViewId].size || 0)) {
            largestViewId = id;
          }
        }
      }
    });
    if (largestViewId && this.splitPanelService.isVisible && this.expandedViews.length > 1) {
      // 需要过滤掉没有实际注册的视图
      const diffSize = this.splitPanelService.rootNode!.clientHeight - this.getPanelFullHeight();
      if (diffSize) {
        this.state[largestViewId].size! += diffSize;
        this.toggleOpen(largestViewId!, false);
      }
    }
  }, 16);

  private getPanelFullHeight(ignoreViewId?: string) {
    return Object.keys(this.state)
      .filter((viewId) => this.views.find((item) => item.id === viewId) && viewId !== ignoreViewId)
      .reduce(
        (acc, id) =>
          acc + (this.state[id].collapsed ? this.headerSize : this.state[id].hidden ? 0 : this.state[id].size!),
        0,
      );
  }

  protected listenWindowResize() {
    window.addEventListener('resize', this.doUpdateResize);
    this.addDispose({ dispose: () => window.removeEventListener('resize', this.doUpdateResize) });
  }

  private createRevealContextKey(viewId: string) {
    const forceRevealKey = `forceShow.${viewId}`;
    this.forceRevealContextKeys.set(viewId, {
      when: `${forceRevealKey} == true`,
      key: this.contextKeyService.createKey(forceRevealKey, false),
    });
    this.viewWhenContextkeys.add(forceRevealKey);
    return `${forceRevealKey} == true`;
  }

  protected storeState = debounce(() => {
    if (this.noRestore || !this.rendered) {
      return;
    }
    this.layoutState.setState(LAYOUT_STATE.getContainerSpace(this.containerId), this.state);
  }, 200);

  private registerGlobalToggleCommand() {
    const commandId = `view-container.hide.${this.containerId}`;
    this.commandRegistry.registerCommand(
      {
        id: commandId,
      },
      {
        execute: ({ viewId }: { viewId: string }) => {
          this.doToggleView(viewId);
        },
        isEnabled: () => this.visibleViews.length > 1,
      },
    );
    return commandId;
  }

  private registerVisibleToggleCommand(viewId: string, disposables: DisposableCollection): string {
    const commandId = `view-container.hide.${viewId}`;

    disposables.push(
      this.commandRegistry.registerCommand(
        {
          id: commandId,
        },
        {
          execute: ({ forceShow }: { forceShow?: boolean } = {}) => {
            this.doToggleView(viewId, forceShow);
          },
          isToggled: () => {
            const state = this.getViewState(viewId);
            return !state.hidden;
          },
          isEnabled: () => {
            const state = this.getViewState(viewId);
            return state.hidden || this.visibleViews.length > 1;
          },
        },
      ),
    );

    return commandId;
  }

  protected doToggleView(viewId: string, forceShow?: boolean) {
    const state = this.getViewState(viewId);
    let nextState: boolean;
    if (forceShow === undefined) {
      nextState = !state.hidden;
    } else {
      nextState = !forceShow;
    }
    state.hidden = nextState;
    this.popViewKeyIfOnlyOneViewVisible();
    this.storeState();
  }

  popViewKeyIfOnlyOneViewVisible() {
    if (!this.topViewKey) {
      // 可能还没初始化
      return;
    }
    const visibleViews = this.visibleViews;
    if (visibleViews.length === 1) {
      this.topViewKey.set(visibleViews[0].id);
    } else {
      this.topViewKey.reset();
    }
  }

  toggleViewVisibility(viewId: string, show?: boolean) {
    this.doToggleView(viewId, show);
  }

  get visibleViews(): View[] {
    return this.views.filter((view) => {
      const viewState = this.getViewState(view.id);
      return !viewState.hidden;
    });
  }

  get expandedViews(): View[] {
    return this.views.filter((view) => {
      const viewState = this.state[view.id];
      return !viewState || (viewState && !viewState.hidden && !viewState.collapsed);
    });
  }

  @action toggleOpen(viewId: string, collapsed: boolean) {
    const index = this.visibleViews.findIndex((view) => view.id === viewId);
    if (index > -1) {
      this.doToggleOpen(viewId, collapsed, index, true);
    }
  }

  @action.bound handleSectionClick(viewId: string, collapsed: boolean, index: number) {
    this.doToggleOpen(viewId, collapsed, index);
  }

  @action.bound handleContextMenu(event: React.MouseEvent, viewId?: string) {
    event.preventDefault();
    const menus = this.ctxMenuService.createMenu({
      id: this.menuId,
      config: { args: [{ viewId }] },
      contextKeyService: viewId ? this.viewContextKeyRegistry.getContextKeyService(viewId) : undefined,
    });
    const menuNodes = menus.getGroupedMenuNodes();
    menus.dispose();
    this.contextMenuRenderer.show({
      menuNodes: menuNodes[1],
      anchor: {
        x: event.clientX,
        y: event.clientY,
      },
    });
  }

  public getViewState(viewId: string) {
    let viewState = this.state[viewId];
    const view = this.views.find((item) => item.id === viewId);
    if (!viewState) {
      this.state[viewId] = { collapsed: view?.collapsed || false, hidden: view?.hidden || false };
      viewState = this.state[viewId]!;
    }
    return viewState;
  }

  protected doToggleOpen(viewId: string, collapsed: boolean, index: number, noAnimation?: boolean) {
    const viewState = this.getViewState(viewId);
    viewState.collapsed = collapsed;

    const container = this.mainLayoutService.getContainer(this.containerId)!;
<<<<<<< HEAD
    if (container?.options?.alignment === 'vertical') {
=======
    if (container?.options?.alignment !== 'horizontal') {
>>>>>>> f9580b40
      let sizeIncrement: number;
      if (collapsed) {
        sizeIncrement = this.setSize(index, 0, false, noAnimation);
      } else {
        // 仅有一个视图展开时独占
        sizeIncrement = this.setSize(
          index,
          this.expandedViews.length === 1 ? this.getAvailableSize() : viewState.size || this.minSize,
          false,
          noAnimation,
        );
      }
      // 下方视图被影响的情况下，上方视图不会同时变化，该情况会在sizeIncrement=0上体现
      // 从视图下方最后一个展开的视图起依次减去对应的高度
      for (let i = this.visibleViews.length - 1; i > index; i--) {
        if (this.getViewState(this.visibleViews[i].id).collapsed !== true) {
          sizeIncrement = this.setSize(i, sizeIncrement, true, noAnimation);
        } else {
          this.setSize(i, 0, false, noAnimation);
        }
      }
      // 找到视图上方首个展开的视图减去对应的高度
      for (let i = index - 1; i >= 0; i--) {
        if ((this.state[this.visibleViews[i].id] || {}).collapsed !== true) {
          sizeIncrement = this.setSize(i, sizeIncrement, true, noAnimation);
        } else {
          this.setSize(i, 0, false, noAnimation);
        }
      }
    }

    this.eventBus.fire(
      new ViewCollapseChangedEvent({
        viewId,
        collapsed: viewState.collapsed,
      }),
    );
  }

  protected setSize(index: number, targetSize: number, isIncrement?: boolean, noAnimation?: boolean): number {
    const fullHeight = this.splitPanelService.rootNode!.clientHeight;
    const panel = this.splitPanelService.panels[index];
    if (!noAnimation) {
      panel.classList.add('resize-ease');
    }
    if (!targetSize && !isIncrement) {
      targetSize = this.headerSize;
      panel.classList.add(RESIZE_LOCK);
    } else {
      panel.classList.remove(RESIZE_LOCK);
    }
    // clientHeight会被上次展开的元素挤掉
    const prevSize = panel.clientHeight;
    const viewState = this.getViewState(this.visibleViews[index].id);
    let calcTargetSize: number = targetSize;
    // 视图即将折叠时、受其他视图影响尺寸变化时、主动展开时、resize时均需要存储尺寸信息
    if (isIncrement) {
      calcTargetSize = Math.max(prevSize - targetSize, this.minSize);
    }
    if (index === this.expandedViews.length - 1) {
      // 最后一个视图需要兼容最大高度超出总视图高度及最大高度不足总视图高度的情况
      if (calcTargetSize + index * this.minSize > fullHeight) {
        calcTargetSize -= calcTargetSize + index * this.minSize - fullHeight;
      } else {
        const restSize = this.getPanelFullHeight(this.visibleViews[index].id);
        if (calcTargetSize + restSize < fullHeight) {
          calcTargetSize += fullHeight - (calcTargetSize + restSize);
        }
      }
    }
    if (this.rendered) {
      let toSaveSize: number;
      if (targetSize === this.headerSize) {
        // 当前视图即将折叠且不是唯一展开的视图时，存储当前高度
        toSaveSize = prevSize;
      } else {
        toSaveSize = calcTargetSize;
      }
      if (toSaveSize !== this.headerSize) {
        // 视图折叠高度不做存储
        viewState.size = toSaveSize;
      }
    }
    this.storeState();
    viewState.nextSize = calcTargetSize;
    if (!noAnimation) {
      setTimeout(() => {
        // 动画 0.1s，保证结束后移除
        panel.classList.remove('resize-ease');
      }, 200);
    }
    return isIncrement ? calcTargetSize - (prevSize - targetSize) : targetSize - prevSize;
  }

  protected getAvailableSize() {
    const fullHeight = this.splitPanelService.rootNode!.clientHeight;
    return fullHeight - (this.visibleViews.length - 1) * this.headerSize;
  }

  private handleContextKeyChange() {
    Array.from(this.viewsWithContextKey.values()).forEach((view) => {
      if (
        this.contextKeyService.match(view.when) ||
        this.contextKeyService.match(this.forceRevealContextKeys.get(view.id)!.when)
      ) {
        this.appendView(view);
      } else {
        this.disposeView(view.id);
      }
    });
  }

  private fillKeysInWhenExpr(set: Set<string>, when?: string) {
    const keys = this.contextKeyService.getKeysInWhen(when);
    keys.forEach((key) => {
      set.add(key);
    });
  }
}

export const AccordionServiceFactory = Symbol('AccordionServiceFactory');<|MERGE_RESOLUTION|>--- conflicted
+++ resolved
@@ -523,11 +523,7 @@
     viewState.collapsed = collapsed;
 
     const container = this.mainLayoutService.getContainer(this.containerId)!;
-<<<<<<< HEAD
-    if (container?.options?.alignment === 'vertical') {
-=======
     if (container?.options?.alignment !== 'horizontal') {
->>>>>>> f9580b40
       let sizeIncrement: number;
       if (collapsed) {
         sizeIncrement = this.setSize(index, 0, false, noAnimation);
