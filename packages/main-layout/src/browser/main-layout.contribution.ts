import { Autowired } from '@opensumi/di';
import {
  IContextKeyService,
  ClientAppContribution,
  SlotLocation,
  SlotRendererContribution,
  SlotRendererRegistry,
  slotRendererRegistry,
  KeybindingRegistry,
<<<<<<< HEAD
  MAIN_LAYOUT_COMMANDS,
=======
  LAYOUT_COMMANDS,
  IQuickOpenHandlerRegistry,
  QuickOpenContribution,
  QUICK_OPEN_COMMANDS,
>>>>>>> c26945d8
} from '@opensumi/ide-core-browser';
import { getIcon } from '@opensumi/ide-core-browser';
import {
  ComponentContribution,
  ComponentRegistry,
  TabBarToolbarContribution,
  ToolbarRegistry,
} from '@opensumi/ide-core-browser/lib/layout';
import { LayoutState } from '@opensumi/ide-core-browser/lib/layout/layout-state';
import {
  IMenuRegistry,
  MenuCommandDesc,
  MenuContribution as MenuContribution,
  MenuId,
} from '@opensumi/ide-core-browser/lib/menu/next';
import { Domain, IEventBus, ContributionProvider, localize, WithEventBus } from '@opensumi/ide-core-common';
import { CommandContribution, CommandRegistry, Command, CommandService } from '@opensumi/ide-core-common/lib/command';

import { IMainLayoutService } from '../common';

import { ViewQuickOpenHandler } from './quick-open-view';
import { RightTabRenderer, LeftTabRenderer, BottomTabRenderer } from './tabbar/renderer.view';

// NOTE 左右侧面板的展开、折叠命令请使用组合命令 activity-bar.left.toggle，layout命令仅做折叠展开，不处理tab激活逻辑
export const HIDE_LEFT_PANEL_COMMAND: Command = {
  id: 'main-layout.left-panel.hide',
  label: '%main-layout.left-panel.hide%',
};

export const WORKBENCH_ACTION_CLOSESIDECAR: Command = {
  id: 'workbench.action.closeSidebar',
  label: '%main-layout.sidebar.hide%',
};

export const SHOW_LEFT_PANEL_COMMAND: Command = {
  id: 'main-layout.left-panel.show',
  label: '%main-layout.left-panel.show%',
};
export const TOGGLE_LEFT_PANEL_COMMAND: MenuCommandDesc = {
  id: 'main-layout.left-panel.toggle',
  label: '%main-layout.left-panel.toggle%',
};
export const HIDE_RIGHT_PANEL_COMMAND: Command = {
  id: 'main-layout.right-panel.hide',
  label: '%main-layout.right-panel.hide%',
};
export const SHOW_RIGHT_PANEL_COMMAND: Command = {
  id: 'main-layout.right-panel.show',
  label: '%main-layout.right-panel.show%',
};
export const TOGGLE_RIGHT_PANEL_COMMAND: MenuCommandDesc = {
  id: 'main-layout.right-panel.toggle',
  label: '%main-layout.right-panel.toggle%',
};

export const HIDE_BOTTOM_PANEL_COMMAND: Command = {
  id: 'main-layout.bottom-panel.hide',
  label: '%main-layout.bottom-panel.hide%',
};

export const WORKBENCH_ACTION_CLOSEPANEL: Command = {
  id: 'workbench.action.closePanel',
  delegate: HIDE_BOTTOM_PANEL_COMMAND.id,
};

export const SHOW_BOTTOM_PANEL_COMMAND: Command = {
  id: 'main-layout.bottom-panel.show',
  label: '%main-layout.bottom-panel.show%',
};
export const TOGGLE_BOTTOM_PANEL_COMMAND: Command = {
  id: 'main-layout.bottom-panel.toggle',
  iconClass: getIcon('minus'),
  label: '%layout.tabbar.toggle%',
};
export const IS_VISIBLE_BOTTOM_PANEL_COMMAND: Command = {
  id: 'main-layout.bottom-panel.is-visible',
};
export const IS_VISIBLE_LEFT_PANEL_COMMAND: Command = {
  id: 'main-layout.left-panel.is-visible',
};
export const IS_VISIBLE_RIGHT_PANEL_COMMAND: Command = {
  id: 'main-layout.right-panel.is-visible',
};
export const SET_PANEL_SIZE_COMMAND: Command = {
  id: 'main-layout.panel.size.set',
};
export const EXPAND_BOTTOM_PANEL: Command = {
  id: 'main-layout.bottom-panel.expand',
  label: '%layout.tabbar.expand%',
  iconClass: getIcon('expand'),
};
export const RETRACT_BOTTOM_PANEL: Command = {
  id: 'main-layout.bottom-panel.retract',
  label: '%layout.tabbar.retract%',
  iconClass: getIcon('shrink'),
};

@Domain(CommandContribution, ClientAppContribution, SlotRendererContribution, MenuContribution, QuickOpenContribution)
export class MainLayoutModuleContribution
  extends WithEventBus
  implements
    CommandContribution,
    ClientAppContribution,
    SlotRendererContribution,
    MenuContribution,
    QuickOpenContribution
{
  @Autowired(IMainLayoutService)
  private mainLayoutService: IMainLayoutService;

  @Autowired(IContextKeyService)
  contextKeyService: IContextKeyService;

  @Autowired(IEventBus)
  eventBus: IEventBus;

  @Autowired(ComponentContribution)
  contributionProvider: ContributionProvider<ComponentContribution>;

  @Autowired(SlotRendererContribution)
  rendererContributionProvider: ContributionProvider<SlotRendererContribution>;

  @Autowired(ComponentRegistry)
  componentRegistry: ComponentRegistry;

  @Autowired(CommandService)
  private commandService!: CommandService;

  @Autowired()
  private layoutState: LayoutState;

  @Autowired(TabBarToolbarContribution)
  protected readonly toolBarContributionProvider: ContributionProvider<TabBarToolbarContribution>;

  @Autowired()
  private toolBarRegistry: ToolbarRegistry;

  @Autowired(KeybindingRegistry)
  protected keybindingRegistry: KeybindingRegistry;

  @Autowired(ViewQuickOpenHandler)
  private quickOpenViewHandler: ViewQuickOpenHandler;

  async initialize() {
    // 全局只要初始化一次
    await this.layoutState.initStorage();

    const componentContributions = this.contributionProvider.getContributions();
    for (const contribution of componentContributions) {
      if (contribution.registerComponent) {
        contribution.registerComponent(this.componentRegistry);
      }
    }
    const rendererContributions = this.rendererContributionProvider.getContributions();
    for (const contribution of rendererContributions) {
      if (contribution.registerRenderer) {
        contribution.registerRenderer(slotRendererRegistry);
      }
    }
    const contributions = this.toolBarContributionProvider.getContributions();
    for (const contribution of contributions) {
      if (contribution.registerToolbarItems) {
        contribution.registerToolbarItems(this.toolBarRegistry);
      }
    }
  }

  async onStart() {
    this.registerSideToggleKey();
  }

  async onDidStart() {
    this.mainLayoutService.didMount();
  }

  registerRenderer(registry: SlotRendererRegistry) {
    registry.registerSlotRenderer(SlotLocation.right, RightTabRenderer);
    registry.registerSlotRenderer(SlotLocation.left, LeftTabRenderer);
    registry.registerSlotRenderer(SlotLocation.bottom, BottomTabRenderer);
  }

  registerCommands(commands: CommandRegistry): void {
    // @deprecated
    commands.registerCommand(HIDE_LEFT_PANEL_COMMAND, {
      execute: () => {
        this.mainLayoutService.toggleSlot(SlotLocation.left, false);
      },
    });
    // @deprecated
    commands.registerCommand(SHOW_LEFT_PANEL_COMMAND, {
      execute: (size?: number) => {
        this.mainLayoutService.toggleSlot(SlotLocation.left, true, size);
      },
    });
    commands.registerCommand(TOGGLE_LEFT_PANEL_COMMAND, {
      execute: (show?: boolean, size?: number) => {
        this.mainLayoutService.toggleSlot(SlotLocation.left, show, size);
      },
    });

    // @deprecated
    commands.registerCommand(HIDE_RIGHT_PANEL_COMMAND, {
      execute: () => {
        this.mainLayoutService.toggleSlot(SlotLocation.right, false);
      },
    });
    // @deprecated
    commands.registerCommand(SHOW_RIGHT_PANEL_COMMAND, {
      execute: (size?: number) => {
        this.mainLayoutService.toggleSlot(SlotLocation.right, true, size);
      },
    });
    commands.registerCommand(TOGGLE_RIGHT_PANEL_COMMAND, {
      execute: (show?: boolean, size?: number) => {
        this.mainLayoutService.toggleSlot(SlotLocation.right, show, size);
      },
    });

    commands.registerCommand(WORKBENCH_ACTION_CLOSESIDECAR, {
      execute: () =>
        Promise.all([
          this.mainLayoutService.toggleSlot(SlotLocation.left, false),
          this.mainLayoutService.toggleSlot(SlotLocation.right, false),
        ]),
    });

    commands.registerCommand(SHOW_BOTTOM_PANEL_COMMAND, {
      execute: () => {
        this.mainLayoutService.toggleSlot(SlotLocation.bottom, true);
      },
    });

    commands.registerCommand(HIDE_BOTTOM_PANEL_COMMAND, {
      execute: () => {
        this.mainLayoutService.toggleSlot(SlotLocation.bottom, false);
      },
    });
    commands.registerCommand(WORKBENCH_ACTION_CLOSEPANEL);
    commands.registerCommand(IS_VISIBLE_BOTTOM_PANEL_COMMAND, {
      execute: () => this.mainLayoutService.getTabbarService('bottom').currentContainerId !== '',
    });
    commands.registerCommand(IS_VISIBLE_LEFT_PANEL_COMMAND, {
      execute: () => this.mainLayoutService.isVisible(SlotLocation.left),
    });
    commands.registerCommand(IS_VISIBLE_RIGHT_PANEL_COMMAND, {
      execute: () => this.mainLayoutService.isVisible(SlotLocation.left),
    });
    commands.registerCommand(SET_PANEL_SIZE_COMMAND, {
      execute: (size: number) => {
        this.mainLayoutService.setFloatSize(size);
      },
    });

    commands.registerCommand(
      {
        id: 'view.outward.right-panel.hide',
      },
      {
        execute: () => {
          this.commandService.executeCommand('main-layout.right-panel.toggle', false);
        },
      },
    );
    commands.registerCommand(
      {
        id: 'view.outward.right-panel.show',
      },
      {
        execute: (size?: number) => {
          this.commandService.executeCommand('main-layout.right-panel.toggle', true, size);
        },
      },
    );
    commands.registerCommand(
      {
        id: 'view.outward.left-panel.hide',
      },
      {
        execute: () => {
          this.commandService.executeCommand('main-layout.left-panel.toggle', false);
        },
      },
    );
    commands.registerCommand(
      {
        id: 'view.outward.left-panel.show',
      },
      {
        execute: (size?: number) => {
          this.commandService.executeCommand('main-layout.left-panel.toggle', true, size);
        },
      },
    );

<<<<<<< HEAD
    commands.registerCommand(
      {
        id: MAIN_LAYOUT_COMMANDS.MAXIMIZE_EDITOR.id,
      },
      {
        execute: () => {
          this.commandService.executeCommand('main-layout.right-panel.toggle', false);
          this.commandService.executeCommand('main-layout.left-panel.toggle', false);
        },
      },
    );
=======
    commands.registerCommand(LAYOUT_COMMANDS.OPEN_VIEW, {
      execute: () => {
        this.commandService.executeCommand(QUICK_OPEN_COMMANDS.OPEN.id, 'view ');
      },
    });
>>>>>>> c26945d8
  }

  registerMenus(menus: IMenuRegistry) {
    menus.registerMenuItem(MenuId.ActivityBarExtra, {
      submenu: MenuId.SettingsIconMenu,
      iconClass: getIcon('setting'),
      label: localize('layout.tabbar.setting', '打开偏好设置'),
      order: 1,
      group: 'navigation',
    });

    menus.registerMenuItem(MenuId.MenubarViewMenu, {
      command: TOGGLE_LEFT_PANEL_COMMAND,
      group: '5_panel',
    });

    menus.registerMenuItem(MenuId.MenubarViewMenu, {
      command: TOGGLE_RIGHT_PANEL_COMMAND,
      group: '5_panel',
    });
  }

  protected registerSideToggleKey() {
    this.keybindingRegistry.registerKeybinding({
      keybinding: 'ctrlcmd+b',
      command: TOGGLE_LEFT_PANEL_COMMAND.id,
    });
    this.keybindingRegistry.registerKeybinding({
      keybinding: 'ctrlcmd+j',
      command: TOGGLE_BOTTOM_PANEL_COMMAND.id,
    });
    this.keybindingRegistry.registerKeybinding({
      keybinding: 'ctrlcmd+shift+j',
      command: EXPAND_BOTTOM_PANEL.id,
      when: '!bottomFullExpanded',
    });
    this.keybindingRegistry.registerKeybinding({
      keybinding: 'ctrlcmd+shift+j',
      command: RETRACT_BOTTOM_PANEL.id,
      when: 'bottomFullExpanded',
    });
  }

  registerQuickOpenHandlers(handlers: IQuickOpenHandlerRegistry): void {
    handlers.registerHandler(this.quickOpenViewHandler, {
      title: localize('layout.action.openView'),
      commandId: LAYOUT_COMMANDS.QUICK_OPEN_VIEW.id,
      order: 5,
      hideTab: true,
    });
  }
}<|MERGE_RESOLUTION|>--- conflicted
+++ resolved
@@ -7,14 +7,10 @@
   SlotRendererRegistry,
   slotRendererRegistry,
   KeybindingRegistry,
-<<<<<<< HEAD
-  MAIN_LAYOUT_COMMANDS,
-=======
   LAYOUT_COMMANDS,
   IQuickOpenHandlerRegistry,
   QuickOpenContribution,
   QUICK_OPEN_COMMANDS,
->>>>>>> c26945d8
 } from '@opensumi/ide-core-browser';
 import { getIcon } from '@opensumi/ide-core-browser';
 import {
@@ -309,10 +305,9 @@
       },
     );
 
-<<<<<<< HEAD
-    commands.registerCommand(
-      {
-        id: MAIN_LAYOUT_COMMANDS.MAXIMIZE_EDITOR.id,
+    commands.registerCommand(
+      {
+        id: LAYOUT_COMMANDS.MAXIMIZE_EDITOR.id,
       },
       {
         execute: () => {
@@ -321,13 +316,12 @@
         },
       },
     );
-=======
+
     commands.registerCommand(LAYOUT_COMMANDS.OPEN_VIEW, {
       execute: () => {
         this.commandService.executeCommand(QUICK_OPEN_COMMANDS.OPEN.id, 'view ');
       },
     });
->>>>>>> c26945d8
   }
 
   registerMenus(menus: IMenuRegistry) {
