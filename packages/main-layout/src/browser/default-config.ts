--- conflicted
+++ resolved
@@ -4,55 +4,8 @@
 
 // TODO 支持layout样式名自定义
 export const defaultConfig = {
-<<<<<<< HEAD
-  modules: [
-    '@ali/ide-main-layout',
-    '@ali/ide-menu-bar',
-    '@ali/ide-monaco',
-    '@ali/ide-doc-model',
-    '@ali/ide-status-bar',
-    '@ali/ide-editor',
-    '@ali/ide-explorer',
-    '@ali/ide-file-tree',
-    '@ali/ide-terminal',
-    '@ali/ide-activator-bar',
-    '@ali/ide-activator-panel',
-    '@ali/ide-file-service',
-    '@ali/ide-static-resource',
-    '@ali/ide-express-file-server',
-    '@ali/ide-language',
-    // '@ali/ide-git',
-    '@ali/ide-bottom-panel',
-    '@ali/ide-search',
-    '@ali/ide-file-scheme',
-    '@ali/ide-output',
-    '@ali/ide-quick-open',
-    '@ali/ide-feature-extension',
-    '@ali/ide-vscode-extension',
-  ],
-  layoutConfig: {
-    [SlotLocation.top]: {
-      modules: ['@ali/ide-menu-bar'],
-    },
-    left: {
-      modules: ['@ali/ide-explorer', '@ali/ide-search'],
-    },
-    [SlotLocation.right]: {
-      modules: [],
-    },
-    [SlotLocation.main]: {
-      modules: ['@ali/ide-editor'],
-    },
-    [SlotLocation.bottom]: {
-      modules: ['@ali/ide-terminal', '@ali/ide-output'],
-    },
-    [SlotLocation.bottomBar]: {
-      modules: ['@ali/ide-status-bar'],
-    },
-=======
   [SlotLocation.top]: {
     modules: ['@ali/ide-menu-bar'],
->>>>>>> 4c75d838
   },
   left: {
     modules: ['@ali/ide-explorer', '@ali/ide-search'],
