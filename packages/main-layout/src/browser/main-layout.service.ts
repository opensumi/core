--- conflicted
+++ resolved
@@ -260,18 +260,9 @@
     const leftSlotWidget = this.createActivatorWidget(SlotLocation.left);
     const rightSlotWidget = this.createActivatorWidget(SlotLocation.right);
     this.middleWidget = this.createMiddleWidget();
-<<<<<<< HEAD
     this.tabbarMap.set(SlotLocation.left, { widget: leftSlotWidget, panel: this.leftPanelWidget });
     this.tabbarMap.set(SlotLocation.right, { widget: rightSlotWidget, panel: this.rightPanelWidget });
     const horizontalSplitLayout = this.createSplitLayout([leftSlotWidget, this.middleWidget, rightSlotWidget], [0, 1, 0], { orientation: 'horizontal', spacing: 0 });
-=======
-    const subsidiaryWidget = this.initIdeWidget(SlotLocation.right);
-
-    this.tabbarMap.set(SlotLocation.left, { widget: leftSlotWidget, panel: this.leftPanelWidget });
-    this.tabbarMap.set(SlotLocation.right, { widget: subsidiaryWidget, panel: subsidiaryWidget });
-
-    const horizontalSplitLayout = this.createSplitLayout([leftSlotWidget, this.middleWidget, subsidiaryWidget], [0, 1, 0], { orientation: 'horizontal', spacing: 0 });
->>>>>>> 87b0c5c2
     const panel = new SplitPanel({ layout: horizontalSplitLayout });
     panel.id = 'main-split';
 
