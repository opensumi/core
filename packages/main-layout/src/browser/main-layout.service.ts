--- conflicted
+++ resolved
@@ -352,11 +352,7 @@
         tabbar.expanded = true;
       } else {
         // 右侧状态可能是0
-<<<<<<< HEAD
-        const initSize = this.sideState[side]!.size && this.sideState[side]!.size + BAR_SIZE || undefined;
-=======
         const initSize = this.sideState[side]!.size || undefined;
->>>>>>> 792f46b6
         let lastPanelSize = initSize || this.configContext.layoutConfig[side].size || 400;
         if (targetSize) {
           lastPanelSize = targetSize;
