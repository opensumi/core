import { Injectable, Autowired, INJECTOR_TOKEN, Injector, Inject, Domain } from '@ali/common-di';
import {
  SplitPanel,
  SplitLayout,
  Widget,
  BoxLayout,
  BoxPanel,
} from '@phosphor/widgets';
import { AppConfig, SlotLocation } from '@ali/ide-core-browser';
import { Disposable } from '@ali/ide-core-browser';
import { ActivityBarService, Side } from '@ali/ide-activity-bar/lib/browser/activity-bar.service';
import { SplitPositionHandler } from './split-panels';
import { IEventBus, ContributionProvider, StorageProvider, STORAGE_NAMESPACE, IStorage, WithEventBus, OnEvent } from '@ali/ide-core-common';
import { InitedEvent, VisibleChangedEvent, VisibleChangedPayload, IMainLayoutService, MainLayoutContribution, ComponentCollection, ViewToContainerMapData, RenderedEvent } from '../common';
import { ComponentRegistry, ResizeEvent } from '@ali/ide-core-browser/lib/layout';
import { ReactWidget } from './react-widget.view';
import { IWorkspaceService } from '@ali/ide-workspace';
import { ViewContainerOptions, View } from '@ali/ide-core-browser/lib/layout';
import { IconService } from '@ali/ide-theme/lib/browser/icon.service';
import { IdeWidget } from '@ali/ide-core-browser/lib/layout/ide-widget.view';

export interface TabbarWidget {
  widget: Widget;
  panel: Widget;
  size?: number;
  resizeTimer?: any;
}

export interface TabbarCollection extends ComponentCollection {
  side: string;
}

type LayoutState = {
  [side in Side]: {
    size: number;
  }
};

@Injectable()
export class MainLayoutService extends WithEventBus implements IMainLayoutService {
  @Autowired(INJECTOR_TOKEN)
  injector: Injector;

  @Autowired(IEventBus)
  eventBus: IEventBus;

  @Autowired()
  private activityBarService: ActivityBarService;

  @Autowired()
  splitHandler: SplitPositionHandler;

  @Autowired(IWorkspaceService)
  protected workspaceService: IWorkspaceService;

  @Autowired(ComponentRegistry)
  componentRegistry: ComponentRegistry;

  @Autowired(MainLayoutContribution)
  private readonly contributions: ContributionProvider<MainLayoutContribution>;

  @Autowired()
  private iconService: IconService;

  @Autowired(StorageProvider)
  getStorage: StorageProvider;

  private configContext: AppConfig;

  private topBarWidget: IdeWidget;
  private mainSlotWidget: IdeWidget;
  private bottomSlotWidget: BoxPanel;
  private statusBarWidget: IdeWidget;

  private leftPanelWidget: Widget;
  private rightPanelWidget: Widget;
  private bottomPanelWidget: Widget;

  private horizontalPanel: Widget;
  private middleWidget: SplitPanel;

  private layoutPanel: BoxPanel;
  private topBoxPanel: BoxPanel;

  private readonly tabbarMap: Map<SlotLocation, TabbarWidget> = new Map();

  public readonly tabbarComponents: TabbarCollection[] = [];

  private layoutState: LayoutState;
  private layoutStorage: IStorage;
  private restoring: boolean = true;

  // 从上到下包含顶部bar、中间横向大布局和底部bar
  createLayout(node: HTMLElement) {
    this.topBarWidget = this.initIdeWidget(SlotLocation.top);
    this.horizontalPanel = this.createSplitHorizontalPanel();
    this.statusBarWidget = this.initIdeWidget(SlotLocation.bottom);

    // 设置id，配置样式
    this.topBarWidget.id = 'top-slot';
    this.horizontalPanel.id = 'main-box';
    this.statusBarWidget.id = 'status-bar';

    const layout = this.createBoxLayout(
      [this.topBarWidget, this.horizontalPanel, this.statusBarWidget],
      [0, 1, 0],
      { direction: 'top-to-bottom', spacing: 0 },
    );
    this.layoutPanel = new BoxPanel({ layout });
    this.layoutPanel.id = 'main-layout';
    Widget.attach(this.layoutPanel, node);
  }

  // TODO 后续可以把配置和contribution整合起来
  useConfig(configContext: AppConfig, node: HTMLElement) {
    this.configContext = configContext;
    this.createLayout(node);
    const { layoutConfig } = configContext;
    for (const location of Object.keys(layoutConfig)) {
      if (location === SlotLocation.top) {
        const tokens = layoutConfig[location].modules;
        const targetSize = 'min-height';
        let slotHeight = 0;
        const widgets: Widget[] = [];
        // tslint:disable-next-line
        for (const i in tokens) {
          const { views, options } = this.getComponentInfoFrom(tokens[i]);
          const size = options && options.size || 0;
          const components = views ? views.map((view) => {
            return view.component!;
          }) : [];
          widgets.push(new ReactWidget(configContext, components));
          widgets[i].node.style[targetSize] = `${size}px`;
          slotHeight += size;
        }
        const topSlotLayout = this.createBoxLayout(
          widgets, widgets.map(() => 0) as Array<number>, { direction: 'top-to-bottom', spacing: 0 },
        );
        this.topBoxPanel = new BoxPanel({ layout: topSlotLayout });
        this.topBarWidget.node.style.minHeight = this.topBoxPanel.node.style.height = `${slotHeight}px`;
        this.topBarWidget.setWidget(this.topBoxPanel);
      } else if (location === SlotLocation.main) {
        if (layoutConfig[location].modules[0]) {
          const { views } = this.getComponentInfoFrom(layoutConfig[location].modules[0]);
          const component = views && views.map((view) => view.component);
          this.mainSlotWidget.setComponent(component);
        }
      } else if (location === SlotLocation.left || location === SlotLocation.right || location === SlotLocation.bottom) {
        layoutConfig[location].modules.forEach((token) => {
          const { views, options } = this.getComponentInfoFrom(token);
          if (!options || !options.containerId) {
            console.warn('请在options内传入containerId!', token);
          }
          this.collectTabbarComponent(views || [], options || {containerId: token}, location);
        });
      } else if (location === SlotLocation.statusBar) {
        const { views, options } = this.getComponentInfoFrom(layoutConfig[location].modules[0]);
        const component = views && views.map((view) => view.component);
        const size = options ? options.size || 19 : 19;
        // TODO statusBar支持堆叠
        this.statusBarWidget.node.style.minHeight = `${size}px`;
        this.statusBarWidget.setComponent(component);
      }
    }
    // 声明式注册的Tabbar组件注册完毕，渲染数据
    const tabbarComponents = this.tabbarComponents;
    for (const tabbarItem of tabbarComponents) {
      this.registerTabbarComponent(tabbarItem.views || [], tabbarItem.options, tabbarItem.side || '');
    }
<<<<<<< HEAD
    this.activityBarService.refresh('left');
    this.activityBarService.refresh('right', true);
    this.activityBarService.refresh('bottom');
    if (!this.workspaceService.workspace) {
      this.toggleSlot(SlotLocation.left, false);
    }
=======
    this.refreshTabbar();
>>>>>>> b9625bde
    for (const contribution of this.contributions.getContributions()) {
      if (contribution.onDidUseConfig) {
        contribution.onDidUseConfig();
      }
    }
    this.eventBus.fire(new RenderedEvent());
  }

  private refreshTabbar() {
    this.activityBarService.refresh('left');
    this.activityBarService.refresh('right');
    this.activityBarService.refresh('bottom');
  }

  public async restoreState() {
    const defaultState = {
      left: {
        size: 400,
      },
      right: {
        size: 400,
      },
      bottom: {
        size: 200,
      },
    };
    this.layoutStorage = await this.getStorage(STORAGE_NAMESPACE.LAYOUT);
    try {
      this.layoutState = JSON.parse(this.layoutStorage.get('size', JSON.stringify(defaultState)));
    } catch (err) {
      console.warn('Layout state parse出错，使用默认state');
      this.layoutState = defaultState;
    }
    this.restoring = false;
  }

  @OnEvent(ResizeEvent)
  protected onResize(e: ResizeEvent) {
    const side = e.payload.slotLocation as Side;
    if (side === SlotLocation.left || side === SlotLocation.right || side === SlotLocation.bottom) {
      const tabbarInfo = this.tabbarMap.get(side) as TabbarWidget;
      clearTimeout(tabbarInfo.resizeTimer);
      tabbarInfo.resizeTimer = setTimeout(() => {
        if (side !== 'bottom') {
          this.storeState(side, e.payload.width);
        } else {
          this.storeState(side, e.payload.height);
        }
      }, 60);
    }
  }

  private storeState(side: Side, size: number) {
    if (this.restoring || !size) { return; }
    this.layoutState[side].size = size;
    this.layoutStorage.set('size', JSON.stringify(this.layoutState));
  }

  registerTabbarViewToContainerMap(map: ViewToContainerMapData) {
    this.activityBarService.registerViewToContainerMap(map);
  }

  private getComponentInfoFrom(token: string): ComponentCollection {
    const collection = this.componentRegistry.getComponentRegistryInfo(token)!;
    if (!collection.options) {
      collection.options = {
        containerId: token,
      };
    }
    if (!collection) {
      console.error(`模块${token}信息初始化失败`);
    }
    return collection as ComponentCollection;
  }

  getTabbarHandler(handlerId: string) {
    return this.activityBarService.getTabbarHandler(handlerId);
  }

  async toggleSlot(location: SlotLocation, show?: boolean, size?: number) {
    const tabbar = this.getTabbar(location as Side);
    await this.changeSideVisibility(tabbar.widget, location as Side, show, size);
    if (show) {
      this.eventBus.fire(new VisibleChangedEvent(new VisibleChangedPayload(true, location)));
    } else {
      this.eventBus.fire(new VisibleChangedEvent(new VisibleChangedPayload(false, location)));
    }
  }

  isVisible(location: SlotLocation) {
    const tabbar = this.getTabbar(location as Side);
    return tabbar.panel.isVisible;
  }

  registerTabbarComponent(views: View[], options: ViewContainerOptions, side: string) {
    if (options.icon) {
      options.iconClass = this.iconService.fromSVG(options.icon) + ' ' + 'mask-mode';
    }
    return this.activityBarService.append(views, options, side as Side);
  }

  collectTabbarComponent(views: View[], options: ViewContainerOptions, side: string): string {
    this.tabbarComponents.push({
      views,
      options,
      side,
    });
    return options.containerId!;
  }

  private async changeSideVisibility(widget, location: Side, show?: boolean, size?: number) {
    if (typeof show === 'boolean') {
      await this.togglePanel(location, show, size);
    } else {
      widget.isHidden ? await this.togglePanel(location, true, size) : await this.togglePanel(location, false, size);
    }
  }

  private initIdeWidget(location?: string, component?: React.FunctionComponent) {
    return this.injector.get(IdeWidget, [this.configContext, component, location]);
  }

  private createSplitHorizontalPanel() {
    const leftSlotWidget = this.createActivityWidget(SlotLocation.left);
    const rightSlotWidget = this.createActivityWidget(SlotLocation.right);
    this.bottomSlotWidget = this.createActivityWidget(SlotLocation.bottom);
    this.middleWidget = this.createMiddleWidget(this.bottomSlotWidget);
    this.tabbarMap.set(SlotLocation.left, { widget: leftSlotWidget, panel: this.leftPanelWidget });
    this.tabbarMap.set(SlotLocation.right, { widget: rightSlotWidget, panel: this.rightPanelWidget });
    this.tabbarMap.set(SlotLocation.bottom, { widget: this.bottomSlotWidget, panel: this.bottomSlotWidget });
    const horizontalSplitLayout = this.createSplitLayout([leftSlotWidget, this.middleWidget, rightSlotWidget], [0, 1, 0], { orientation: 'horizontal', spacing: 0 });
    const panel = new SplitPanel({ layout: horizontalSplitLayout });
    panel.addClass('overflow-visible');
    return panel;
  }

  private async togglePanel(side: Side, show: boolean, size?: number) {
    const tabbar = this.getTabbar(side);
    const { widget, panel, size: domSize } = tabbar;
    const BAR_SIZE = side === 'bottom' ? 0 : 50;
    if (show) {
      // 右侧状态可能是0
      const initSize = this.layoutState[side].size && this.layoutState[side].size + BAR_SIZE || undefined;
      let lastPanelSize = initSize || this.configContext.layoutConfig[side].size || 400;
      if (size) {
        lastPanelSize = size;
      } else if (domSize && domSize !== BAR_SIZE) {
        // 初始化折叠会导致size获取为BAR_SIZE
        lastPanelSize = domSize;
      }
      panel.show();
      this.splitHandler.setSidePanelSize(widget, lastPanelSize, { side, duration: 0 });
    } else {
      const size = this.getPanelSize(side);
      tabbar.size = size;
      if (size !== BAR_SIZE) {
        this.storeState(side, size);
      }
      this.splitHandler.setSidePanelSize(widget, BAR_SIZE, { side, duration: 0 });
      panel.hide();
    }
  }

  private getPanelSize(side: Side) {
    const tabbar = this.getTabbar(side);
    return side !== 'bottom' ? tabbar.widget.node.clientWidth : tabbar.widget.node.clientHeight;
  }

  private getTabbar(side: Side): TabbarWidget {
    const tabbar = this.tabbarMap.get(side) as TabbarWidget;
    if (!tabbar) {
      console.warn('没有找到这个位置的Tabbar!');
    }
    return tabbar;
  }

  private createActivityWidget(side: string) {
    const barViews = this.getComponentInfoFrom(this.configContext.layoutConfig[SlotLocation[`${side}Bar`]].modules[0]).views;
    const panelViews = this.getComponentInfoFrom(this.configContext.layoutConfig[SlotLocation[`${side}Panel`]].modules[0]).views;
    const barComponent = barViews && barViews[0].component;
    const panelComponent = panelViews && panelViews[0].component;
    const activityBarWidget = this.initIdeWidget(`${side}Bar`, barComponent);
    activityBarWidget.id = side === 'bottom' ? 'bottom-bar' : 'activity-bar';
    const activityPanelWidget = this.initIdeWidget(side, panelComponent);
    let direction: BoxLayout.Direction = 'left-to-right';
    if (side === SlotLocation.left) {
      this.leftPanelWidget = activityPanelWidget;
    } else if (side === SlotLocation.right) {
      this.rightPanelWidget = activityPanelWidget;
      direction = 'right-to-left';
    } else {
      this.bottomPanelWidget = activityPanelWidget;
      activityPanelWidget.addClass('overflow-visible');
      direction = 'top-to-bottom';
    }
    const containerLayout = new BoxLayout({ direction, spacing: 0 });
    BoxPanel.setStretch(activityBarWidget, 0);
    containerLayout.addWidget(activityBarWidget);
    BoxPanel.setStretch(activityPanelWidget, 1);
    containerLayout.addWidget(activityPanelWidget);

    const activitorWidget = new BoxPanel({ layout: containerLayout });
    activitorWidget.id = `${side}-slot`;
    return activitorWidget;
  }

  /**
   * Create a box layout to assemble the application shell layout.
   */
  protected createBoxLayout(widgets: Widget[], stretch?: number[], options?: BoxPanel.IOptions): BoxLayout {
    const boxLayout = new BoxLayout(options);
    for (let i = 0; i < widgets.length; i++) {
      if (stretch !== undefined && i < stretch.length) {
        BoxPanel.setStretch(widgets[i], stretch[i]);
      }
      boxLayout.addWidget(widgets[i]);
    }
    return boxLayout;
  }

  /**
   * Create a split layout to assemble the application shell layout.
   */
  protected createSplitLayout(widgets: Widget[], stretch?: number[], options?: Partial<SplitLayout.IOptions>): SplitLayout {
    let optParam: SplitLayout.IOptions = { renderer: SplitPanel.defaultRenderer };
    if (options) {
      optParam = { ...optParam, ...options };
    }
    const splitLayout = new SplitLayout(optParam);
    for (let i = 0; i < widgets.length; i++) {
      if (stretch !== undefined && i < stretch.length) {
        SplitPanel.setStretch(widgets[i], stretch[i]);
      }
      splitLayout.addWidget(widgets[i]);
    }
    return splitLayout;
  }

  private createMiddleWidget(bottomSlotWidget: Widget) {
    this.mainSlotWidget = this.initIdeWidget(SlotLocation.main);
    this.mainSlotWidget.addClass('overflow-visible');
    const middleLayout = this.createSplitLayout([this.mainSlotWidget, bottomSlotWidget], [1, 0], {orientation: 'vertical', spacing: 0});
    const middleWidget = new SplitPanel({ layout: middleLayout });
    middleWidget.addClass('overflow-visible');
    // FIXME setStrech为啥没有生效，同步解决状态保存恢复问题
    middleWidget.setRelativeSizes([4, 1]);
    return middleWidget;
  }

  updateResizeWidget() {
    this.layoutPanel.update();
    this.topBoxPanel.update();
  }

  initedLayout() {
    this.eventBus.fire(new InitedEvent());
  }

  destroy() {
    Widget.detach(this.topBarWidget);
    Widget.detach(this.horizontalPanel);
    Widget.detach(this.statusBarWidget);
  }
}<|MERGE_RESOLUTION|>--- conflicted
+++ resolved
@@ -167,16 +167,10 @@
     for (const tabbarItem of tabbarComponents) {
       this.registerTabbarComponent(tabbarItem.views || [], tabbarItem.options, tabbarItem.side || '');
     }
-<<<<<<< HEAD
-    this.activityBarService.refresh('left');
-    this.activityBarService.refresh('right', true);
-    this.activityBarService.refresh('bottom');
+    this.refreshTabbar();
     if (!this.workspaceService.workspace) {
       this.toggleSlot(SlotLocation.left, false);
     }
-=======
-    this.refreshTabbar();
->>>>>>> b9625bde
     for (const contribution of this.contributions.getContributions()) {
       if (contribution.onDidUseConfig) {
         contribution.onDidUseConfig();
