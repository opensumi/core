{
  "name": "@opensumi/ide-logs",
  "version": "2.19.7",
  "files": [
    "lib"
  ],
  "license": "MIT",
  "main": "lib/index.js",
  "typings": "lib/index.d.ts",
  "scripts": {
    "prepublishOnly": "npm run build",
    "build": "tsc --build ../../configs/ts/references/tsconfig.logs.json"
  },
  "repository": {
    "type": "git",
    "url": "git@github.com:opensumi/core.git"
  },
  "dependencies": {
<<<<<<< HEAD
    "@opensumi/ide-connection": "2.18.9",
    "@opensumi/ide-core-common": "2.18.9",
    "@opensumi/ide-core-node": "2.18.9",
    "compressing": "^1.6.0",
=======
    "@opensumi/ide-connection": "2.19.7",
    "@opensumi/ide-core-common": "2.19.7",
    "@opensumi/ide-core-node": "2.19.7",
    "archiver": "^3.1.1",
>>>>>>> af39ff69
    "spdlog": "^0.9.0"
  },
  "devDependencies": {
    "@opensumi/ide-core-browser": "2.19.7",
    "@opensumi/ide-dev-tool": "^1.3.1",
    "@types/debug": "^4.1.5"
  }
}<|MERGE_RESOLUTION|>--- conflicted
+++ resolved
@@ -16,17 +16,10 @@
     "url": "git@github.com:opensumi/core.git"
   },
   "dependencies": {
-<<<<<<< HEAD
-    "@opensumi/ide-connection": "2.18.9",
-    "@opensumi/ide-core-common": "2.18.9",
-    "@opensumi/ide-core-node": "2.18.9",
-    "compressing": "^1.6.0",
-=======
     "@opensumi/ide-connection": "2.19.7",
     "@opensumi/ide-core-common": "2.19.7",
     "@opensumi/ide-core-node": "2.19.7",
-    "archiver": "^3.1.1",
->>>>>>> af39ff69
+    "compressing": "^1.6.0",
     "spdlog": "^0.9.0"
   },
   "devDependencies": {
