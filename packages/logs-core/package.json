{
  "name": "@ali/ide-logs",
  "version": "1.0.6-alpha.16",
  "files": [
    "lib"
  ],
  "main": "lib/index.js",
  "typings": "lib/index.d.ts",
  "scripts": {
    "start": "run-p start:client start:server",
    "start:client": "webpack-dev-server --config ./webpack.config.js",
    "start:server": "node --inspect -r ts-node/register ./entry/server.ts"
  },
  "repository": {
    "type": "git",
    "url": "git@gitlab.alibaba-inc.com:kaitian/ide-framework.git"
  },
  "publishConfig": {
    "registry": "https://registry.npm.alibaba-inc.com"
  },
  "dependencies": {
<<<<<<< HEAD
    "@ali/ide-core-common": "^1.0.6-alpha.12",
    "spdlog": "^0.9.0",
    "rimraf": "^2.6.2"
=======
    "@ali/ide-core-common": "^1.0.6-alpha.16",
    "rimraf": "^2.6.2",
    "spdlog": "^0.9.0"
>>>>>>> dd07a29a
  },
  "devDependencies": {
    "@ali/ide-core-browser": "^1.0.6-alpha.16",
    "@ali/ide-dev-tool": "^1.0.6-alpha.16",
    "@types/debug": "^4.1.5",
    "@types/rimraf": "^2.0.2",
    "debug": "^4.1.1",
    "npm-run-all": "^4.1.5",
    "ts-node": "8.0.2",
    "webpack-dev-server": "^3.3.1"
  }
}<|MERGE_RESOLUTION|>--- conflicted
+++ resolved
@@ -19,15 +19,9 @@
     "registry": "https://registry.npm.alibaba-inc.com"
   },
   "dependencies": {
-<<<<<<< HEAD
-    "@ali/ide-core-common": "^1.0.6-alpha.12",
-    "spdlog": "^0.9.0",
-    "rimraf": "^2.6.2"
-=======
     "@ali/ide-core-common": "^1.0.6-alpha.16",
     "rimraf": "^2.6.2",
     "spdlog": "^0.9.0"
->>>>>>> dd07a29a
   },
   "devDependencies": {
     "@ali/ide-core-browser": "^1.0.6-alpha.16",
