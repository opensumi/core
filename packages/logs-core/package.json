{
  "name": "@opensumi/ide-logs",
  "version": "2.19.8",
  "files": [
    "lib"
  ],
  "license": "MIT",
  "main": "lib/index.js",
  "typings": "lib/index.d.ts",
  "scripts": {
    "prepublishOnly": "npm run build",
    "build": "tsc --build ../../configs/ts/references/tsconfig.logs.json"
  },
  "repository": {
    "type": "git",
    "url": "git@github.com:opensumi/core.git"
  },
  "dependencies": {
<<<<<<< HEAD
    "@opensumi/ide-connection": "2.19.7",
    "@opensumi/ide-core-common": "2.19.7",
    "@opensumi/ide-core-node": "2.19.7",
    "compressing": "^1.6.0",
=======
    "@opensumi/ide-connection": "2.19.8",
    "@opensumi/ide-core-common": "2.19.8",
    "@opensumi/ide-core-node": "2.19.8",
    "archiver": "^3.1.1",
>>>>>>> c26945d8
    "spdlog": "^0.9.0"
  },
  "devDependencies": {
    "@opensumi/ide-core-browser": "2.19.8",
    "@opensumi/ide-dev-tool": "^1.3.1",
    "@types/debug": "^4.1.5"
  }
}<|MERGE_RESOLUTION|>--- conflicted
+++ resolved
@@ -16,17 +16,10 @@
     "url": "git@github.com:opensumi/core.git"
   },
   "dependencies": {
-<<<<<<< HEAD
-    "@opensumi/ide-connection": "2.19.7",
-    "@opensumi/ide-core-common": "2.19.7",
-    "@opensumi/ide-core-node": "2.19.7",
-    "compressing": "^1.6.0",
-=======
     "@opensumi/ide-connection": "2.19.8",
     "@opensumi/ide-core-common": "2.19.8",
     "@opensumi/ide-core-node": "2.19.8",
-    "archiver": "^3.1.1",
->>>>>>> c26945d8
+    "compressing": "^1.6.0",
     "spdlog": "^0.9.0"
   },
   "devDependencies": {
