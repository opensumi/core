--- conflicted
+++ resolved
@@ -61,15 +61,10 @@
     expect(logger.getLevel()).toBe(LogLevel.Error);
   });
 
-<<<<<<< HEAD
   test.skip('GetLogZipArchiveByDay', async () => {
     const archive = await loggerManager.getLogZipArchiveByDay(today);
 
     expect(archive.pipe).toBeInstanceOf(archive.pipe.constructor);
-=======
-  test('GetLogZipArchiveByDay', async () => {
-    expect(archive.pipe).toBeInstanceOf(Function);
->>>>>>> a22d51d7
   });
 
   test('Clean log folder cleanOldLogs', async () => {
