--- conflicted
+++ resolved
@@ -3,11 +3,8 @@
 import { documentService } from '../common';
 import { BrowserDocumentService } from './provider';
 import { DocModelContribution } from './doc-model.contribution';
-<<<<<<< HEAD
 import { BrowserModule, EffectDomain } from '@ali/ide-core-browser';
-=======
 export * from './event';
->>>>>>> b37c55ac
 
 const pkgJson = require('../../package.json');
 @EffectDomain(pkgJson.name)
