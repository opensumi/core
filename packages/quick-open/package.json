{
  "name": "@ali/ide-quick-open",
<<<<<<< HEAD
  "version": "1.5.4",
=======
  "version": "1.6.0",
>>>>>>> d095b3f6
  "files": [
    "lib"
  ],
  "main": "lib/index.js",
  "typings": "lib/index.d.ts",
  "scripts": {
    "start": "run-p start:client start:server",
    "start:client": "webpack-dev-server --config ./webpack.config.js",
    "start:server": "node --inspect -r ts-node/register ./entry/server.ts"
  },
  "repository": {
    "type": "git",
    "url": "git@gitlab.alibaba-inc.com:kaitian/ide-framework.git"
  },
  "publishConfig": {
    "registry": "http://registry.npm.alibaba-inc.com"
  },
  "dependencies": {
<<<<<<< HEAD
    "@ali/ide-core-browser": "1.5.4",
    "@ali/ide-core-common": "1.5.4",
    "@ali/ide-core-node": "1.5.4",
    "@ali/ide-monaco": "1.5.4",
    "@ali/ide-startup": "1.5.4",
    "@ali/ide-workspace": "1.5.4"
=======
    "@ali/ide-core-browser": "1.6.0",
    "@ali/ide-core-common": "1.6.0",
    "@ali/ide-core-node": "1.6.0",
    "@ali/ide-monaco": "1.6.0",
    "@ali/ide-startup": "1.6.0",
    "@ali/ide-workspace": "1.6.0"
>>>>>>> d095b3f6
  },
  "devDependencies": {
    "@ali/ide-dev-tool": "^1.1.0",
    "npm-run-all": "^4.1.5",
    "ts-node": "8.0.2",
    "webpack-dev-server": "^3.3.1"
  },
  "gitHead": "5dad2ca7b3ea2e1781caefb2552eb1596f146193"
}<|MERGE_RESOLUTION|>--- conflicted
+++ resolved
@@ -1,10 +1,6 @@
 {
   "name": "@ali/ide-quick-open",
-<<<<<<< HEAD
-  "version": "1.5.4",
-=======
   "version": "1.6.0",
->>>>>>> d095b3f6
   "files": [
     "lib"
   ],
@@ -23,21 +19,12 @@
     "registry": "http://registry.npm.alibaba-inc.com"
   },
   "dependencies": {
-<<<<<<< HEAD
-    "@ali/ide-core-browser": "1.5.4",
-    "@ali/ide-core-common": "1.5.4",
-    "@ali/ide-core-node": "1.5.4",
-    "@ali/ide-monaco": "1.5.4",
-    "@ali/ide-startup": "1.5.4",
-    "@ali/ide-workspace": "1.5.4"
-=======
     "@ali/ide-core-browser": "1.6.0",
     "@ali/ide-core-common": "1.6.0",
     "@ali/ide-core-node": "1.6.0",
     "@ali/ide-monaco": "1.6.0",
     "@ali/ide-startup": "1.6.0",
     "@ali/ide-workspace": "1.6.0"
->>>>>>> d095b3f6
   },
   "devDependencies": {
     "@ali/ide-dev-tool": "^1.1.0",
