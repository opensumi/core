--- conflicted
+++ resolved
@@ -1,495 +1,223 @@
 {
   "meta": {
     "@opensumi/ide-addons": {
-<<<<<<< HEAD
-      "version": "2.13.8",
+      "version": "2.13.6",
       "entry": ["node", "browser", "common"]
     },
     "@opensumi/ide-comments": {
-      "version": "2.13.8",
+      "version": "2.13.6",
       "entry": ["browser", "common"]
     },
     "@opensumi/ide-components": {
-      "version": "2.13.8",
+      "version": "2.13.6",
       "entry": []
     },
     "@opensumi/ide-connection": {
-      "version": "2.13.8",
+      "version": "2.13.6",
       "entry": ["node"]
     },
     "@opensumi/ide-core-browser": {
-      "version": "2.13.8",
+      "version": "2.13.6",
       "entry": ["common"]
     },
     "@opensumi/ide-core-common": {
-      "version": "2.13.8",
+      "version": "2.13.6",
       "entry": []
     },
     "@opensumi/ide-core-electron-main": {
-      "version": "2.13.8",
+      "version": "2.13.6",
       "entry": []
     },
     "@opensumi/ide-core-node": {
-      "version": "2.13.8",
+      "version": "2.13.6",
       "entry": []
     },
     "@opensumi/ide-debug": {
-      "version": "2.13.8",
+      "version": "2.13.6",
       "entry": ["browser", "common"]
     },
     "@opensumi/ide-decoration": {
-      "version": "2.13.8",
+      "version": "2.13.6",
       "entry": ["browser", "common"]
     },
     "@opensumi/ide-editor": {
-      "version": "2.13.8",
+      "version": "2.13.6",
       "entry": ["browser", "common"]
     },
     "@opensumi/ide-electron-basic": {
-      "version": "2.13.8",
+      "version": "2.13.6",
       "entry": ["browser"]
     },
     "@opensumi/ide-explorer": {
-      "version": "2.13.8",
+      "version": "2.13.6",
       "entry": ["browser"]
     },
     "@opensumi/ide-express-file-server": {
-      "version": "2.13.8",
+      "version": "2.13.6",
       "entry": ["node", "browser", "common"]
     },
     "@opensumi/ide-extension": {
-      "version": "2.13.8",
+      "version": "2.13.6",
       "entry": ["node", "browser", "common"]
     },
     "@opensumi/ide-extension-manager": {
-      "version": "2.13.8",
+      "version": "2.13.6",
       "entry": ["node", "browser", "common"]
     },
     "@opensumi/ide-extension-storage": {
-      "version": "2.13.8",
+      "version": "2.13.6",
       "entry": ["browser", "common"]
     },
     "@opensumi/ide-file-scheme": {
-      "version": "2.13.8",
+      "version": "2.13.6",
       "entry": ["node", "browser", "common"]
     },
     "@opensumi/ide-file-search": {
-      "version": "2.13.8",
+      "version": "2.13.6",
       "entry": ["node", "common"]
     },
     "@opensumi/ide-file-service": {
-      "version": "2.13.8",
+      "version": "2.13.6",
       "entry": ["node", "browser", "common"]
     },
     "@opensumi/ide-file-tree-next": {
-      "version": "2.13.8",
+      "version": "2.13.6",
       "entry": ["browser", "common"]
     },
     "@opensumi/ide-i18n": {
-      "version": "2.13.8",
+      "version": "2.13.6",
       "entry": ["browser", "common"]
     },
     "@opensumi/ide-keymaps": {
-      "version": "2.13.8",
+      "version": "2.13.6",
       "entry": ["browser", "common"]
     },
     "@opensumi/ide-logs": {
-      "version": "2.13.8",
+      "version": "2.13.6",
       "entry": ["node", "browser", "common"]
     },
     "@opensumi/ide-main-layout": {
-      "version": "2.13.8",
+      "version": "2.13.6",
       "entry": ["browser", "common"]
     },
     "@opensumi/ide-markdown": {
-      "version": "2.13.8",
+      "version": "2.13.6",
       "entry": ["browser", "common"]
     },
     "@opensumi/ide-markers": {
-      "version": "2.13.8",
+      "version": "2.13.6",
       "entry": ["browser", "common"]
     },
     "@opensumi/ide-menu-bar": {
-      "version": "2.13.8",
+      "version": "2.13.6",
       "entry": ["browser"]
     },
     "@opensumi/ide-monaco": {
-      "version": "2.13.8",
+      "version": "2.13.6",
       "entry": ["browser", "common"]
     },
     "@opensumi/ide-monaco-enhance": {
-      "version": "2.13.8",
+      "version": "2.13.6",
       "entry": ["browser", "common"]
     },
     "@opensumi/ide-opened-editor": {
-      "version": "2.13.8",
+      "version": "2.13.6",
       "entry": ["browser"]
     },
     "@opensumi/ide-outline": {
-      "version": "2.13.8",
+      "version": "2.13.6",
       "entry": ["browser", "common"]
     },
     "@opensumi/ide-output": {
-      "version": "2.13.8",
+      "version": "2.13.6",
       "entry": ["browser", "common"]
     },
     "@opensumi/ide-overlay": {
-      "version": "2.13.8",
+      "version": "2.13.6",
       "entry": ["browser", "common"]
     },
     "@opensumi/ide-preferences": {
-      "version": "2.13.8",
+      "version": "2.13.6",
       "entry": ["browser", "common"]
     },
     "@opensumi/ide-process": {
-      "version": "2.13.8",
+      "version": "2.13.6",
       "entry": ["node", "common"]
     },
     "@opensumi/ide-quick-open": {
-      "version": "2.13.8",
+      "version": "2.13.6",
       "entry": ["browser", "common"]
     },
     "@opensumi/ide-scm": {
-      "version": "2.13.8",
+      "version": "2.13.6",
       "entry": ["browser", "common"]
     },
     "@opensumi/ide-search": {
-      "version": "2.13.8",
+      "version": "2.13.6",
       "entry": ["node", "browser", "common"]
     },
     "@opensumi/ide-startup": {
-      "version": "2.13.8",
+      "version": "2.13.6",
       "entry": ["browser"]
     },
     "@opensumi/ide-static-resource": {
-      "version": "2.13.8",
+      "version": "2.13.6",
       "entry": ["browser"]
     },
     "@opensumi/ide-status-bar": {
-      "version": "2.13.8",
+      "version": "2.13.6",
       "entry": ["browser", "common"]
     },
     "@opensumi/ide-storage": {
-      "version": "2.13.8",
+      "version": "2.13.6",
       "entry": ["browser", "common"]
     },
     "@opensumi/ide-task": {
-      "version": "2.13.8",
+      "version": "2.13.6",
       "entry": ["node", "browser", "common"]
     },
     "@opensumi/ide-terminal-next": {
-      "version": "2.13.8",
+      "version": "2.13.6",
       "entry": ["node", "browser", "common"]
     },
     "@opensumi/ide-testing": {
-      "version": "2.13.8",
+      "version": "2.13.6",
       "entry": ["browser", "common"]
     },
     "@opensumi/ide-theme": {
-      "version": "2.13.8",
+      "version": "2.13.6",
       "entry": ["browser", "common"]
     },
     "@opensumi/ide-toolbar": {
-      "version": "2.13.8",
+      "version": "2.13.6",
       "entry": ["browser", "common"]
     },
     "@opensumi/sumi": {
-      "version": "2.13.8",
+      "version": "2.13.6",
       "entry": []
     },
     "@opensumi/ide-userstorage": {
-      "version": "2.13.8",
+      "version": "2.13.6",
       "entry": []
     },
     "@opensumi/ide-variable": {
-      "version": "2.13.8",
+      "version": "2.13.6",
       "entry": ["browser", "common"]
     },
     "@opensumi/ide-webview": {
-      "version": "2.13.8",
+      "version": "2.13.6",
       "entry": ["browser", "common"]
     },
     "@opensumi/ide-workspace": {
-      "version": "2.13.8",
+      "version": "2.13.6",
       "entry": ["browser", "common"]
     },
     "@opensumi/ide-workspace-edit": {
-      "version": "2.13.8",
-=======
-      "version": "2.13.6",
-      "entry": ["node", "browser", "common"]
-    },
-    "@opensumi/ide-comments": {
-      "version": "2.13.6",
-      "entry": ["browser", "common"]
-    },
-    "@opensumi/ide-components": {
-      "version": "2.13.6",
-      "entry": []
-    },
-    "@opensumi/ide-connection": {
-      "version": "2.13.6",
-      "entry": ["node"]
-    },
-    "@opensumi/ide-core-browser": {
-      "version": "2.13.6",
-      "entry": ["common"]
-    },
-    "@opensumi/ide-core-common": {
-      "version": "2.13.6",
-      "entry": []
-    },
-    "@opensumi/ide-core-electron-main": {
-      "version": "2.13.6",
-      "entry": []
-    },
-    "@opensumi/ide-core-node": {
-      "version": "2.13.6",
-      "entry": []
-    },
-    "@opensumi/ide-debug": {
-      "version": "2.13.6",
-      "entry": ["browser", "common"]
-    },
-    "@opensumi/ide-decoration": {
-      "version": "2.13.6",
-      "entry": ["browser", "common"]
-    },
-    "@opensumi/ide-editor": {
-      "version": "2.13.6",
-      "entry": ["browser", "common"]
-    },
-    "@opensumi/ide-electron-basic": {
-      "version": "2.13.6",
-      "entry": ["browser"]
-    },
-    "@opensumi/ide-explorer": {
-      "version": "2.13.6",
-      "entry": ["browser"]
-    },
-    "@opensumi/ide-express-file-server": {
-      "version": "2.13.6",
-      "entry": ["node", "browser", "common"]
-    },
-    "@opensumi/ide-extension": {
-      "version": "2.13.6",
-      "entry": ["node", "browser", "common"]
-    },
-    "@opensumi/ide-extension-manager": {
-      "version": "2.13.6",
-      "entry": ["node", "browser", "common"]
-    },
-    "@opensumi/ide-extension-storage": {
-      "version": "2.13.6",
-      "entry": ["browser", "common"]
-    },
-    "@opensumi/ide-file-scheme": {
-      "version": "2.13.6",
-      "entry": ["node", "browser", "common"]
-    },
-    "@opensumi/ide-file-search": {
-      "version": "2.13.6",
-      "entry": ["node", "common"]
-    },
-    "@opensumi/ide-file-service": {
-      "version": "2.13.6",
-      "entry": ["node", "browser", "common"]
-    },
-    "@opensumi/ide-file-tree-next": {
-      "version": "2.13.6",
-      "entry": ["browser", "common"]
-    },
-    "@opensumi/ide-i18n": {
-      "version": "2.13.6",
-      "entry": ["browser", "common"]
-    },
-    "@opensumi/ide-keymaps": {
-      "version": "2.13.6",
-      "entry": ["browser", "common"]
-    },
-    "@opensumi/ide-logs": {
-      "version": "2.13.6",
-      "entry": ["node", "browser", "common"]
-    },
-    "@opensumi/ide-main-layout": {
-      "version": "2.13.6",
-      "entry": ["browser", "common"]
-    },
-    "@opensumi/ide-markdown": {
-      "version": "2.13.6",
-      "entry": ["browser", "common"]
-    },
-    "@opensumi/ide-markers": {
-      "version": "2.13.6",
-      "entry": ["browser", "common"]
-    },
-    "@opensumi/ide-menu-bar": {
-      "version": "2.13.6",
-      "entry": ["browser"]
-    },
-    "@opensumi/ide-monaco": {
-      "version": "2.13.6",
-      "entry": ["browser", "common"]
-    },
-    "@opensumi/ide-monaco-enhance": {
-      "version": "2.13.6",
-      "entry": ["browser", "common"]
-    },
-    "@opensumi/ide-opened-editor": {
-      "version": "2.13.6",
-      "entry": ["browser"]
-    },
-    "@opensumi/ide-outline": {
-      "version": "2.13.6",
-      "entry": ["browser", "common"]
-    },
-    "@opensumi/ide-output": {
-      "version": "2.13.6",
-      "entry": ["browser", "common"]
-    },
-    "@opensumi/ide-overlay": {
-      "version": "2.13.6",
-      "entry": ["browser", "common"]
-    },
-    "@opensumi/ide-preferences": {
-      "version": "2.13.6",
-      "entry": ["browser", "common"]
-    },
-    "@opensumi/ide-process": {
-      "version": "2.13.6",
-      "entry": ["node", "common"]
-    },
-    "@opensumi/ide-quick-open": {
-      "version": "2.13.6",
-      "entry": ["browser", "common"]
-    },
-    "@opensumi/ide-scm": {
-      "version": "2.13.6",
-      "entry": ["browser", "common"]
-    },
-    "@opensumi/ide-search": {
-      "version": "2.13.6",
-      "entry": ["node", "browser", "common"]
-    },
-    "@opensumi/ide-startup": {
-      "version": "2.13.6",
-      "entry": ["browser"]
-    },
-    "@opensumi/ide-static-resource": {
-      "version": "2.13.6",
-      "entry": ["browser"]
-    },
-    "@opensumi/ide-status-bar": {
-      "version": "2.13.6",
-      "entry": ["browser", "common"]
-    },
-    "@opensumi/ide-storage": {
-      "version": "2.13.6",
-      "entry": ["browser", "common"]
-    },
-    "@opensumi/ide-task": {
-      "version": "2.13.6",
-      "entry": ["node", "browser", "common"]
-    },
-    "@opensumi/ide-terminal-next": {
-      "version": "2.13.6",
-      "entry": ["node", "browser", "common"]
-    },
-    "@opensumi/ide-testing": {
-      "version": "2.13.6",
-      "entry": ["browser", "common"]
-    },
-    "@opensumi/ide-theme": {
-      "version": "2.13.6",
-      "entry": ["browser", "common"]
-    },
-    "@opensumi/ide-toolbar": {
-      "version": "2.13.6",
-      "entry": ["browser", "common"]
-    },
-    "@opensumi/sumi": {
-      "version": "2.13.6",
-      "entry": []
-    },
-    "@opensumi/ide-userstorage": {
-      "version": "2.13.6",
-      "entry": []
-    },
-    "@opensumi/ide-variable": {
-      "version": "2.13.6",
-      "entry": ["browser", "common"]
-    },
-    "@opensumi/ide-webview": {
-      "version": "2.13.6",
-      "entry": ["browser", "common"]
-    },
-    "@opensumi/ide-workspace": {
-      "version": "2.13.6",
-      "entry": ["browser", "common"]
-    },
-    "@opensumi/ide-workspace-edit": {
-      "version": "2.13.6",
->>>>>>> 1eaaa5ee
+      "version": "2.13.6",
       "entry": ["browser", "common"]
     }
   },
   "packages": {
-<<<<<<< HEAD
-    "@opensumi/ide-addons": "2.13.8",
-    "@opensumi/ide-comments": "2.13.8",
-    "@opensumi/ide-components": "2.13.8",
-    "@opensumi/ide-connection": "2.13.8",
-    "@opensumi/ide-core-browser": "2.13.8",
-    "@opensumi/ide-core-common": "2.13.8",
-    "@opensumi/ide-core-electron-main": "2.13.8",
-    "@opensumi/ide-core-node": "2.13.8",
-    "@opensumi/ide-debug": "2.13.8",
-    "@opensumi/ide-decoration": "2.13.8",
-    "@opensumi/ide-editor": "2.13.8",
-    "@opensumi/ide-electron-basic": "2.13.8",
-    "@opensumi/ide-explorer": "2.13.8",
-    "@opensumi/ide-express-file-server": "2.13.8",
-    "@opensumi/ide-extension": "2.13.8",
-    "@opensumi/ide-extension-manager": "2.13.8",
-    "@opensumi/ide-extension-storage": "2.13.8",
-    "@opensumi/ide-file-scheme": "2.13.8",
-    "@opensumi/ide-file-search": "2.13.8",
-    "@opensumi/ide-file-service": "2.13.8",
-    "@opensumi/ide-file-tree-next": "2.13.8",
-    "@opensumi/ide-i18n": "2.13.8",
-    "@opensumi/ide-keymaps": "2.13.8",
-    "@opensumi/ide-logs": "2.13.8",
-    "@opensumi/ide-main-layout": "2.13.8",
-    "@opensumi/ide-markdown": "2.13.8",
-    "@opensumi/ide-markers": "2.13.8",
-    "@opensumi/ide-menu-bar": "2.13.8",
-    "@opensumi/ide-monaco": "2.13.8",
-    "@opensumi/ide-monaco-enhance": "2.13.8",
-    "@opensumi/ide-opened-editor": "2.13.8",
-    "@opensumi/ide-outline": "2.13.8",
-    "@opensumi/ide-output": "2.13.8",
-    "@opensumi/ide-overlay": "2.13.8",
-    "@opensumi/ide-preferences": "2.13.8",
-    "@opensumi/ide-process": "2.13.8",
-    "@opensumi/ide-quick-open": "2.13.8",
-    "@opensumi/ide-scm": "2.13.8",
-    "@opensumi/ide-search": "2.13.8",
-    "@opensumi/ide-startup": "2.13.8",
-    "@opensumi/ide-static-resource": "2.13.8",
-    "@opensumi/ide-status-bar": "2.13.8",
-    "@opensumi/ide-storage": "2.13.8",
-    "@opensumi/ide-task": "2.13.8",
-    "@opensumi/ide-terminal-next": "2.13.8",
-    "@opensumi/ide-testing": "2.13.8",
-    "@opensumi/ide-theme": "2.13.8",
-    "@opensumi/ide-toolbar": "2.13.8",
-    "@opensumi/sumi": "2.13.8",
-    "@opensumi/ide-userstorage": "2.13.8",
-    "@opensumi/ide-variable": "2.13.8",
-    "@opensumi/ide-webview": "2.13.8",
-    "@opensumi/ide-workspace": "2.13.8",
-    "@opensumi/ide-workspace-edit": "2.13.8"
-=======
     "@opensumi/ide-addons": "2.13.6",
     "@opensumi/ide-comments": "2.13.6",
     "@opensumi/ide-components": "2.13.6",
@@ -544,6 +272,5 @@
     "@opensumi/ide-webview": "2.13.6",
     "@opensumi/ide-workspace": "2.13.6",
     "@opensumi/ide-workspace-edit": "2.13.6"
->>>>>>> 1eaaa5ee
   }
 }