--- conflicted
+++ resolved
@@ -1,5 +1,5 @@
 declare module 'vscode' {
-<<<<<<< HEAD
+
   // #region https://github.com/microsoft/vscode/issues/129037
 
   enum LanguageStatusSeverity {
@@ -32,7 +32,6 @@
     readonly exclusive?: boolean;
   }
 
-=======
   // #region https://github.com/microsoft/vscode/issues/120173
   /**
    * The object describing the properties of the workspace trust request
@@ -53,6 +52,5 @@
      */
     export function requestWorkspaceTrust(options?: WorkspaceTrustRequestOptions): Thenable<boolean | undefined>;
   }
->>>>>>> 78c23509
   // #endregion
 }