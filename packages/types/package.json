{
  "name": "@opensumi/sumi",
<<<<<<< HEAD
  "version": "2.13.8",
=======
  "version": "2.13.6",
>>>>>>> 1eaaa5ee
  "typings": "index.d.ts",
  "license": "MIT",
  "repository": {
    "type": "git",
    "url": "git@github.com:opensumi/core.git"
  },
  "scripts": {},
  "dependencies": {
<<<<<<< HEAD
    "@opensumi/ide-components": "2.13.8",
=======
    "@opensumi/ide-components": "2.13.6",
>>>>>>> 1eaaa5ee
    "@types/react": "^16.9.33",
    "vscode-uri": "^3.0.2"
  }
}<|MERGE_RESOLUTION|>--- conflicted
+++ resolved
@@ -1,10 +1,6 @@
 {
   "name": "@opensumi/sumi",
-<<<<<<< HEAD
-  "version": "2.13.8",
-=======
   "version": "2.13.6",
->>>>>>> 1eaaa5ee
   "typings": "index.d.ts",
   "license": "MIT",
   "repository": {
@@ -13,11 +9,7 @@
   },
   "scripts": {},
   "dependencies": {
-<<<<<<< HEAD
-    "@opensumi/ide-components": "2.13.8",
-=======
     "@opensumi/ide-components": "2.13.6",
->>>>>>> 1eaaa5ee
     "@types/react": "^16.9.33",
     "vscode-uri": "^3.0.2"
   }
