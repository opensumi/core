--- conflicted
+++ resolved
@@ -1,10 +1,6 @@
 {
   "name": "@opensumi/sumi",
-<<<<<<< HEAD
   "version": "2.13.9",
-=======
-  "version": "2.13.6",
->>>>>>> f2831fb6
   "typings": "index.d.ts",
   "license": "MIT",
   "repository": {
@@ -13,11 +9,7 @@
   },
   "scripts": {},
   "dependencies": {
-<<<<<<< HEAD
     "@opensumi/ide-components": "2.13.9",
-=======
-    "@opensumi/ide-components": "2.13.6",
->>>>>>> f2831fb6
     "@types/react": "^16.9.33",
     "vscode-uri": "^3.0.2"
   }
