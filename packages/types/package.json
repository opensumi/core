--- conflicted
+++ resolved
@@ -1,10 +1,6 @@
 {
   "name": "@opensumi/sumi",
-<<<<<<< HEAD
-  "version": "2.22.4",
-=======
   "version": "2.22.5",
->>>>>>> 0a14c666
   "typings": "index.d.ts",
   "license": "MIT",
   "repository": {
