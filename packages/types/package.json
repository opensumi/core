{
  "name": "@opensumi/sumi",
<<<<<<< HEAD
  "version": "2.19.11",
=======
  "version": "2.19.12",
>>>>>>> 6eafe648
  "typings": "index.d.ts",
  "license": "MIT",
  "repository": {
    "type": "git",
    "url": "git@github.com:opensumi/core.git"
  },
  "scripts": {
    "prepublishOnly": "npm run build",
    "build": "ts-node ./build"
  },
  "dependencies": {
<<<<<<< HEAD
    "@opensumi/ide-components": "2.19.11",
=======
    "@opensumi/ide-components": "2.19.12",
>>>>>>> 6eafe648
    "@types/react": "^16.9.33",
    "vscode-uri": "^3.0.2"
  }
}<|MERGE_RESOLUTION|>--- conflicted
+++ resolved
@@ -1,10 +1,6 @@
 {
   "name": "@opensumi/sumi",
-<<<<<<< HEAD
-  "version": "2.19.11",
-=======
   "version": "2.19.12",
->>>>>>> 6eafe648
   "typings": "index.d.ts",
   "license": "MIT",
   "repository": {
@@ -16,11 +12,7 @@
     "build": "ts-node ./build"
   },
   "dependencies": {
-<<<<<<< HEAD
-    "@opensumi/ide-components": "2.19.11",
-=======
     "@opensumi/ide-components": "2.19.12",
->>>>>>> 6eafe648
     "@types/react": "^16.9.33",
     "vscode-uri": "^3.0.2"
   }
