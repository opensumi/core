import { observable, runInAction, action } from 'mobx';
import { Injectable, Autowired } from '@ali/common-di';
import {
  WithEventBus,
  CommandService,
  IContextKeyService,
  URI,
  Uri,
  Emitter,
  EDITOR_COMMANDS,
  AppConfig,
  formatLocalize,
  localize,
} from '@ali/ide-core-browser';
import { CorePreferences } from '@ali/ide-core-browser/lib/core-preferences';
import { FileTreeAPI, PasteTypes, IParseStore, FileStatNode } from '../common';
import { IFileServiceClient, FileChange, FileChangeType, IFileServiceWatcher } from '@ali/ide-file-service/lib/common';
import { TEMP_FILE_NAME } from '@ali/ide-core-browser/lib/components';
import { IFileTreeItemRendered } from './file-tree.view';
import { IWorkspaceService } from '@ali/ide-workspace';
import { FileStat } from '@ali/ide-file-service';
import { IDialogService } from '@ali/ide-overlay';
import { Directory, File } from './file-tree-item';

export type IFileTreeItemStatus = Map<string, {
  selected?: boolean;
  expanded?: boolean;
  focused?: boolean;
  needUpdated?: boolean;
  file: Directory | File;
}>;

export interface IFileTreeServiceProps {
<<<<<<< HEAD
  onSelect: (files: IFileTreeItem[]) => void;
  onTwistieClick?: (files: IFileTreeItemRendered) => void;
=======
  onSelect: (files: (Directory | File)[]) => void;
>>>>>>> 46121f4f
  onDragStart: (node: IFileTreeItemRendered, event: React.DragEvent) => void;
  onDragOver: (node: IFileTreeItemRendered, event: React.DragEvent) => void;
  onDragEnter: (node: IFileTreeItemRendered, event: React.DragEvent) => void;
  onDragLeave: (node: IFileTreeItemRendered, event: React.DragEvent) => void;
  onDrop: (node: IFileTreeItemRendered, event: React.DragEvent) => void;
  onContextMenu: (nodes: IFileTreeItemRendered[], event: React.MouseEvent<HTMLElement>) => void;
  onChange: (node: IFileTreeItemRendered, value: string) => void;
  draggable: boolean;
  editable: boolean;
}

export interface IWorkspaceRoot {
  uri: string;
  isDirectory: boolean;
  lastModification?: number;
}

export type IWorkspaceRoots = IWorkspaceRoot[];

@Injectable()
export class FileTreeService extends WithEventBus {

  static WAITING_PERIOD = 100;
  @observable.shallow
  files: (Directory | File)[] = [];

  @observable.shallow
  status: IFileTreeItemStatus = new Map();

  private _root: FileStat | undefined;

  private fileServiceWatchers: {
    [uri: string]: IFileServiceWatcher,
  } = {};

  @Autowired(AppConfig)
  private config: AppConfig;

  @Autowired()
  private fileAPI: FileTreeAPI;

  @Autowired(CommandService)
  private commandService: CommandService;

  @Autowired(IFileServiceClient)
  private fileServiceClient: IFileServiceClient;

  @Autowired(IContextKeyService)
  contextKeyService: IContextKeyService;

  @Autowired(IWorkspaceService)
  workspaceService: IWorkspaceService;

  @Autowired(IDialogService)
  dislogService: IDialogService;

  @Autowired(CorePreferences)
  corePreferences: CorePreferences;

  private statusChangeEmitter = new Emitter<Uri[]>();

  private pasteStore: IParseStore = {
    files: [],
    type: PasteTypes.NONE,
  };

  get onStatusChange() {
    return this.statusChangeEmitter.event;
  }

  constructor(
  ) {
    super();
    this.init();
  }

  async init() {
    const roots: IWorkspaceRoots = await this.workspaceService.roots;

    this._root = this.workspaceService.workspace;
    await this.getFiles(roots);

    this.workspaceService.onWorkspaceChanged(async (workspace: FileStat[]) => {
      this._root = this.workspaceService.workspace;
      this.dispose();
      await this.getFiles(workspace);
    });
  }

  dispose() {
    for (const watcher of Object.keys(this.fileServiceWatchers)) {
      this.fileServiceWatchers[watcher].dispose();
    }
  }

  get hasPasteFile(): boolean {
    return this.pasteStore.files.length > 0 && this.pasteStore.type !== PasteTypes.NONE;
  }

  get isFocused(): boolean {
    for (const [, status] of this.status) {
      if (status.focused) {
        return true;
      }
    }
    return false;
  }

  get isSelected(): boolean {
    for (const [, status] of this.status) {
      if (status.selected) {
        return true;
      }
    }
    return false;
  }

  get isMutiWorkspace(): boolean {
    return !!this.workspaceService.workspace && !this.workspaceService.workspace.isDirectory;
  }

  get root(): URI {
    if (this._root) {
      return new URI(this._root.uri);
    }
    return URI.file(this.config.workspaceDir);
  }

  get focusedUris(): URI[] {
    const focused: URI[] = [];
    for (const [, status] of this.status) {
      if (status.focused) {
        focused.push(status.file.uri);
      }
    }
    return focused;
  }

  get selectedUris(): URI[] {
    const selected: URI[] = [];
    for (const [, status] of this.status) {
      if (status.selected) {
        selected.push(status.file.uri);
      }
    }
    return selected;
  }

  get selectedFiles(): (Directory | File)[] {
    const selected: (Directory | File)[] = [];
    for (const [, status] of this.status) {
      if (status.selected) {
        selected.push(status.file);
      }
    }
    return selected;
  }

  get focusedFiles(): (Directory | File)[] {
    const selected: (Directory | File)[] = [];
    for (const [key, status] of this.status) {
      if (status.focused) {
        selected.push(status.file);
      }
    }
    return selected;
  }

  getStatutsKey(file: Directory | File | string | URI) {
    if (file instanceof URI) {
      file = file.toString();
    }
    if (typeof file === 'string') {
      if (!this.status.has(file)) {
        return file + '#';
      }
      return file;
    }
    // 为软链接文件添加标记
    if (file.filestat.isSymbolicLink || file.filestat.isInSymbolicDirectory) {
      return file.filestat.uri + '#';
    }
    return file.filestat.uri;
  }

  getParent(uri: URI) {
    const statusKey = this.getStatutsKey(uri);
    const status = this.status.get(statusKey);
    if (status) {
      return status.file.parent;
    }
  }

  getChildren(uri: URI) {
    const statusKey = this.getStatutsKey(uri);
    const status = this.status.get(statusKey);
    if (status) {
      if (Directory.isDirectory(status.file)) {
        const item = status.file as Directory;
        return item.children;
      }
      return undefined;
    }
  }

  @action
  async effectChange(files: FileChange[]) {
    let parent: Directory;
    let parentFolder: URI | boolean;
    let parentStatus: any;
    let parentStatusKey: string;
    for (const file of files) {
      switch (file.type) {
        case (FileChangeType.UPDATED):
          // 表示已存在相同文件，不新增文件
          if (this.status.has(file.uri)) {
            break;
          }
          parentFolder = new URI(file.uri).parent;
          parentStatusKey = this.getStatutsKey(parentFolder);
          parentStatus = this.status.get(parentStatusKey);
          if (!parentStatusKey) {
            break;
          }
          // 父节点还未引入，不更新
          if (!parentStatus) {
            break;
          }
          parent = parentStatus!.file as Directory;
          // 父节点文件不存在或者已引入，待更新
          if (!parent) {
            break;
          }
          // 标记父节点待更新
          this.status.set(parentStatusKey, {
            ...parentStatus!,
            needUpdated: true,
          });
          // 当父节点为未展开状态时，标记其父节点待更新，处理下个文件
          if (!parentStatus!.expanded) {
            break;
          } else {
            await this.refreshAffectedNode(parentStatus.file);
          }
          break;
        case (FileChangeType.ADDED):
          // 表示已存在相同文件，不新增文件
          if (this.status.has(file.uri)) {
            break;
          }
          parentFolder = new URI(file.uri);
          parentStatusKey = this.getStatutsKey(parentFolder);
          parentStatus = this.status.get(parentStatusKey);
          if (!parentStatus) {
            parentFolder = parentFolder.parent;
            parentStatusKey = this.getStatutsKey(parentFolder);
            parentStatus = this.status.get(parentStatusKey);
          }
          if (!parentStatusKey) {
            break;
          }
          // 父节点还未引入，不更新
          if (!parentStatus) {
            break;
          }
          parent = parentStatus!.file as Directory;
          // 父节点文件不存在或者已引入，待更新
          if (!parent) {
            break;
          }
          // 当父节点为未展开状态时，标记其父节点待更新，处理下个文件
          if (!parentStatus!.expanded) {
            this.status.set(parentStatusKey, {
              ...parentStatus!,
              needUpdated: true,
            });
            break;
          }
          const filestat = await this.fileAPI.getFileStat(file.uri);
          if (!filestat) {
            // 文件不存在，直接结束
            break;
          }
          const target: Directory | File = this.fileAPI.generatorFileFromFilestat(filestat, parent);
          if (target.filestat.isDirectory) {
            this.status.set(file.uri.toString(), {
              selected: false,
              focused: false,
              expanded: false,
              needUpdated: true,
              file: target,
            });
          } else {
            this.status.set(file.uri.toString(), {
              selected: false,
              focused: false,
              file: target,
            });
          }
          parent.addChildren(target);
          this.status.set(parentStatusKey, {
            ...this.status.get(parentStatusKey)!,
            file: parent,
          });
          break;
        case (FileChangeType.DELETED):
          const status = this.status.get(file.uri);
          if (!status) {
            break;
          }
          parent = status && status.file!.parent as Directory;
          if (!parent) {
            break;
          }
          parentFolder = parent.uri;
          parentStatusKey = this.getStatutsKey(parentFolder);
          parentStatus = this.status.get(parentStatusKey);
          // 当父节点为未展开状态时，标记其父节点待更新，处理下个文件
          if (parentStatus && !parentStatus!.expanded) {
            this.status.set(parentStatusKey, {
              ...parentStatus!,
              file: parentStatus.file,
              needUpdated: true,
            });
            break;
          }
          const remove = parent.removeChildren(file.uri);
          if (remove) {
            remove.forEach((item) => {
              const statusKey = this.getStatutsKey(item.uri);
              this.status.delete(statusKey);
            });
          }
          break;
        default:
          break;
      }
    }
  }

  @action
  async createFile(node: Directory | File, newName: string, isDirectory: boolean = false) {
    const uri = node.uri;
    this.removeStatusAndFileFromParent(uri);
    if (newName === TEMP_FILE_NAME) {
      return;
    }
    const exist = await this.fileAPI.exists(uri);
    if (!exist) {
      if (isDirectory) {
        await this.fileAPI.createFolder(uri.parent.resolve(newName));
      } else {
        await this.fileAPI.createFile(uri.parent.resolve(newName));
      }
    }
  }

  @action
  async createFolder(node: Directory | File, newName: string) {
    await this.createFile(node, newName, true);
  }

  /**
   * 从status及files里移除资源
   * @param uri
   */
  @action
  removeStatusAndFileFromParent(uri: URI) {
    const statusKey = this.getStatutsKey(uri);
    const status = this.status.get(statusKey);
    const parent = status && status.file!.parent as Directory;
    if (parent) {
      const parentStatusKey = this.getStatutsKey(parent);
      const parentStatus = this.status.get(parentStatusKey);
      // 当父节点为未展开状态时，标记其父节点待更新，处理下个文件
      if (parentStatus && !parentStatus!.expanded) {
        this.status.set(parentStatusKey, {
          ...parentStatus!,
          file: parentStatus.file,
          needUpdated: true,
        });
      } else {
        const remove = parent.removeChildren(uri);
        if (remove) {
          remove.forEach((item) => {
            const statusKey = this.getStatutsKey(item.uri);
            this.status.delete(statusKey);
          });
        }
      }
    }
  }

  @action
  removeTempStatus() {
    for (const [, status] of this.status) {
      if (status && status.file && status.file.name === TEMP_FILE_NAME) {
        this.removeStatusAndFileFromParent(status.file.uri);
        break;
      }
    }
  }

  /**
   * 创建临时文件
   * @param uri
   */
  @action
  async createTempFile(uri: URI, isDirectory?: boolean): Promise<URI | void> {
    const parentFolder = this.searchFileParent(uri, (path: URI) => {
      const statusKey = this.getStatutsKey(path);
      const status = this.status.get(statusKey);
      if (status && status.file && status.file!.filestat.isDirectory && !status.file!.filestat.isTemporaryFile) {
        return true;
      } else {
        return false;
      }
    });
    if (!parentFolder) {
      return;
    }
    const parentFolderStatusKey = this.getStatutsKey(parentFolder);
    const parentStatus = this.status.get(parentFolderStatusKey);
    if (!parentStatus) {
      return;
    }
    if (!parentStatus.expanded) {
      await this.updateFilesExpandedStatus(parentStatus.file);
    }
    const tempFileUri = parentFolder.resolve(TEMP_FILE_NAME);
    const parent = parentStatus.file as Directory;
    const tempfile: Directory | File = isDirectory ? this.fileAPI.generatorTempFolder(tempFileUri, parent) : this.fileAPI.generatorTempFile(tempFileUri, parent);
    const tempFileStatusKey = tempFileUri.toString();
    parent.addChildren(tempfile);
    this.status.set(tempFileStatusKey, {
      selected: false,
      focused: false,
      file: tempfile,
    });
    return tempfile.uri;
  }

  /**
   * 创建临时文件夹
   * @param uri
   */
  @action
  async createTempFolder(uri: URI): Promise<URI | void> {
    return this.createTempFile(uri, true);
  }

  /**
   * 创建临时文件用于重命名
   * @param uri
   */
  @action
  async renameTempFile(uri: URI) {
    const statusKey = this.getStatutsKey(uri);
    const status = this.status.get(statusKey);
    if (!status) {
      return;
    }
    const file = status.file.updateFileStat('isTemporaryFile', true);
    this.status.set(statusKey, {
      ...status,
      file,
    });
  }

  async renameFile(node: Directory | File, value: string) {
    if (value && value !== node.name) {
      await this.fileAPI.moveFile(node.uri, node.uri.parent.resolve(value), node.filestat.isDirectory);
    }
    const statusKey = this.getStatutsKey(node);
    const status = this.status.get(statusKey);
    if (!status) {
      return;
    }
    const file = status.file.updateFileStat('isTemporaryFile', false);
    this.status.set(statusKey, {
      ...status,
      file,
    });
  }

  async deleteFile(uri: URI) {
    try {
      this.removeStatusAndFileFromParent(uri);
      await this.fileAPI.deleteFile(uri);
    } catch (e) {
      // solve error
    }
  }

  async moveFile(from: URI, targetDir: URI) {
    const to = targetDir.resolve(from.displayName);
    const toStatusKey = this.getStatutsKey(to);
    const fromStatusKey = this.getStatutsKey(from);
    const status = this.status.get(toStatusKey);
    const fromStatus = this.status.get(fromStatusKey);
    this.resetFilesSelectedStatus();
    if (from.isEqual(to) && status) {
      this.status.set(toStatusKey, {
        ...status,
        focused: true,
        file: status.file,
      });
      // 路径相同，不处理
      return;
    }
    if (status) {
      // 如果已存在该文件，提示是否替换文件
      const ok = localize('explorer.comfirm.replace.ok');
      const cancel = localize('explorer.comfirm.replace.cancel');
      const comfirm = await this.dislogService.warning(formatLocalize('explorer.comfirm.replace', from.displayName, targetDir.displayName), [cancel, ok]);
      if (comfirm !== ok) {
        return;
      } else {
        await this.fileAPI.moveFile(from, to, fromStatus && fromStatus.file.filestat.isDirectory);
        this.status.set(toStatusKey, {
          ...status,
          file: status.file,
          focused: true,
        });
      }
    } else {
      await this.fileAPI.moveFile(from, to, fromStatus && fromStatus.file.filestat.isDirectory);
    }
  }

  async moveFiles(froms: URI[], targetDir: URI) {
    for (const from of froms) {
      if (from.isEqualOrParent(targetDir)) {
        return;
      }
    }
    if (this.corePreferences['explorer.confirmMove']) {
      const ok = localize('explorer.comfirm.move.ok');
      const cancel = localize('explorer.comfirm.move.cancel');
      const comfirm = await this.dislogService.warning(formatLocalize('explorer.comfirm.move', `[${froms.map((uri) => uri.displayName).join(',')}]`, targetDir.displayName), [cancel, ok]);
      if (comfirm !== ok) {
        return;
      }
    }
    for (const from of froms) {
      await this.moveFile(from, targetDir);
    }
  }

  async deleteFiles(uris: URI[]) {
    if (this.corePreferences['explorer.confirmDelete']) {
      const ok = localize('explorer.comfirm.delete.ok');
      const cancel = localize('explorer.comfirm.delete.cancel');
      const deleteFilesMessage = `[${uris.map((uri) => uri.displayName).join(',')}]`;
      const comfirm = await this.dislogService.warning(formatLocalize('explorer.comfirm.delete', deleteFilesMessage), [cancel, ok]);
      if (comfirm !== ok) {
        return;
      }
    }
    uris.forEach(async (uri: URI) => {
      await this.deleteFile(uri);
    });
  }

  /**
   * 折叠所有节点
   */
  @action
  collapseAll(uri?: URI) {
    if (!uri) {
      for (const [key, status] of this.status) {
        this.status.set(key, {
          ...status,
          file: status.file,
          expanded: false,
        });
      }
    } else {
      const statusKey = this.getStatutsKey(uri.toString());
      const status = this.status.get(statusKey);
      let children: (Directory | File)[] = [];
      if (status && status.file) {
        if (Directory.isDirectory(status.file)) {
          const item = status.file as Directory;
          children = item.children;
        }
      }
      if (children && children.length > 0) {
        children.forEach((child) => {
          if (child.filestat.isDirectory) {
            const childPath = this.getStatutsKey(child.uri.toString());
            this.status.set(childPath, {
              ...this.status.get(childPath)!,
              file: child,
              expanded: false,
              needUpdated: true,
            });
          }
        });
      }
    }
  }

  /**
   * 刷新所有节点
   */
  @action
  refresh(uri: URI = this.root) {
    const statusKey = this.getStatutsKey(uri);
    const status = this.status.get(statusKey);
    if (!status) {
      return;
    }
    if (Directory.isDirectory(status.file)) {
      this.status.set(statusKey, {
        ...status,
        file: status.file,
        needUpdated: true,
      });
      if (status.expanded) {
        this.refreshAffectedNode(status.file);
      }
    }
  }

  searchFileParent(uri: URI, check: any) {
    let parent = uri;
    // 超过两级找不到文件，默认为ignore规则下的文件夹变化
    while (parent) {
      if (parent.isEqual(this.root)) {
        return this.root;
      }
      if (check(parent)) {
        return parent;
      }
      parent = parent.parent;
    }
    return false;
  }

  replaceFileName(uri: URI, name: string): URI {
    return uri.parent.resolve(name);
  }

  /**
   * 当选中事件激活时同时也为焦点事件
   * 需要同时设置seleted与focused
   * @param file
   * @param value
   */
  @action
  updateFilesSelectedStatus(files: (Directory | File)[], value: boolean) {
    if (files.length === 0) {
      this.resetFilesFocusedStatus();
    } else {
      this.resetFilesSelectedStatus();
      files.forEach((file: Directory | File) => {
        const statusKey = this.getStatutsKey(file);
        const status = this.status.get(statusKey);
        if (status) {
          this.status.set(statusKey, {
            ...status,
            selected: value,
            focused: value,
          });
        }
      });
    }
  }

  /**
   * 重置所有文件Selected属性
   */
  @action
  resetFilesSelectedStatus() {
    for (const [key, status] of this.status) {
      this.status.set(key, {
        ...status,
        selected: false,
        focused: false,
      });
    }
  }

  /**
   * 焦点事件与选中事件不冲突，可同时存在
   * 选中为A，焦点为B的情况
   * @param file
   * @param value
   */
  @action
  updateFilesFocusedStatus(files: (Directory | File)[], value: boolean) {
    this.resetFilesFocusedStatus();
    files.forEach((file: Directory | File) => {
      const statusKey = this.getStatutsKey(file);
      const status = this.status.get(statusKey);
      if (status) {
        this.status.set(statusKey, {
          ...status!,
          focused: value,
        });
      }
    });
  }

  /**
   * 重置所有文件Focused属性
   */
  @action
  resetFilesFocusedStatus() {
    for (const [key, status] of this.status) {
      this.status.set(key, {
        ...status,
        focused: false,
      });
    }
  }

  async refreshAffectedNodes(uris: URI[]) {
    const nodes = this.getAffectedNodes(uris);
    for (const node of nodes.values()) {
      await this.refreshAffectedNode(node);
    }
    return nodes.size !== 0;
  }

  private getAffectedNodes(uris: URI[]): Map<string, Directory> {
    const nodes = new Map<string, Directory>();
    for (const uri of uris) {
      const statusKey = this.getStatutsKey(uri.parent);
      const status = this.status.get(statusKey);
      if (status && status.file && Directory.isDirectory(status.file)) {
        nodes.set(status.file.id, status.file as Directory);
      }
    }
    return nodes;
  }

  @action
  async refreshAffectedNode(file: Directory | File) {
    const statusKey = this.getStatutsKey(file);
    const status = this.status.get(statusKey);
    let item: any = file;
    if (status) {
      item = status.file as Directory;
    }
    if (Directory.isDirectory(item)) {
      await item.getChildren();
      const children = item.children;
      for (const child of children) {
        const childStatusKey = this.getStatutsKey(child);
        const childStatus = this.status.get(childStatusKey);
        if (childStatus && childStatus.expanded) {
          await this.refreshAffectedNode(child);
        }
      }
      if (!file.parent && status) {
        // 更新根节点引用
        // file.parent不存在即为根节点
        this.files = [].concat(item);
        this.updateFileStatus(this.files);
      } else if (file.parent) {
        file.parent.replaceChildren(item);
        this.updateFileStatus([item]);
      }
    }
  }

  @action
  async updateFilesExpandedStatus(file: Directory | File) {
    const statusKey = this.getStatutsKey(file);
    const status = this.status.get(statusKey);
    let item: any = file;
    if (status) {
      item = status.file as Directory;
    } else {
      return;
    }
    if (Directory.isDirectory(file)) {
      if (status && !status.expanded) {
        // 如果当前目录下的子文件为空，同时具备父节点，尝试调用fileservice加载文件
        // 如果当前目录具备父节点(即非根目录)，尝试调用fileservice加载文件
        if (item.children.length === 0 && item.parent || status && status.needUpdated && item.parent) {
          await item.getChildren();
          this.updateFileStatus([item]);
        }
        this.status.set(statusKey, {
          ...status!,
          expanded: true,
          needUpdated: false,
        });
      } else {
        this.status.set(statusKey, {
          ...status!,
          expanded: false,
        });
      }
    }
  }

  @action
  async updateFilesExpandedStatusByQueue(paths: URI[]) {
    if (paths.length === 0) {
      return;
    }
    let uri = paths.pop();
    let statusKey = uri && this.getStatutsKey(uri);
    while (statusKey) {
      const status = this.status.get(statusKey);
      if (status && !status.expanded) {
        await this.updateFilesExpandedStatus(status.file);
      }
      uri = paths.pop();
      statusKey = uri && this.getStatutsKey(uri);
    }
  }

  @action
  updateFileStatus(files: (Directory | File)[]) {
    const changeUri: Uri[] = [];
    files.forEach((file) => {
      const statusKey = this.getStatutsKey(file);
      const status = this.status.get(statusKey);
      if (status) {
        const item = file instanceof Directory ? file : status.file as Directory;
        if (Directory.isDirectory(file)) {
          this.status.set(statusKey, {
            ...status,
            file: item,
          });
          this.updateFileStatus(item.children);
        } else {
          this.status.set(statusKey, {
            ...status,
            file,
          });
        }
      } else {
        const item = file as Directory;
        if (Directory.isDirectory(item)) {
          this.status.set(statusKey, {
            selected: item.selected,
            focused: item.focused,
            expanded: item.expanded,
            file: item,
          });
          this.updateFileStatus(item.children);
        } else {
          this.status.set(statusKey, {
            selected: item.selected,
            focused: item.focused,
            file: item,
          });
        }
      }
      changeUri.push(Uri.parse(file.uri.toString()));
    });
    this.statusChangeEmitter.fire(changeUri);
  }

  private getDeletedUris(changes: FileChange[]): URI[] {
    return changes.filter((change) => change.type === FileChangeType.DELETED).map((change) => new URI(change.uri));
  }

  private getAffectedUris(changes: FileChange[]): URI[] {
    return changes.filter((change) => !this.isFileContentChanged(change)).map((change) => new URI(change.uri));
  }

  private isRootAffected(changes: FileChange[]): boolean {
    const root = this.root;
    if (FileStatNode.is(root)) {
      return changes.some((change) =>
        change.type < FileChangeType.DELETED && change.uri.toString() === root.uri.toString(),
      );
    }
    return false;
  }

  private isFileContentChanged(change: FileChange): boolean {
    return change.type === FileChangeType.UPDATED && FileStatNode.isContentFile(this.status.get(change.uri));
  }

  private deleteAffectedNodes(uris: URI[]) {
    let parent: Directory;
    let parentFolder: URI | boolean;
    let parentStatus: any;
    let parentStatusKey: string;
    for (const uri of uris) {
      const statusKey = this.getStatutsKey(uri);
      const status = this.status.get(statusKey);
      if (!status) {
        return;
      }
      parent = status && status.file!.parent as Directory;
      if (!parent) {
        return;
      }
      parentFolder = parent.uri;
      parentStatusKey = this.getStatutsKey(parentFolder);
      parentStatus = this.status.get(parentStatusKey);
      // 当父节点为未展开状态时，标记其父节点待更新，处理下个文件
      if (parentStatus && !parentStatus!.expanded) {
        this.status.set(parentStatusKey, {
          ...parentStatus!,
          file: parentStatus.file,
          needUpdated: true,
        });
        return;
      }
      const remove = parent.removeChildren(uri);
      if (remove) {
        remove.forEach((item) => {
          const statusKey = this.getStatutsKey(item.uri);
          this.status.delete(statusKey);
        });
      }
    }
  }

  private onFilesChanged(changes: FileChange[]): void {
    if (!this.refreshAffectedNodes(this.getAffectedUris(changes)) && this.isRootAffected(changes)) {
      this.refresh();
    }
    this.deleteAffectedNodes(this.getDeletedUris(changes));
  }

  @action
  private async getFiles(roots: IWorkspaceRoots): Promise<(Directory | File)[]> {
    let result = [];
    for (const root of roots) {
      let files;
      if (root.isDirectory) {
        files = await this.fileAPI.getFiles(root.uri);
        this.updateFileStatus(files);
        result = result.concat(files);
      }
      const watcher = await this.fileServiceClient.watchFileChanges(new URI(root.uri));
      this.fileServiceWatchers[root.uri] = watcher;
      watcher.onFilesChanged((changes: FileChange[]) => {
        // this.effectChange(files);
        this.onFilesChanged(changes);
      });
    }
    this.files = result;
    return result;
  }

  /**
   * 打开文件
   * @param uri
   */
  openFile(uri: URI) {
    // 当打开模式为双击同时预览模式生效时，默认单击为预览文件
    if (this.corePreferences['workbench.list.openMode'] === 'doubleClick' && this.corePreferences['editor.previewMode']) {
      this.commandService.executeCommand(EDITOR_COMMANDS.OPEN_RESOURCE.id, uri, { disableNavigate: true });
    } else {
      this.commandService.executeCommand(EDITOR_COMMANDS.OPEN_RESOURCE.id, uri, { disableNavigate: true, preview: false });
    }
  }

  /**
   * 打开并固定文件
   * @param uri
   */
  openAndFixedFile(uri: URI) {
    this.commandService.executeCommand(EDITOR_COMMANDS.OPEN_RESOURCE.id, uri, { disableNavigate: false, preview: false });
  }

  /**
   * 在侧边栏打开文件
   * @param {URI} uri
   * @memberof FileTreeService
   */
  openToTheSide(uri: URI) {
    this.commandService.executeCommand(EDITOR_COMMANDS.OPEN_RESOURCE.id, uri, { disableNavigate: false, split: 4 /** right */ });
  }

  /**
   * 比较选中的两个文件
   * @param original
   * @param modified
   */
  compare(original: URI, modified: URI) {
    this.commandService.executeCommand(EDITOR_COMMANDS.COMPARE.id, {
      original,
      modified,
    });
  }

  copyFile(from: URI[]) {
    this.pasteStore = {
      files: from,
      type: PasteTypes.COPY,
    };
  }

  cutFile(from: URI[]) {
    this.pasteStore = {
      files: from,
      type: PasteTypes.CUT,
    };
  }

  pasteFile(to: URI) {
    if (this.pasteStore.type === PasteTypes.CUT) {
      this.pasteStore.files.forEach((file) => {
        this.fileAPI.moveFile(file, to.resolve(file.displayName));
      });
    } else if (this.pasteStore.type === PasteTypes.COPY) {
      this.pasteStore.files.forEach((file) => {
        this.fileAPI.copyFile(file, to.resolve(file.displayName));
      });
    }
    this.pasteStore = {
      files: [],
      type: PasteTypes.NONE,
    };
  }
}<|MERGE_RESOLUTION|>--- conflicted
+++ resolved
@@ -31,12 +31,8 @@
 }>;
 
 export interface IFileTreeServiceProps {
-<<<<<<< HEAD
-  onSelect: (files: IFileTreeItem[]) => void;
-  onTwistieClick?: (files: IFileTreeItemRendered) => void;
-=======
   onSelect: (files: (Directory | File)[]) => void;
->>>>>>> 46121f4f
+  onTwistieClick?: (file: IFileTreeItemRendered) => void;
   onDragStart: (node: IFileTreeItemRendered, event: React.DragEvent) => void;
   onDragOver: (node: IFileTreeItemRendered, event: React.DragEvent) => void;
   onDragEnter: (node: IFileTreeItemRendered, event: React.DragEvent) => void;
@@ -239,141 +235,6 @@
         return item.children;
       }
       return undefined;
-    }
-  }
-
-  @action
-  async effectChange(files: FileChange[]) {
-    let parent: Directory;
-    let parentFolder: URI | boolean;
-    let parentStatus: any;
-    let parentStatusKey: string;
-    for (const file of files) {
-      switch (file.type) {
-        case (FileChangeType.UPDATED):
-          // 表示已存在相同文件，不新增文件
-          if (this.status.has(file.uri)) {
-            break;
-          }
-          parentFolder = new URI(file.uri).parent;
-          parentStatusKey = this.getStatutsKey(parentFolder);
-          parentStatus = this.status.get(parentStatusKey);
-          if (!parentStatusKey) {
-            break;
-          }
-          // 父节点还未引入，不更新
-          if (!parentStatus) {
-            break;
-          }
-          parent = parentStatus!.file as Directory;
-          // 父节点文件不存在或者已引入，待更新
-          if (!parent) {
-            break;
-          }
-          // 标记父节点待更新
-          this.status.set(parentStatusKey, {
-            ...parentStatus!,
-            needUpdated: true,
-          });
-          // 当父节点为未展开状态时，标记其父节点待更新，处理下个文件
-          if (!parentStatus!.expanded) {
-            break;
-          } else {
-            await this.refreshAffectedNode(parentStatus.file);
-          }
-          break;
-        case (FileChangeType.ADDED):
-          // 表示已存在相同文件，不新增文件
-          if (this.status.has(file.uri)) {
-            break;
-          }
-          parentFolder = new URI(file.uri);
-          parentStatusKey = this.getStatutsKey(parentFolder);
-          parentStatus = this.status.get(parentStatusKey);
-          if (!parentStatus) {
-            parentFolder = parentFolder.parent;
-            parentStatusKey = this.getStatutsKey(parentFolder);
-            parentStatus = this.status.get(parentStatusKey);
-          }
-          if (!parentStatusKey) {
-            break;
-          }
-          // 父节点还未引入，不更新
-          if (!parentStatus) {
-            break;
-          }
-          parent = parentStatus!.file as Directory;
-          // 父节点文件不存在或者已引入，待更新
-          if (!parent) {
-            break;
-          }
-          // 当父节点为未展开状态时，标记其父节点待更新，处理下个文件
-          if (!parentStatus!.expanded) {
-            this.status.set(parentStatusKey, {
-              ...parentStatus!,
-              needUpdated: true,
-            });
-            break;
-          }
-          const filestat = await this.fileAPI.getFileStat(file.uri);
-          if (!filestat) {
-            // 文件不存在，直接结束
-            break;
-          }
-          const target: Directory | File = this.fileAPI.generatorFileFromFilestat(filestat, parent);
-          if (target.filestat.isDirectory) {
-            this.status.set(file.uri.toString(), {
-              selected: false,
-              focused: false,
-              expanded: false,
-              needUpdated: true,
-              file: target,
-            });
-          } else {
-            this.status.set(file.uri.toString(), {
-              selected: false,
-              focused: false,
-              file: target,
-            });
-          }
-          parent.addChildren(target);
-          this.status.set(parentStatusKey, {
-            ...this.status.get(parentStatusKey)!,
-            file: parent,
-          });
-          break;
-        case (FileChangeType.DELETED):
-          const status = this.status.get(file.uri);
-          if (!status) {
-            break;
-          }
-          parent = status && status.file!.parent as Directory;
-          if (!parent) {
-            break;
-          }
-          parentFolder = parent.uri;
-          parentStatusKey = this.getStatutsKey(parentFolder);
-          parentStatus = this.status.get(parentStatusKey);
-          // 当父节点为未展开状态时，标记其父节点待更新，处理下个文件
-          if (parentStatus && !parentStatus!.expanded) {
-            this.status.set(parentStatusKey, {
-              ...parentStatus!,
-              file: parentStatus.file,
-              needUpdated: true,
-            });
-            break;
-          }
-          const remove = parent.removeChildren(file.uri);
-          if (remove) {
-            remove.forEach((item) => {
-              const statusKey = this.getStatutsKey(item.uri);
-              this.status.delete(statusKey);
-            });
-          }
-          break;
-        default:
-          break;
-      }
     }
   }
 
@@ -976,7 +837,6 @@
       const watcher = await this.fileServiceClient.watchFileChanges(new URI(root.uri));
       this.fileServiceWatchers[root.uri] = watcher;
       watcher.onFilesChanged((changes: FileChange[]) => {
-        // this.effectChange(files);
         this.onFilesChanged(changes);
       });
     }
