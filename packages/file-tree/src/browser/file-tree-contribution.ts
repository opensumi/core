--- conflicted
+++ resolved
@@ -9,16 +9,11 @@
 };
 
 @Injectable()
-<<<<<<< HEAD
-@Domain(CommandContribution, KeybindingContribution)
-export class FileTreeContribution implements CommandContribution, KeybindingContribution {
+@Domain(CommandContribution, KeybindingContribution, MenuContribution)
+export class FileTreeContribution implements CommandContribution, MenuContribution {
   @Autowired()
   logger: Logger;
 
-=======
-@Domain(CommandContribution, MenuContribution)
-export class FileTreeContribution implements CommandContribution, MenuContribution {
->>>>>>> 08f6f512
   registerCommands(commands: CommandRegistry): void {
     commands.registerCommand(CONSOLE_COMMAND, {
       execute: () => {
