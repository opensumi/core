--- conflicted
+++ resolved
@@ -82,16 +82,6 @@
     expandHook(file);
   };
   return (
-<<<<<<< HEAD
-    <div className={style.file_tree_container}>
-      <h1 className={style.kt_filetree_header}>FileTree:</h1>
-      <p><button onClick={ instance.createFile }>创建文件</button></p>
-      <ul>
-        {files && files.map((file) => (
-          <FileItem key={file.path} file={file} />
-        ))}
-      </ul>
-=======
     <div style={ FileTreeNodeWrapperStyle } key={ file.id }>
       <div
         className={
@@ -118,7 +108,6 @@
           <div className={ `${style.kt_filetree_treenode_segment} ${style.kt_filetree_treeNode_tail}`}>M</div>
         </div>
       </div>
->>>>>>> 72e7c6e1
     </div>
   );
 });
