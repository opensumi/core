--- conflicted
+++ resolved
@@ -106,11 +106,7 @@
         contextMenuRenderer.render(CONTEXT_SINGLE_MENU, { x, y }, nodes.map((node: IFileTreeItemRendered) => node.uri));
       }
     } else {
-<<<<<<< HEAD
-      contextMenuRenderer.render(CONTEXT_MUTI_MENU, { x, y }, nodes.map((node: IFileTreeItemRendered) => node.uri));
-=======
       contextMenuRenderer.render(CONTEXT_MULTI_MENU, { x, y }, nodes.map((node: IFileTreeItemRendered) => node.uri));
->>>>>>> 985ab2b4
     }
     fileTreeService.updateFilesFocusedStatus(nodes, true);
     event.stopPropagation();
@@ -228,9 +224,10 @@
       return;
     }
     const timer = setTimeout(() => {
-<<<<<<< HEAD
-      if (!node.expanded) {
-        fileTreeService.updateFilesExpandedStatus(node);
+      if (node.filestat.isDirectory) {
+        if (!node.expanded) {
+          fileTreeService.updateFilesExpandedStatus(node);
+        }
       }
     }, 500);
     toCancelNodeExpansion.push(Disposable.create(() => clearTimeout(timer)));
@@ -240,12 +237,10 @@
     event.preventDefault();
     event.stopPropagation();
     toCancelNodeExpansion.dispose();
-    const container = getContainingDir(node);
+    const container = getContainingDir(node) as IFileTreeItemRendered;
     if (!container) { return; }
     const selectNodes = getNodesFromExpandedDir([container]);
-    if (!!node && !node.selected) {
-      fileTreeService.updateFilesSelectedStatus(selectNodes, true);
-    }
+    fileTreeService.updateFilesSelectedStatus(selectNodes, true);
   };
 
   const dropHandler = (node: IFileTreeItemRendered, event: React.DragEvent) => {
@@ -268,14 +263,15 @@
   };
 
   const getNodesFromExpandedDir = (container: IFileTreeItem[]) => {
-    const result: any = [];
+    let result: any = [];
     if (!container) {
       return result;
     }
     container.forEach((node) => {
       result.push(node);
-      if (!!node && node.expanded) {
-        result.concat(node.children);
+      const children = node.children;
+      if (!!node && Array.isArray(children)) {
+        result = result.concat(getNodesFromExpandedDir(children));
       }
     });
     return result;
@@ -292,72 +288,6 @@
     return container;
   };
 
-=======
-      if (node.filestat.isDirectory) {
-        if (!node.expanded) {
-          fileTreeService.updateFilesExpandedStatus(node);
-        }
-      }
-    }, 500);
-    toCancelNodeExpansion.push(Disposable.create(() => clearTimeout(timer)));
-  };
-
-  const dragEnterHandler = (node: IFileTreeItemRendered, event: React.DragEvent) => {
-    event.preventDefault();
-    event.stopPropagation();
-    toCancelNodeExpansion.dispose();
-    const container = getContainingDir(node) as IFileTreeItemRendered;
-    if (!container) { return; }
-    const selectNodes = getNodesFromExpandedDir([container]);
-    fileTreeService.updateFilesSelectedStatus(selectNodes, true);
-  };
-
-  const dropHandler = (node: IFileTreeItemRendered, event: React.DragEvent) => {
-    try {
-      event.preventDefault();
-      event.stopPropagation();
-      event.dataTransfer.dropEffect = 'move';
-      const containing = getContainingDir(node);
-      if (!!containing) {
-        const resources = getSelectedTreeNodesFromData(event.dataTransfer);
-        if (resources.length > 0) {
-          for (const treeNode of resources) {
-            fileTreeService.moveFile(treeNode.uri.toString(), containing.uri.toString());
-          }
-        }
-      }
-    } catch (e) {
-      console.error(e);
-    }
-  };
-
-  const getNodesFromExpandedDir = (container: IFileTreeItem[]) => {
-    let result: any = [];
-    if (!container) {
-      return result;
-    }
-    container.forEach((node) => {
-      result.push(node);
-      const children = node.children;
-      if (!!node && Array.isArray(children)) {
-        result = result.concat(getNodesFromExpandedDir(children));
-      }
-    });
-    return result;
-  };
-
-  const getContainingDir = (node: IFileTreeItemRendered) => {
-    let container: IFileTreeItemRendered | undefined = node;
-    while (!!container && container.filestat) {
-      if (container.filestat.isDirectory) {
-        break;
-      }
-      container = container.parent;
-    }
-    return container;
-  };
-
->>>>>>> 985ab2b4
   const dragLeaveHandler = (node: IFileTreeItemRendered, event: React.DragEvent) => {
     event.preventDefault();
     event.stopPropagation();
