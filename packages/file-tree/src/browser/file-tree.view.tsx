import * as React from 'react';
import * as styles from './index.module.less';
import throttle = require('lodash.throttle');
import { useInjectable } from '@ali/ide-core-browser/lib/react-hooks';
import { IFileTreeItem, IFileTreeItemStatus } from '../common';
import { observer } from 'mobx-react-lite';
import FileTreeService from './file-tree.service';
import TreeItemStore from './file-tree-item.store';
import perfectScrollbar = require('react-perfect-scrollbar');

/**
 * 绕开Tslint类型检查的不得已操作
 * 原因：react-perfect-scrollbar 模块引入存在问题
 */
const PerfectScrollbar: any  = perfectScrollbar;

export interface IFileTreeItemRendered extends IFileTreeItem {
  indent: number;
  index?: number;
}

<<<<<<< HEAD
export const FileTree = observer(({width = '288px', height = '300px'}: {width?: string, height?: string}) => {
  const fileTreeService = useInjectable(FileTreeService);
  const files: IFileTreeItem[] = fileTreeService.files;
  const status: IFileTreeItemStatus = fileTreeService.status;
  const renderedStart: number = fileTreeService.renderedStart;
  const shouldShowNumbers = Math.ceil(parseInt(height.replace('px', ''), 10) / 22);
  const renderedEnd: number = renderedStart + shouldShowNumbers + 10;
=======
export const FileTree = observer(({width = '288px', height = '530px'}: {width?: string, height?: string}) => {
  const instance = useInjectable(FileTreeService);

  instance.createFile();

  const files: IFileTreeItem[] = instance.files;
>>>>>>> feedd582
  const FileTreeStyle = {
    position: 'absolute',
    overflow: 'hidden',
    top: '20px',
    bottom: '22px',
    left: '0',
    width,
    height,
  } as React.CSSProperties;

  const fileItems: IFileTreeItemRendered[] = extractFileItemShouldBeRendered(files, status);
  let renderedFileItems = fileItems.filter((file: IFileTreeItemRendered, index: number) => {
    return index >= renderedStart && index <= renderedEnd;
  });
  renderedFileItems = renderedFileItems.map((file: IFileTreeItemRendered, index: number) => {
    return {
      ...file,
      index: renderedStart + index,
    };
  });
  const selectHandler = (file: IFileTreeItem) => {
    if (file.filestat.isDirectory) {
      fileTreeService.updateFilesExpandedStatus(file);
    }
    fileTreeService.updateFilesSelectedStatus(file);
  };

  const scrollbarStyle = {
    width,
    height,
  };

  /**
   * 这里定义上下滚动的预加载内容
   * 往上滚动，上列表多渲染8个，下列表多渲染2个
   * 往下滚动，下列表多渲染8个，上列表多渲染2个
   * 引入Magic number 2 和 8
   */
  const scrollerContentStyle = {
    width,
    height: `${(fileItems.length) * 22}px`,
  };

  const scrollUpHanlder = (element: Element) => {
    const positionIndex = Math.ceil(element.scrollTop / 22);
    if (positionIndex > 8) {
      fileTreeService.updateRenderedStart(positionIndex - 8);
    } else {
      fileTreeService.updateRenderedStart(0);
    }
  };
  const handlerScrollUpThrottled = throttle(scrollUpHanlder, 20);

  const scrollDownHanlder = (element: Element) => {
    const positionIndex = Math.ceil(element.scrollTop / 22);
    if (positionIndex > 8) {
      fileTreeService.updateRenderedStart(positionIndex - 2);
    } else {
      fileTreeService.updateRenderedStart(0);
    }
  };

  const handlerScrollDownThrottled = throttle(scrollDownHanlder, 20);

  return (
    <div className={ `${styles.kt_tree} ${styles.kt_filetree}` } style={ FileTreeStyle }>
      <div className={ styles.kt_filetree_container }>
        <PerfectScrollbar
          style={ scrollbarStyle }
          onScrollUp={ handlerScrollUpThrottled }
          onScrollDown={ handlerScrollDownThrottled }
        >
          <div style={ scrollerContentStyle }>
            <FileTreeNodes files={ renderedFileItems } selectHook={ selectHandler }/>
          </div>
        </PerfectScrollbar>
      </div>
    </div>
  );
});

const FileTreeNodes = observer((
    { files, selectHook }:
    { files: IFileTreeItemRendered[], selectHook: any},
  ) => {
    const selectHandler = (file: IFileTreeItem) => {
      selectHook(file);
    };

    return (
      <React.Fragment>
        {
          files.map((file: IFileTreeItemRendered, index: number) => {
            if (file.filestat.isDirectory) {
              return <FileTreeDirNode
                file={file} index={file.index || index}
                selectHook={selectHandler}
                selected={file.selected}
                expanded={file.expanded}
                key={file.index}
              />;
            } else {
              return <FileTreeFileNode
              file={file} index={file.index || index}
              selectHook={selectHandler}
              selected={file.selected}
              key={file.index}
              />;
            }
          })
        }
      </React.Fragment>
    );
});

const FileTreeDirNode = observer((
    {file, index, expanded, selected, selectHook}:
    {file: IFileTreeItemRendered, index: number, expanded?: boolean, selected?: boolean, selectHook: any},
  ) => {
  const FileTreeNodeWrapperStyle = {
    position: 'absolute',
    width: '100%',
    height: '22px',
    left: '0',
    top: `${index * 22}px`,
  } as React.CSSProperties;
  const FileTreeNodeStyle = {
    paddingLeft: `${file.indent * 8}px`,
  } as React.CSSProperties;

  const treeItemStore = useInjectable(TreeItemStore);

  React.useEffect(() => {
    treeItemStore.parse(file.uri);
  }, [file.uri]);

  const selectHandler = () => {
    selectHook(file, expanded);
  };

  const handleClickThrottled = throttle(selectHandler, 200);

  return (
    <div style={ FileTreeNodeWrapperStyle } key={ file.id }>
      <div
        className={
        `${styles.kt_filetree_treenode} ${selected ? styles.kt_mod_selected : ''}`
        }
        style={ FileTreeNodeStyle }
        onClick={ handleClickThrottled }
      >
        <div className={ styles.kt_filetree_treenode_content }>
          <div
            className={
              `${styles.kt_filetree_treenode_segment}
               ${styles.kt_filetree_expansion_toggle}
               ${expanded ? '' : styles.kt_filetree_mod_collapsed}`
            }
          >
          </div>
          <div className={ `${treeItemStore.icon} ${styles.kt_filetree_file_icon}` }></div>
          <div
            className={ `${styles.kt_filetree_treenode_segment} ${styles.kt_filetree_treenode_segment_grow}`}
          >
            { file.name }
          </div>
          <div className={ `${styles.kt_filetree_treenode_segment} ${styles.kt_filetree_treeNode_tail}`}>M</div>
        </div>
      </div>
    </div>
  );
});

const FileTreeFileNode = observer((
    {file, index, selected, selectHook}:
    {file: IFileTreeItemRendered, index: number, selected?: boolean, selectHook: any},
  ) => {
    const treeItemStore = useInjectable(TreeItemStore);

    React.useEffect(() => {
      treeItemStore.parse(file.uri);
    }, [file.uri]);

    const selectHandler = () => {
      selectHook(file);
    };

    const handleClickThrottled = throttle(selectHandler, 200);
    const FileTreeNodeWrapperStyle = {
      position: 'absolute',
      width: '100%',
      height: '22px',
      left: '0',
      top: `${index * 22}px`,
    } as React.CSSProperties;

    const FileTreeNodeStyle = {
      paddingLeft: `${18 + file.indent * 8}px`,
    } as React.CSSProperties;

    return (
      <div style={ FileTreeNodeWrapperStyle } key={ file.id }>
        <div
        className={ `${styles.kt_filetree_treenode} ${selected ? styles.kt_mod_selected : ''}` }
          style={ FileTreeNodeStyle }
          onClick={ handleClickThrottled }
        >
          <div className={ styles.kt_filetree_treenode_content }>
            <div className={ `${treeItemStore.icon} ${styles.kt_filetree_file_icon}` }></div>
            <div
              className={ `${styles.kt_filetree_treenode_segment} ${styles.kt_filetree_treenode_segment_grow}`}
            >
              { file.name }
            </div>
            <div className={ `${styles.kt_filetree_treenode_segment} ${styles.kt_filetree_treeNode_tail}`}>M</div>
          </div>
        </div>
      </div>
    );
});

const extractFileItemShouldBeRendered = (
    files: IFileTreeItem[],
    status: IFileTreeItemStatus,
    indent: number = 0,
  ): IFileTreeItemRendered[] => {
    let renderedFiles: IFileTreeItemRendered[] = [];
    files.forEach((file: IFileTreeItem) => {
      const isExpanded = status.isExpanded.indexOf(file.id) >= 0;
      const childrens = file.children;
      renderedFiles.push({
        ...file,
        indent,
        selected: file.id === status.isSelected,
        expanded: isExpanded,
      });
      if (isExpanded && childrens && childrens.length > 0) {
        renderedFiles = renderedFiles.concat(extractFileItemShouldBeRendered(file.children, status, indent + 1 ));
      }
    });
    return renderedFiles;
};<|MERGE_RESOLUTION|>--- conflicted
+++ resolved
@@ -19,7 +19,6 @@
   index?: number;
 }
 
-<<<<<<< HEAD
 export const FileTree = observer(({width = '288px', height = '300px'}: {width?: string, height?: string}) => {
   const fileTreeService = useInjectable(FileTreeService);
   const files: IFileTreeItem[] = fileTreeService.files;
@@ -27,14 +26,6 @@
   const renderedStart: number = fileTreeService.renderedStart;
   const shouldShowNumbers = Math.ceil(parseInt(height.replace('px', ''), 10) / 22);
   const renderedEnd: number = renderedStart + shouldShowNumbers + 10;
-=======
-export const FileTree = observer(({width = '288px', height = '530px'}: {width?: string, height?: string}) => {
-  const instance = useInjectable(FileTreeService);
-
-  instance.createFile();
-
-  const files: IFileTreeItem[] = instance.files;
->>>>>>> feedd582
   const FileTreeStyle = {
     position: 'absolute',
     overflow: 'hidden',
@@ -49,6 +40,9 @@
   let renderedFileItems = fileItems.filter((file: IFileTreeItemRendered, index: number) => {
     return index >= renderedStart && index <= renderedEnd;
   });
+
+  // fileTreeService.createFile();
+
   renderedFileItems = renderedFileItems.map((file: IFileTreeItemRendered, index: number) => {
     return {
       ...file,
