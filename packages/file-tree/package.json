{
  "name": "@ali/ide-file-tree",
  "version": "1.5.0",
  "description": "@ali/ide-file-tree",
  "files": [
    "lib"
  ],
  "main": "lib/index.js",
  "typings": "lib/index.d.ts",
  "scripts": {
    "start": "run-p start:client start:server",
    "start:client": "webpack-dev-server --config ./webpack.config.js",
    "start:server": "node --inspect -r ts-node/register ./example/server.ts"
  },
  "repository": {
    "type": "git",
    "url": "git@gitlab.alibaba-inc.com:kaitian/ide-framework.git"
  },
  "publishConfig": {
    "registry": "http://registry.npm.alibaba-inc.com"
  },
  "gitHead": "5dad2ca7b3ea2e1781caefb2552eb1596f146193",
  "dependencies": {
    "@ali/ide-core-common": "1.5.0",
    "@ali/ide-core-node": "1.5.0",
    "@ali/ide-file-service": "1.5.0",
    "@ali/ide-workspace": "1.5.0",
    "@ali/ide-workspace-edit": "1.5.0"
  },
  "devDependencies": {
    "@ali/ide-core-browser": "1.5.0",
    "@ali/ide-dev-tool": "^1.1.0",
<<<<<<< HEAD
    "@ali/ide-overlay": "1.4.4",
    "@ali/ide-explorer": "1.4.4",
    "@ali/ide-activity-bar": "1.4.4",
    "@ali/ide-decoration": "1.4.4",
    "@ali/ide-editor": "1.4.4",
    "@ali/ide-main-layout": "1.4.4",
    "@ali/ide-activity-panel": "1.4.4",
    "@ali/ide-theme": "1.4.4",
    "@ali/ide-workspace": "1.4.4",
=======
    "@ali/ide-overlay": "1.5.0",
    "@ali/ide-main-layout": "1.5.0",
    "@ali/ide-activity-bar": "1.5.0",
>>>>>>> e7a603a0
    "npm-run-all": "^4.1.5",
    "ts-node": "8.0.2",
    "webpack-dev-server": "^3.3.1"
  }
}<|MERGE_RESOLUTION|>--- conflicted
+++ resolved
@@ -30,21 +30,15 @@
   "devDependencies": {
     "@ali/ide-core-browser": "1.5.0",
     "@ali/ide-dev-tool": "^1.1.0",
-<<<<<<< HEAD
-    "@ali/ide-overlay": "1.4.4",
-    "@ali/ide-explorer": "1.4.4",
-    "@ali/ide-activity-bar": "1.4.4",
-    "@ali/ide-decoration": "1.4.4",
-    "@ali/ide-editor": "1.4.4",
-    "@ali/ide-main-layout": "1.4.4",
-    "@ali/ide-activity-panel": "1.4.4",
-    "@ali/ide-theme": "1.4.4",
-    "@ali/ide-workspace": "1.4.4",
-=======
     "@ali/ide-overlay": "1.5.0",
+    "@ali/ide-explorer": "1.5.0",
+    "@ali/ide-activity-bar": "1.5.0",
+    "@ali/ide-decoration": "1.5.0",
+    "@ali/ide-editor": "1.5.0",
     "@ali/ide-main-layout": "1.5.0",
-    "@ali/ide-activity-bar": "1.5.0",
->>>>>>> e7a603a0
+    "@ali/ide-activity-panel": "1.5.0",
+    "@ali/ide-theme": "1.5.0",
+    "@ali/ide-workspace": "1.5.0",
     "npm-run-all": "^4.1.5",
     "ts-node": "8.0.2",
     "webpack-dev-server": "^3.3.1"
