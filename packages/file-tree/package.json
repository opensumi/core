{
  "name": "@ali/ide-file-tree",
<<<<<<< HEAD
  "version": "1.2.0",
=======
  "version": "1.2.1",
>>>>>>> 012b253e
  "description": "@ali/ide-file-tree",
  "files": [
    "lib"
  ],
  "main": "lib/index.js",
  "typings": "lib/index.d.ts",
  "scripts": {
    "start": "run-p start:client start:server",
    "start:client": "webpack-dev-server --config ./webpack.config.js",
    "start:server": "node --inspect -r ts-node/register ./example/server.ts"
  },
  "repository": {
    "type": "git",
    "url": "git@gitlab.alibaba-inc.com:kaitian/ide-framework.git"
  },
  "publishConfig": {
    "registry": "http://registry.npm.alibaba-inc.com"
  },
  "gitHead": "5dad2ca7b3ea2e1781caefb2552eb1596f146193",
  "dependencies": {
<<<<<<< HEAD
    "@ali/ide-core-common": "1.2.0",
    "@ali/ide-core-node": "1.2.0",
    "@ali/ide-file-service": "1.2.0",
    "@ali/ide-workspace": "1.2.0",
    "@ali/ide-workspace-edit": "1.2.0"
  },
  "devDependencies": {
    "@ali/ide-core-browser": "1.2.0",
    "@ali/ide-dev-tool": "^1.1.0",
    "@ali/ide-overlay": "1.2.0",
    "@ali/ide-main-layout": "1.2.0",
    "@ali/ide-activity-bar": "1.2.0",
=======
    "@ali/ide-core-common": "1.2.1",
    "@ali/ide-core-node": "1.2.1",
    "@ali/ide-file-service": "1.2.1",
    "@ali/ide-workspace": "1.2.1",
    "@ali/ide-workspace-edit": "1.2.1"
  },
  "devDependencies": {
    "@ali/ide-core-browser": "1.2.1",
    "@ali/ide-dev-tool": "^1.1.0",
    "@ali/ide-overlay": "1.2.1",
    "@ali/ide-main-layout": "1.2.1",
    "@ali/ide-activity-bar": "1.2.1",
>>>>>>> 012b253e
    "npm-run-all": "^4.1.5",
    "ts-node": "8.0.2",
    "webpack-dev-server": "^3.3.1"
  }
}<|MERGE_RESOLUTION|>--- conflicted
+++ resolved
@@ -1,10 +1,6 @@
 {
   "name": "@ali/ide-file-tree",
-<<<<<<< HEAD
-  "version": "1.2.0",
-=======
   "version": "1.2.1",
->>>>>>> 012b253e
   "description": "@ali/ide-file-tree",
   "files": [
     "lib"
@@ -25,20 +21,6 @@
   },
   "gitHead": "5dad2ca7b3ea2e1781caefb2552eb1596f146193",
   "dependencies": {
-<<<<<<< HEAD
-    "@ali/ide-core-common": "1.2.0",
-    "@ali/ide-core-node": "1.2.0",
-    "@ali/ide-file-service": "1.2.0",
-    "@ali/ide-workspace": "1.2.0",
-    "@ali/ide-workspace-edit": "1.2.0"
-  },
-  "devDependencies": {
-    "@ali/ide-core-browser": "1.2.0",
-    "@ali/ide-dev-tool": "^1.1.0",
-    "@ali/ide-overlay": "1.2.0",
-    "@ali/ide-main-layout": "1.2.0",
-    "@ali/ide-activity-bar": "1.2.0",
-=======
     "@ali/ide-core-common": "1.2.1",
     "@ali/ide-core-node": "1.2.1",
     "@ali/ide-file-service": "1.2.1",
@@ -51,7 +33,6 @@
     "@ali/ide-overlay": "1.2.1",
     "@ali/ide-main-layout": "1.2.1",
     "@ali/ide-activity-bar": "1.2.1",
->>>>>>> 012b253e
     "npm-run-all": "^4.1.5",
     "ts-node": "8.0.2",
     "webpack-dev-server": "^3.3.1"
