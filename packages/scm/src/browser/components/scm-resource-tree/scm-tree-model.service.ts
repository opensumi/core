--- conflicted
+++ resolved
@@ -33,11 +33,8 @@
 import styles from './scm-tree-node.module.less';
 import { SCMTreeService } from './scm-tree.service';
 
-<<<<<<< HEAD
 const { Path } = path;
 
-=======
->>>>>>> 573e36c0
 export interface IEditorTreeHandle extends IRecycleTreeHandle {
   hasDirectFocus: () => boolean;
 }
