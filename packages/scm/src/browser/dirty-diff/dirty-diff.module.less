--- conflicted
+++ resolved
@@ -102,10 +102,7 @@
     border-bottom: 1px solid;
     display: flex;
     align-items: center;
-<<<<<<< HEAD
     justify-content: center;
-=======
->>>>>>> ebba804d
 
     .file-name {
       flex: 1;
