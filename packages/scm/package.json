{
  "name": "@opensumi/ide-scm",
  "version": "2.21.11",
  "files": [
    "lib",
    "src"
  ],
  "license": "MIT",
  "main": "lib/index.js",
  "typings": "lib/index.d.ts",
  "scripts": {
    "prepublishOnly": "yarn run build",
    "build": "tsc --build ../../configs/ts/references/tsconfig.scm.json"
  },
  "repository": {
    "type": "git",
    "url": "git@github.com:opensumi/core.git"
  },
  "dependencies": {
<<<<<<< HEAD
    "@opensumi/ide-core-common": "workspace:*"
  },
  "devDependencies": {
    "@opensumi/ide-components": "workspace:*",
    "@opensumi/ide-core-browser": "workspace:*",
    "@opensumi/ide-decoration": "workspace:*",
    "@opensumi/ide-dev-tool": "workspace:*",
    "@opensumi/ide-editor": "workspace:*",
    "@opensumi/ide-main-layout": "workspace:*",
    "@opensumi/ide-monaco": "workspace:*",
    "@opensumi/ide-monaco-enhance": "workspace:*",
    "@opensumi/ide-status-bar": "workspace:*",
    "@opensumi/ide-theme": "workspace:*",
    "@opensumi/ide-workspace": "workspace:*"
=======
    "@opensumi/ide-core-common": "2.21.11"
  },
  "devDependencies": {
    "@opensumi/ide-components": "2.21.11",
    "@opensumi/ide-core-browser": "2.21.11",
    "@opensumi/ide-decoration": "2.21.11",
    "@opensumi/ide-dev-tool": "^1.3.1",
    "@opensumi/ide-editor": "2.21.11",
    "@opensumi/ide-main-layout": "2.21.11",
    "@opensumi/ide-monaco": "2.21.11",
    "@opensumi/ide-monaco-enhance": "2.21.11",
    "@opensumi/ide-status-bar": "2.21.11",
    "@opensumi/ide-theme": "2.21.11",
    "@opensumi/ide-workspace": "2.21.11"
>>>>>>> 725301d9
  }
}<|MERGE_RESOLUTION|>--- conflicted
+++ resolved
@@ -17,7 +17,6 @@
     "url": "git@github.com:opensumi/core.git"
   },
   "dependencies": {
-<<<<<<< HEAD
     "@opensumi/ide-core-common": "workspace:*"
   },
   "devDependencies": {
@@ -32,21 +31,5 @@
     "@opensumi/ide-status-bar": "workspace:*",
     "@opensumi/ide-theme": "workspace:*",
     "@opensumi/ide-workspace": "workspace:*"
-=======
-    "@opensumi/ide-core-common": "2.21.11"
-  },
-  "devDependencies": {
-    "@opensumi/ide-components": "2.21.11",
-    "@opensumi/ide-core-browser": "2.21.11",
-    "@opensumi/ide-decoration": "2.21.11",
-    "@opensumi/ide-dev-tool": "^1.3.1",
-    "@opensumi/ide-editor": "2.21.11",
-    "@opensumi/ide-main-layout": "2.21.11",
-    "@opensumi/ide-monaco": "2.21.11",
-    "@opensumi/ide-monaco-enhance": "2.21.11",
-    "@opensumi/ide-status-bar": "2.21.11",
-    "@opensumi/ide-theme": "2.21.11",
-    "@opensumi/ide-workspace": "2.21.11"
->>>>>>> 725301d9
   }
 }