{
  "name": "@ali/ide-scm",
<<<<<<< HEAD
  "version": "1.8.13",
=======
  "version": "1.8.15",
>>>>>>> 8487cf88
  "files": [
    "lib"
  ],
  "main": "lib/index.js",
  "typings": "lib/index.d.ts",
  "scripts": {
    "start": "run-p start:client start:server",
    "start:client": "webpack-dev-server --config ./webpack.config.js",
    "start:server": "node --inspect -r ts-node/register ./entry/server.ts"
  },
  "repository": {
    "type": "git",
    "url": "git@gitlab.alibaba-inc.com:kaitian/ide-framework.git"
  },
  "publishConfig": {
    "registry": "http://registry.npm.alibaba-inc.com"
  },
  "dependencies": {
<<<<<<< HEAD
    "@ali/ide-core-browser": "1.8.13",
    "@ali/ide-core-common": "1.8.13",
    "@ali/ide-editor": "1.8.13",
    "@ali/ide-main-layout": "1.8.13",
    "@ali/ide-monaco-enhance": "1.8.13",
    "@ali/ide-status-bar": "1.8.13",
    "@ali/ide-components": "1.8.13",
    "@ali/ide-theme": "1.8.13"
=======
    "@ali/ide-core-browser": "1.8.15",
    "@ali/ide-core-common": "1.8.15",
    "@ali/ide-editor": "1.8.15",
    "@ali/ide-main-layout": "1.8.15",
    "@ali/ide-monaco-enhance": "1.8.15",
    "@ali/ide-status-bar": "1.8.15",
    "@ali/ide-components": "1.8.15",
    "@ali/ide-theme": "1.8.15"
>>>>>>> 8487cf88
  },
  "devDependencies": {
    "@ali/ide-dev-tool": "^1.1.0",
    "npm-run-all": "^4.1.5",
    "ts-node": "8.0.2",
    "webpack-dev-server": "^3.3.1"
  },
  "gitHead": "5dad2ca7b3ea2e1781caefb2552eb1596f146193"
}<|MERGE_RESOLUTION|>--- conflicted
+++ resolved
@@ -1,10 +1,6 @@
 {
   "name": "@ali/ide-scm",
-<<<<<<< HEAD
-  "version": "1.8.13",
-=======
   "version": "1.8.15",
->>>>>>> 8487cf88
   "files": [
     "lib"
   ],
@@ -23,16 +19,6 @@
     "registry": "http://registry.npm.alibaba-inc.com"
   },
   "dependencies": {
-<<<<<<< HEAD
-    "@ali/ide-core-browser": "1.8.13",
-    "@ali/ide-core-common": "1.8.13",
-    "@ali/ide-editor": "1.8.13",
-    "@ali/ide-main-layout": "1.8.13",
-    "@ali/ide-monaco-enhance": "1.8.13",
-    "@ali/ide-status-bar": "1.8.13",
-    "@ali/ide-components": "1.8.13",
-    "@ali/ide-theme": "1.8.13"
-=======
     "@ali/ide-core-browser": "1.8.15",
     "@ali/ide-core-common": "1.8.15",
     "@ali/ide-editor": "1.8.15",
@@ -41,7 +27,6 @@
     "@ali/ide-status-bar": "1.8.15",
     "@ali/ide-components": "1.8.15",
     "@ali/ide-theme": "1.8.15"
->>>>>>> 8487cf88
   },
   "devDependencies": {
     "@ali/ide-dev-tool": "^1.1.0",
