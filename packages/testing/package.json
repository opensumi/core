{
  "name": "@opensumi/ide-testing",
<<<<<<< HEAD
  "version": "2.13.8",
=======
  "version": "2.13.6",
>>>>>>> 1eaaa5ee
  "files": [
    "lib"
  ],
  "main": "lib/index.js",
  "typings": "lib/index.d.ts",
  "scripts": {
    "build": "tsc --build ../../configs/ts/references/tsconfig.testing.json"
  },
  "repository": {
    "type": "git",
    "url": "git@github.com:opensumi/core.git"
  },
  "dependencies": {
<<<<<<< HEAD
    "@opensumi/ide-core-common": "2.13.8"
  },
  "devDependencies": {
    "@opensumi/ide-core-browser": "2.13.8",
    "@opensumi/ide-components": "2.13.8",
    "@opensumi/ide-dev-tool": "^1.1.0",
    "@opensumi/ide-editor": "2.13.8",
    "@opensumi/ide-main-layout": "2.13.8"
=======
    "@opensumi/ide-core-common": "2.13.6"
  },
  "devDependencies": {
    "@opensumi/ide-core-browser": "2.13.6",
    "@opensumi/ide-components": "2.13.6",
    "@opensumi/ide-dev-tool": "^1.1.0",
    "@opensumi/ide-editor": "2.13.6",
    "@opensumi/ide-main-layout": "2.13.6"
>>>>>>> 1eaaa5ee
  }
}<|MERGE_RESOLUTION|>--- conflicted
+++ resolved
@@ -1,10 +1,6 @@
 {
   "name": "@opensumi/ide-testing",
-<<<<<<< HEAD
-  "version": "2.13.8",
-=======
   "version": "2.13.6",
->>>>>>> 1eaaa5ee
   "files": [
     "lib"
   ],
@@ -18,16 +14,6 @@
     "url": "git@github.com:opensumi/core.git"
   },
   "dependencies": {
-<<<<<<< HEAD
-    "@opensumi/ide-core-common": "2.13.8"
-  },
-  "devDependencies": {
-    "@opensumi/ide-core-browser": "2.13.8",
-    "@opensumi/ide-components": "2.13.8",
-    "@opensumi/ide-dev-tool": "^1.1.0",
-    "@opensumi/ide-editor": "2.13.8",
-    "@opensumi/ide-main-layout": "2.13.8"
-=======
     "@opensumi/ide-core-common": "2.13.6"
   },
   "devDependencies": {
@@ -36,6 +22,5 @@
     "@opensumi/ide-dev-tool": "^1.1.0",
     "@opensumi/ide-editor": "2.13.6",
     "@opensumi/ide-main-layout": "2.13.6"
->>>>>>> 1eaaa5ee
   }
 }