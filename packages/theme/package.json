--- conflicted
+++ resolved
@@ -16,25 +16,13 @@
     "url": "git@github.com:opensumi/core.git"
   },
   "dependencies": {
-<<<<<<< HEAD
-    "@opensumi/ide-core-common": "2.14.3"
+    "@opensumi/ide-core-common": "2.14.4"
   },
   "devDependencies": {
-    "@opensumi/ide-core-browser": "2.14.3",
+    "@opensumi/ide-core-browser": "2.14.4",
     "@opensumi/ide-dev-tool": "^1.3.1",
-    "@opensumi/ide-file-service": "2.14.3",
-    "@opensumi/ide-logs": "2.14.3",
-    "@opensumi/ide-static-resource": "2.14.3"
-=======
-    "@opensumi/ide-core-browser": "2.14.4",
-    "@opensumi/ide-core-common": "2.14.4",
-    "@opensumi/ide-core-node": "2.14.4",
     "@opensumi/ide-file-service": "2.14.4",
     "@opensumi/ide-logs": "2.14.4",
     "@opensumi/ide-static-resource": "2.14.4"
-  },
-  "devDependencies": {
-    "@opensumi/ide-dev-tool": "^1.3.1"
->>>>>>> d6abd225
   }
 }