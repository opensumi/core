import { Injectable, Autowired, INJECTOR_TOKEN, Injector } from '@opensumi/di';
import { URI, getDebugLogger } from '@opensumi/ide-core-common';

import { ThemeData } from './theme-data';
import { ThemeContribution, getThemeId } from '../common/theme.service';
import defaultTheme from './default-theme';

@Injectable()
export class ThemeStore {
  static STORE_THEME_DATA_KEY = 'latestTheme';

  private themes: {
    [themeId: string]: ThemeData;
  } = {};

  @Autowired(INJECTOR_TOKEN)
  injector: Injector;

  protected async initTheme(contribution: ThemeContribution, extPath: URI): Promise<ThemeData> {
    const themePath = contribution.path.replace(/^\.\//, '');
    const themeLocation = extPath.resolve(themePath);
    const themeName = contribution.label;
    const themeId = getThemeId(contribution);
    const themeBase = contribution.uiTheme || 'vs-dark';
    await this.initThemeData(themeId, themeName, themeBase, themeLocation);
    return this.themes[themeId];
  }

  private async initThemeData(id: string, themeName: string, themeBase: string, themeLocation: URI) {
    let themeData = this.themes[id];
    if (!themeData) {
      themeData = this.injector.get(ThemeData);
      await themeData.initializeThemeData(id, themeName, themeBase, themeLocation);
      this.themes[id] = themeData;
    }
  }

  loadDefaultTheme() {
<<<<<<< HEAD
    getDebugLogger().warn('The default theme plugin is not detected, and the default theme style is used.');
=======
    getDebugLogger().warn('The default theme extension is not detected, and the default theme style is used.');
>>>>>>> f2831fb6
    const theme = this.injector.get(ThemeData);
    theme.initializeFromData(defaultTheme);
    return theme;
  }

  private async tryLoadLatestTheme() {
    // 尝试使用最近一次缓存的主题信息进行加载
    const themeData = this.getLatestThemeData();
    if (themeData) {
      try {
        const { contribution, basePath } = themeData;
        const theme = await this.initTheme(contribution, new URI(basePath));
        return theme;
      } catch (e) {
        // 主题不存在或被卸载时，移除缓存，使用默认样式
        localStorage.removeItem(ThemeStore.STORE_THEME_DATA_KEY);
      }
    }
    return this.loadDefaultTheme();
  }

  private storeLatestThemeData(contribution?: ThemeContribution, basePath?: URI) {
    localStorage.setItem(
      ThemeStore.STORE_THEME_DATA_KEY,
      JSON.stringify({ contribution, basePath: basePath?.toString() }),
    );
  }

  private getLatestThemeData() {
    const data = localStorage.getItem(ThemeStore.STORE_THEME_DATA_KEY);
    if (data) {
      return JSON.parse(data);
    }
  }

  public async getThemeData(contribution?: ThemeContribution, basePath?: URI): Promise<ThemeData> {
    // 测试情况下传入的contribution为空，尝试加载上次缓存的最新主题
    if (!contribution || !basePath) {
      return await this.tryLoadLatestTheme();
    }
    const id = getThemeId(contribution);
    if (!this.themes[id]) {
      const theme = await this.initTheme(contribution, basePath);
      if (theme) {
        // 正常加载主题
        this.storeLatestThemeData(contribution, basePath);
        return theme;
      }
      // 加载主题出现了未知问题, 使用默认主题配色
      return this.loadDefaultTheme();
    }
    // 主题有缓存
    return this.themes[id];
  }
}<|MERGE_RESOLUTION|>--- conflicted
+++ resolved
@@ -36,11 +36,7 @@
   }
 
   loadDefaultTheme() {
-<<<<<<< HEAD
-    getDebugLogger().warn('The default theme plugin is not detected, and the default theme style is used.');
-=======
     getDebugLogger().warn('The default theme extension is not detected, and the default theme style is used.');
->>>>>>> f2831fb6
     const theme = this.injector.get(ThemeData);
     theme.initializeFromData(defaultTheme);
     return theme;
