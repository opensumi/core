import { Injectable, Autowired } from '@opensumi/di';
import {
  URI,
  PreferenceService,
  PreferenceSchemaProvider,
  IPreferenceSettingsService,
  Emitter,
  Event,
  ILogger,
  CODICON_OWNER,
<<<<<<< HEAD
  path,
=======
  Deferred,
  OnEvent,
  WithEventBus,
  ExtensionDidContributes,
>>>>>>> 573e36c0
} from '@opensumi/ide-core-browser';
import { StaticResourceService } from '@opensumi/ide-static-resource/lib/browser';

import {
  ThemeType,
  IIconService,
  ThemeContribution,
  getThemeId,
  IIconTheme,
  getThemeTypeSelector,
  IconType,
  IconShape,
  IconThemeInfo,
} from '../common';

import { IconThemeStore } from './icon-theme-store';

import './icon.less';

const { Path } = path;

export const ICON_THEME_SETTING = 'general.icon';

@Injectable()
export class IconService extends WithEventBus implements IIconService {
  @Autowired()
  staticResourceService: StaticResourceService;

  @Autowired()
  iconThemeStore: IconThemeStore;

  @Autowired(PreferenceService)
  private preferenceService: PreferenceService;

  @Autowired(PreferenceSchemaProvider)
  private preferenceSchemaProvider: PreferenceSchemaProvider;

  @Autowired(IPreferenceSettingsService)
  private preferenceSettings: IPreferenceSettingsService;

  @Autowired(ILogger)
  private readonly logger: ILogger;

  iconThemeLoaded: Deferred<void> = new Deferred<void>();

  private themeChangeEmitter: Emitter<IIconTheme> = new Emitter();

  public onThemeChange: Event<IIconTheme> = this.themeChangeEmitter.event;

  private iconThemes: Map<string, IIconTheme> = new Map();

  private iconContributionRegistry: Map<string, { contribution: ThemeContribution; basePath: URI }> = new Map();

  public currentThemeId: string;
  public currentTheme: IIconTheme;
  private latestApplyTheme: string;

  private iconMap: Map<string, string> = new Map();

  // eg. $(codicon/sync~spin)
  private _regexFromString = /^\$\(([a-z.]+\/)?([a-z-]+)(~[a-z]+)?\)$/i;

  private getPath(basePath: string, relativePath: string): URI {
    if (relativePath.startsWith('./')) {
      return URI.file(new Path(basePath).join(relativePath.replace(/^\.\//, '')).toString());
    } else if (/^http(s)?/.test(relativePath)) {
      return new URI(relativePath);
    } else if (basePath) {
      return URI.file(new Path(basePath).join(relativePath).toString());
    } else if (/^file:\/\//.test(relativePath)) {
      return new URI(relativePath);
    } else {
      return URI.file(relativePath);
    }
  }

  constructor() {
    super();
    this.listen();
  }

  private listen() {
    this.preferenceService.onPreferenceChanged(async (e) => {
      if (e.preferenceName === ICON_THEME_SETTING && this.iconContributionRegistry.has(e.newValue)) {
        await this.applyTheme(this.preferenceService.get<string>(ICON_THEME_SETTING)!);
      }
    });
  }

  private styleSheetCollection = '';

  private appendStylesTimer: number | undefined;
  private appendStyleCounter = 0;

  private doAppend(targetElement: HTMLElement | null) {
    targetElement?.append(this.styleSheetCollection);
    this.styleSheetCollection = '';
    this.appendStylesTimer = undefined;
    this.appendStyleCounter = 0;
    clearTimeout(this.appendStylesTimer);
  }

  protected appendStyleSheet(styleSheet: string, fromExtension = false) {
    let iconStyleNode = document.getElementById('plugin-icons');
    if (!iconStyleNode) {
      iconStyleNode = document.createElement('style');
      iconStyleNode.id = 'plugin-icons';
      document.getElementsByTagName('head')[0].appendChild(iconStyleNode);
    }

    // 非插件进程注册的 icon 正常 append
    if (!fromExtension) {
      iconStyleNode.append(styleSheet);
      return;
    }

    // 针对插件进程注册的 icon 进行 append 分段处理
    // 避免因为过多 icon 导致页面卡顿
    // 例如 GitLens 插件会注册超过 800 个 icon
    this.styleSheetCollection += '\r\n' + styleSheet;
    this.appendStyleCounter += 1;

    // 超过 100 个样式
    if (this.appendStyleCounter >= 150 && this.appendStylesTimer) {
      clearTimeout(this.appendStylesTimer);
      this.doAppend(iconStyleNode);
    }

    if (!this.appendStylesTimer) {
      // 超过 100 毫秒
      this.appendStylesTimer = window.setTimeout(() => {
        this.doAppend(iconStyleNode);
      }, 100);
    }
  }

  protected getRandomIconClass() {
    return `icon-${Math.random().toString(36).slice(-8)}`;
  }

  protected getMaskStyleSheet(iconUrl: string, className: string, baseTheme?: string): string {
    const cssRule = `${baseTheme || ''} .${className} {-webkit-mask: url("${iconUrl}") no-repeat 50% 50% / 24px;}`;
    return cssRule;
  }

  protected getMaskStyleSheetWithStaticService(path: URI, className: string, baseTheme?: string): string {
    const iconUrl =
      path.scheme === 'file' ? this.staticResourceService.resolveStaticResource(path).toString() : path.toString();
    return this.getMaskStyleSheet(iconUrl, className, baseTheme);
  }

  protected getBackgroundStyleSheet(iconUrl: string, className: string, baseTheme?: string): string {
    const cssRule = `${
      baseTheme || ''
    } .${className} {background: url("${iconUrl}") no-repeat 50% 50%;background-size:contain;}`;
    return cssRule;
  }

  protected getBackgroundStyleSheetWithStaticService(path: URI, className: string, baseTheme?: string): string {
    const iconUrl =
      path.scheme === 'file' ? this.staticResourceService.resolveStaticResource(path).toString() : path.toString();
    return this.getBackgroundStyleSheet(iconUrl, className, baseTheme);
  }

  fromString(str: string): string | undefined {
    if (typeof str !== 'string') {
      return undefined;
    }
    const matched = str.match(this._regexFromString);
    if (!matched) {
      return undefined;
    }
    const [, owner, name, modifier] = matched;
    const iconOwner = owner ? owner.slice(0, -1) : CODICON_OWNER;
    let className = `${iconOwner} ${iconOwner}-${name}`;
    if (modifier) {
      className += ` ${modifier.slice(1)}`;
    }
    return className;
  }

  fromIcon(
    basePath = '',
    icon?: { [index in ThemeType]: string } | string,
    type: IconType = IconType.Mask,
    shape: IconShape = IconShape.Square,
    fromExtension = false,
  ): string | undefined {
    if (!icon) {
      return;
    }
    const iconPath = typeof icon === 'string' ? icon : icon.dark;
    const iconId = `${basePath}-${iconPath}-${type}-${shape}`;
    if (this.iconMap.get(iconId)) {
      return this.iconMap.get(iconId);
    }
    const randomClass = this.getRandomIconClass();
    if (typeof icon === 'string') {
      /**
       * 处理 data:image 格式，/^data:image\//
       * 如 data:image/svg+xml or data:image/gif;base64,
       * 此时无需 static service
       */
      if (type === IconType.Base64) {
        this.appendStyleSheet(this.getBackgroundStyleSheet(icon, randomClass), fromExtension);
      } else {
        const targetPath = this.getPath(basePath, icon);
        if (type === IconType.Mask) {
          this.appendStyleSheet(this.getMaskStyleSheetWithStaticService(targetPath, randomClass), fromExtension);
        } else {
          this.appendStyleSheet(this.getBackgroundStyleSheetWithStaticService(targetPath, randomClass), fromExtension);
        }
      }
    } else {
      // eslint-disable-next-line guard-for-in
      for (const themeType in icon) {
        const themeSelector = getThemeTypeSelector(themeType as ThemeType);
        const targetPath = this.getPath(basePath, icon[themeType]);
        if (type === IconType.Mask) {
          this.appendStyleSheet(
            this.getMaskStyleSheetWithStaticService(targetPath, randomClass, `.${themeSelector}`),
            fromExtension,
          );
        } else {
          this.appendStyleSheet(
            this.getBackgroundStyleSheetWithStaticService(targetPath, randomClass, `.${themeSelector}`),
            fromExtension,
          );
        }
      }
    }
    const targetIconClass = [
      'kaitian-icon',
      randomClass,
      {
        [IconType.Background]: 'background-mode',
        [IconType.Base64]: 'background-mode',
        [IconType.Mask]: 'mask-mode',
      }[type],
      shape === IconShape.Circle ? 'circle' : '',
    ].join(' ');
    this.iconMap.set(iconId, targetIconClass);
    return targetIconClass;
  }

  @OnEvent(ExtensionDidContributes)
  async onDidExtensionContributes() {
    await this.updateIconThemes();
    this.iconThemeLoaded.resolve();
  }

  get preferenceThemeId(): string | undefined {
    return this.preferenceService.get<string>(ICON_THEME_SETTING);
  }

  private async updateIconThemes() {
    const themeMap = this.getAvailableThemeInfos().reduce((pre: Map<string, string>, cur: IconThemeInfo) => {
      if (!pre.has(cur.themeId)) {
        pre.set(cur.themeId, cur.name);
      }
      return pre;
    }, new Map());

    this.preferenceSettings.setEnumLabels(ICON_THEME_SETTING, Object.fromEntries(themeMap.entries()));
    // 当前没有主题，或没有缓存的主题时，将第一个注册主题设置为当前主题
    if (!this.currentTheme) {
      if (!this.preferenceThemeId || !themeMap.has(this.preferenceThemeId)) {
        const themeId = Array.from(themeMap.keys())[0];
        if (themeId) {
          await this.applyTheme(themeId);
        }
      }
    }
  }

  registerIconThemes(iconContributions: ThemeContribution[], basePath: URI) {
    for (const contribution of iconContributions) {
      const themeId = getThemeId(contribution);
      this.iconContributionRegistry.set(themeId, { contribution, basePath });
      if (this.preferenceThemeId && this.preferenceThemeId === themeId) {
        this.applyTheme(this.preferenceThemeId);
      }
    }

    this.preferenceSchemaProvider.setSchema(
      {
        properties: {
          [ICON_THEME_SETTING]: {
            type: 'string',
            default: 'vscode-icons',
            enum: this.getAvailableThemeInfos().map((info) => info.themeId),
          },
        },
      },
      true,
    );

    this.updateIconThemes();
  }

  getAvailableThemeInfos(): IconThemeInfo[] {
    const themeInfos: IconThemeInfo[] = [];
    for (const { contribution } of this.iconContributionRegistry.values()) {
      const { label, id } = contribution;
      themeInfos.push({
        themeId: id || getThemeId(contribution),
        name: label,
      });
    }
    return themeInfos;
  }

  async getIconTheme(themeId: string): Promise<IIconTheme | undefined> {
    let theme = this.iconThemes.get(themeId);
    if (theme) {
      return theme;
    }
    const extContribution = this.iconContributionRegistry.get(themeId);
    if (extContribution) {
      theme = await this.iconThemeStore.getIconTheme(extContribution.contribution, extContribution.basePath);
      return theme;
    }
    return;
  }

  async applyTheme(themeId: string) {
    this.toggleIconVisible(true);
    if (this.currentTheme && this.currentThemeId === themeId) {
      return;
    }
    /**
     * 这里 `applyTheme` 默认应该按照最后一个应用的主题进行加载
     * 但由于 `getIconTheme` 存在时序问题，例如：
     * 主题 A，E，分别由插件 A，E 贡献
     * 这里先调用 applyTheme(E), 再调用 applyTheme(A)
     * 旧的逻辑由于插件 A ... E 的加载顺序问题，会存在 A 比 E 快加载的情况导致最终应用了错误的主题
     *
     * 故这里增加额外判断，保障最后一个加载的主题应用
     */
    this.latestApplyTheme = themeId;
    const iconThemeData = await this.getIconTheme(themeId);
    if (this.latestApplyTheme !== themeId) {
      return;
    }
    if (!iconThemeData) {
      this.logger.warn('Target IconTheme extension not detected, use built-in icons.');
      document.getElementsByTagName('body')[0].classList.add('default-file-icons');
      this.iconThemeLoaded.resolve();
      return;
    }
    this.currentThemeId = themeId;
    document.getElementsByTagName('body')[0].classList.remove('default-file-icons');
    this.currentTheme = iconThemeData;
    const { styleSheetContent } = iconThemeData;
    let styleNode = document.getElementById('icon-style');
    if (styleNode) {
      styleNode.innerHTML = styleSheetContent;
    } else {
      styleNode = document.createElement('style');
      styleNode.id = 'icon-style';
      styleNode.innerHTML = styleSheetContent;
      document.getElementsByTagName('head')[0].appendChild(styleNode);
    }
    this.themeChangeEmitter.fire(this.currentTheme);

    if (!this.preferenceThemeId) {
      this.iconThemeLoaded.resolve();
    }
  }

  toggleIconVisible(show?: boolean) {
    const rootNode = document.getElementsByTagName('body')[0]!;
    if (show === undefined) {
      rootNode.classList.toggle('show-file-icons');
    } else if (show === true) {
      rootNode.classList.add('show-file-icons');
    } else {
      rootNode.classList.remove('show-file-icons');
    }
  }
}<|MERGE_RESOLUTION|>--- conflicted
+++ resolved
@@ -8,14 +8,11 @@
   Event,
   ILogger,
   CODICON_OWNER,
-<<<<<<< HEAD
   path,
-=======
   Deferred,
   OnEvent,
   WithEventBus,
   ExtensionDidContributes,
->>>>>>> 573e36c0
 } from '@opensumi/ide-core-browser';
 import { StaticResourceService } from '@opensumi/ide-static-resource/lib/browser';
 
