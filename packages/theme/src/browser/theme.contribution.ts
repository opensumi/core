--- conflicted
+++ resolved
@@ -59,13 +59,6 @@
     this.registerDefaultTokenStyles();
     this.registerDefaultTokenType();
     this.registerDefaultTokenModifier();
-<<<<<<< HEAD
-  }
-
-  private registerDefaultColorTheme() {
-    this.themeService.applyTheme(DEFAULT_THEME_ID);
-=======
->>>>>>> 45d8ba5b
   }
 
   private registerDefaultTokenModifier() {
