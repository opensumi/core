--- conflicted
+++ resolved
@@ -145,15 +145,11 @@
 );
 export const ktSelectDropdownTeamForeground = registerColor(
   'kt.selectDropdown.teamForeground',
-<<<<<<< HEAD
   {
-    dark: darken(ktSelectDropdownBackground, 0.2),
-    light: lighten(ktSelectDropdownBackground, 0.2),
+    dark: darken(ktSelectDropdownForeground, 0.2),
+    light: lighten(ktSelectDropdownForeground, 0.2),
     hcDark: null,
     hcLight: null,
   },
-=======
-  { dark: darken(ktSelectDropdownForeground, 0.2), light: lighten(ktSelectDropdownForeground, 0.2), hc: null },
->>>>>>> 677dcb03
   localize('ktSelectDropdownSelectionBackground', 'Select Dropdown Selection Background color.'),
 );