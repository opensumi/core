{
  "name": "@opensumi/ide-core-electron-main",
  "version": "2.21.10",
  "files": [
    "lib",
    "browser-preload"
  ],
  "license": "MIT",
  "main": "lib/index.js",
  "typings": "lib/index.d.ts",
  "scripts": {
    "prepublishOnly": "yarn run build",
    "build": "tsc --build ../../configs/ts/references/tsconfig.core-electron-main.json"
  },
  "repository": {
    "type": "git",
    "url": "git@github.com:opensumi/core.git"
  },
  "dependencies": {
<<<<<<< HEAD
    "@opensumi/ide-core-common": "2.21.9",
    "semver": "^6.3.0",
=======
    "@opensumi/ide-core-common": "2.21.10",
>>>>>>> 571756af
    "tree-kill": "^1.2.2"
  },
  "peerDependencies": {
    "electron": "*"
  },
  "devDependencies": {
    "@opensumi/ide-dev-tool": "^1.3.1"
  }
}<|MERGE_RESOLUTION|>--- conflicted
+++ resolved
@@ -17,12 +17,8 @@
     "url": "git@github.com:opensumi/core.git"
   },
   "dependencies": {
-<<<<<<< HEAD
-    "@opensumi/ide-core-common": "2.21.9",
+    "@opensumi/ide-core-common": "2.21.10",
     "semver": "^6.3.0",
-=======
-    "@opensumi/ide-core-common": "2.21.10",
->>>>>>> 571756af
     "tree-kill": "^1.2.2"
   },
   "peerDependencies": {
