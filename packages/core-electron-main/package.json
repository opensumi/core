--- conflicted
+++ resolved
@@ -1,10 +1,6 @@
 {
   "name": "@opensumi/ide-core-electron-main",
-<<<<<<< HEAD
-  "version": "2.19.11",
-=======
   "version": "2.19.12",
->>>>>>> 6eafe648
   "files": [
     "lib",
     "browser-preload"
@@ -21,11 +17,7 @@
     "url": "git@github.com:opensumi/core.git"
   },
   "dependencies": {
-<<<<<<< HEAD
-    "@opensumi/ide-core-common": "2.19.11",
-=======
     "@opensumi/ide-core-common": "2.19.12",
->>>>>>> 6eafe648
     "tree-kill": "^1.2.2"
   },
   "peerDependencies": {
