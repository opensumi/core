{
  "name": "@opensumi/ide-core-electron-main",
  "version": "2.21.9",
  "files": [
    "lib",
    "browser-preload"
  ],
  "license": "MIT",
  "main": "lib/index.js",
  "typings": "lib/index.d.ts",
  "scripts": {
    "prepublishOnly": "yarn run build",
    "build": "tsc --build ../../configs/ts/references/tsconfig.core-electron-main.json"
  },
  "repository": {
    "type": "git",
    "url": "git@github.com:opensumi/core.git"
  },
  "dependencies": {
<<<<<<< HEAD
    "@opensumi/ide-core-common": "2.21.8",
    "semver": "^6.3.0",
=======
    "@opensumi/ide-core-common": "2.21.9",
>>>>>>> 6038a6fa
    "tree-kill": "^1.2.2"
  },
  "peerDependencies": {
    "electron": "*"
  },
  "devDependencies": {
    "@opensumi/ide-dev-tool": "^1.3.1"
  }
}<|MERGE_RESOLUTION|>--- conflicted
+++ resolved
@@ -17,12 +17,8 @@
     "url": "git@github.com:opensumi/core.git"
   },
   "dependencies": {
-<<<<<<< HEAD
-    "@opensumi/ide-core-common": "2.21.8",
+    "@opensumi/ide-core-common": "2.21.9",
     "semver": "^6.3.0",
-=======
-    "@opensumi/ide-core-common": "2.21.9",
->>>>>>> 6038a6fa
     "tree-kill": "^1.2.2"
   },
   "peerDependencies": {
