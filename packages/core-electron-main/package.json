{
  "name": "@opensumi/ide-core-electron-main",
  "version": "2.21.6",
  "files": [
    "lib",
    "browser-preload"
  ],
  "license": "MIT",
  "main": "lib/index.js",
  "typings": "lib/index.d.ts",
  "scripts": {
    "prepublishOnly": "yarn run build",
    "build": "tsc --build ../../configs/ts/references/tsconfig.core-electron-main.json"
  },
  "repository": {
    "type": "git",
    "url": "git@github.com:opensumi/core.git"
  },
  "dependencies": {
<<<<<<< HEAD
    "@opensumi/ide-core-common": "2.21.5",
    "semver": "^6.3.0",
=======
    "@opensumi/ide-core-common": "2.21.6",
>>>>>>> a2f04f09
    "tree-kill": "^1.2.2"
  },
  "peerDependencies": {
    "electron": "*"
  },
  "devDependencies": {
    "@opensumi/ide-dev-tool": "^1.3.1"
  }
}<|MERGE_RESOLUTION|>--- conflicted
+++ resolved
@@ -17,12 +17,8 @@
     "url": "git@github.com:opensumi/core.git"
   },
   "dependencies": {
-<<<<<<< HEAD
-    "@opensumi/ide-core-common": "2.21.5",
+    "@opensumi/ide-core-common": "2.21.6",
     "semver": "^6.3.0",
-=======
-    "@opensumi/ide-core-common": "2.21.6",
->>>>>>> a2f04f09
     "tree-kill": "^1.2.2"
   },
   "peerDependencies": {
