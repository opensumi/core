import { LOCALE_TYPES } from '@opensumi/ide-core-common/lib/const';

import { browserViews } from './contributes/en-US.lang';
import { editorLocalizations } from './editor/en-US';
import { enUS as mergeConflicts } from './merge-conflicts/en-US.lang';

export const localizationBundle = {
  languageId: LOCALE_TYPES.EN_US,
  languageName: 'english',
  localizedLanguageName: 'English',
  contents: {
    ButtonAllow: 'Allow',
    ButtonOK: 'Confirm',
    ButtonCancel: 'Cancel',
    extension: 'Extension',
    'common.yes': 'Yes',
    'common.no': 'No',
    editTtile: 'Edit',
    'common.loading': 'Loading...',

    'tree.filter.placeholder': 'Enter a keyword or path to filter',

    'file.new': 'New File',
    'file.folder.new': 'New Folder',
    'file.locate': 'Locate File',

    'file.save': 'Save File',
    'file.saveAll': 'Save All',
    'file.autoSave': 'Auto Save',
    'file.open': 'Open',
    'file.open.side': 'Open to the Side',
    'file.open.type': 'Open With...',
    'file.open.type.placeholder': 'Select editor for "{0}"',
    'file.open.type.detail.active': 'Active',
    'file.open.type.detail.and': 'and',
    'file.open.type.detail.default': 'Default',
    'file.open.type.preference.default': 'Configure default editor for "{0}"...',
    'file.delete': 'Delete',
    'file.compare': 'Compare with Current File',
    'file.rename': 'Rename',
    'file.close': 'Close',
    'file.copy.path': 'Copy Path',
    'file.copy.relativepath': 'Copy Relative Path',
    'file.paste.file': 'Paste',
    'file.copy.file': 'Copy',
    'file.cut.file': 'Cut',
    'file.location': 'Locate in Files Explorer',
    'file.action.new.file': 'New File',
    'file.action.new.folder': 'New Folder',
    'file.action.refresh': 'Refresh',
    'file.open.folder': 'Open Folder',
    'file.open.workspace': 'Open Workspace from File ...',
    'file.action.collapse': 'Collapse',
    'file.confirm.delete': '### Are you sure you want to delete the following {0} files?  \n{1}',
    'file.confirm.deleteTips': 'You can restore files from the Trash',
    'file.confirm.moveToTrash.ok': 'Move to trash',
    'file.confirm.delete.ok': 'Delete',
    'file.confirm.delete.cancel': 'Cancel',
    'file.confirm.move': 'Are you sure you want to move file {0} to {1}?',
    'file.confirm.move.ok': 'Move',
    'file.confirm.move.cancel': 'Cancel',
    'file.confirm.paste': 'Are you sure you want to paste the file {0} to {1} ?',
    'file.confirm.paste.ok': 'Paste',
    'file.confirm.paste.cancel': 'Cancel',
    'file.confirm.replace': 'Are you sure you want to replace file {0}?',
    'file.confirm.replace.ok': 'Replace',
    'file.confirm.replace.cancel': 'Cancel',
    'file.move.existMessage':
      'The file to be pasted is deleted or moved at the same time. Unable to move/copy. The file already exists at the target location.',
    'file.empty.defaultTitle': 'No Open Folder',
    'file.empty.defaultMessage': 'The folder has not been opened yet',
    'file.workspace.defaultTip': 'Untitled (WORKSPACE)',
    'file.workspace.defaultWorkspaceTip': '{0} (WORKSPACE)',
    'file.empty.openFolder': 'Open Folder',
    'file.collapse': 'Collapse All',
    'file.refresh': 'Refresh',
    'file.search.folder': 'Search on this folder',
    'file.focus.files': 'Focus on Files Explorer',
    'file.filetree.filter': 'Filter on opened files',
    'file.filetree.openTerminalWithPath': 'Open In Integrated Terminal',
    'file.tooltip.symbolicLink': 'Symbolic Link',
    'file.resource-deleted': '(Deleted)',
    'file.revealInExplorer': 'Reveal in File Tree',

    'menu-bar.title.file': 'File',
    'menu-bar.title.edit': 'Edit',
    'menu-bar.title.selection': 'Selection',
    'menu-bar.title.view': 'View',
    'menu-bar.title.go': 'Go',
    'menu-bar.title.debug': 'Debug',
    'menu-bar.title.terminal': 'Terminal',
    'menu-bar.title.window': 'Window',
    'menu-bar.title.help': 'Help',

    'menu-bar.file.save-as': 'Save As',
    'menu-bar.file.save-all': 'Save All',
    'menu-bar.file.open': 'Open File',
    'menu-bar.view.quick.command': 'Command Palette...',

    'menu-bar.go.jumpToBracket': 'Go to Bracket',
    'menu-bar.go.nextProblemInFiles': 'Next Problem',
    'menu-bar.go.prevProblemInFiles': 'Previous Problem',

    'menu-bar.file.pref': 'Preference',
    'menu-bar.mode.compact': 'Compact Mode',

    editor: 'Editor',
    'editor.undo': 'Undo',
    'editor.redo': 'Redo',
    'editor.saveAll': 'Save All',
    'editor.saveCurrent': 'Save Current File',
    'editor.saveCodeActions.getting': 'Getting code actions from {0}.',
    'editor.saveCodeActions.saving': 'Saving "{0}"',
    'editor.title.context.close': 'Close',
    'editor.closeTab.title': 'Close ({0})',
    'editor.closeCurrent': 'Close Current Editor',
    'editor.openExternal': 'Open Externally',
    'editor.cannotOpenBinary': 'The file is not displayed in the text editor because it is binary.',
    'editor.splitToLeft': 'Split To Left',
    'editor.splitToRight': 'Split To Right',
    'editor.splitToTop': 'Split To Top',
    'editor.splitToBottom': 'Split To Bottom',
    'editor.closeAllInGroup': 'Close All',
    'editor.closeToRight': 'Close To Right',
    'editor.closeSaved': 'Close Saved',
    'editor.cannotSaveWithoutDirectory': 'Cannot save file without directory',
    'editor.action.accept': 'Accept Changes (Use version on the right)',
    'editor.action.revert': 'Revert Changes (Use version on the left)',
    'editor.format.chooseFormatter': 'Choose the Formatter',
    'editor.formatDocument.label.multiple': 'Format Document With...',
    'editor.formatSelection.label.multiple': 'Format Selection With...',
    'editor.chooseEncoding': 'Reopen with encoding (Unsaved Changes will be lost)',
    'editor.guessEncodingFromContent': 'Guess from content',
    'editor.changeEol': 'Select End Of Line Sequence',
    'editor.failToOpen': 'Failed to open {0}. Error message: {1}',
    'editor.changeLanguageId': 'Select Language Mode',
    'editor.lineHeight': 'Line Height',
    'editor.lineHeight.description':
      'Controls the line height.\r\nUse 0 to automatically compute the line height from the font size.\r\nValues between 0 and 8 will be used as a multiplier with the font size.\r\nValues greater than or equal to 8 will be used as effective values.',
    'status-bar.label.line': 'Ln',
    'status-bar.label.column': 'Col',
    'status-bar.label.selected': 'Selected',
    'status-bar.label.tabType.space': 'Spaces',
    'status-bar.label.tabType.tab': 'Tab Size',
    'status-bar.scm': 'Source Control',
    'status-bar.editor-selection': 'Editor Selection',
    'status-bar.editor-language': 'Editor Language',
    'status-bar.editor-encoding': 'Editor Encoding',
    'status-bar.editor-space': 'Editor Space',
    'status-bar.editor-eol': 'Editor End Of Line',
    'status-bar.editor-indentation': 'Editor Indentation',
    'status-bar.editor-langStatus': 'Editor Language Status',
    'editor.closeOtherEditors': 'Close Others',
    'status.editor.chooseLanguage': 'Choose Language Mode',
    'status.editor.goToLineCol': 'Go to Line/Column',
    'status.editor.chooseEncoding': 'Choose Encoding',
    'status.editor.changeEol': 'Select End Of Line Sequence',

    'edit.cut': 'Cut',
    'edit.copy': 'Copy',
    'edit.paste': 'Paste',
    'edit.selectAll': 'Select All',
    'editor.copyPath': 'Copy Path',
    'editor.copyRelativePath': 'Copy Relative Path',

    'editor.goBack': 'Back',
    'editor.goForward': 'Forward',
    'editor.quickOpen': 'Go to File...',
    'editor.editor.goToSymbol': 'Go to Symbol...',
    'editor.goToLine': 'Go to Line...',
    'editor.openType': 'Open Type',

    'editor.closeEditorsInOtherGroups': 'Close Other Groups',
    'editor.resetEditorGroups': 'Reset Editor Group',
    'editor.revert': 'Revert Document',

    'editor.tokenize.test': 'Try Tokenize First Selection',

    'quickopen.goToLine.defaultMessage':
      'Current Line: {0}, Character: {1}. Type a line number between 1 and {2} to navigate to.',
    'quickopen.goToLine.notValid': 'Not A valid Editor',
    'quickopen.goToLine.lineInfo': 'Go To Line {0}',
    'quickopen.goToLine.colInfo': ' and Character {0}',
    'quickopen.goToLine.desc': 'Go to Line...',

    'quickopen.command.placeholder': 'Placeholder',
    'quickopen.command.description': 'Run IDE Command',
    'quickopen.command.nohandler': 'Cannot Find Anymore',
    'quickopen.quickinput.prompt': "Press 'Enter' to confirm or 'Escape' to cancel",
    'quickopen.tab.file': 'File',
    'quickopen.tab.class': 'Class',
    'quickopen.tab.symbol': 'Symbol',
    'quickopen.tab.command': 'Command',
    'quickopen.tab.goToLine': 'Go To Line',
    'quickopen.tab.tip.prefix': 'Press',
    'quickopen.tab.tip.suffix': 'to switch',
    'quickOpen.openOnTheRightSide': 'Open on the side',

    'explorer.title': 'Explorer',
    'explorer.electron.revealInFinder': 'Reveal In Explorer',
    'explorer.electron.openInSystemTerminal': 'Open In Terminal',
    'explorer.electron.openInSystemTerminal.error': 'Open {0} In Terminal Fail: {1}',

    'search.title': 'Search',
    'search.input.placeholder': 'Enter search content',
    'search.input.title': 'Search',
    'search.replace.title': 'Replace',
    'search.input.checkbox': 'Display search rules',
    'file-search.command.fileOpen.description': 'Open File',
    'file-search.command.fileOpen.placeholder': 'Search File By Name(Append : To Go to Line or @ To Go to Symbol)',
    'search.includes': 'Files to include',
    'search.includes.description': 'Enter the file name or folder name, multiple separated by ","',
    'search.excludes': 'Files to exclude',
    'search.excludes.default.enable': 'Enable default exclusions',
    'search.replaceAll.label': 'Replace All',
    'search.replace.label': 'Replace',
    'search.files.result': '{0} results found in {1} files',
    'search.CollapseDeepestExpandedLevelAction.label': 'Collapse All',
    'search.ExpandDeepestExpandedLevelAction.label': 'Expand All',
    'search.ClearSearchResultsAction.label': 'Clear Search Results',
    'search.RefreshAction.label': 'Refresh',
    'search.removeAll.occurrences.files.confirmation.message': 'Are you sure to replace {0} of the {1} files',
    'search.removeAll.occurrences.file.confirmation.message': 'Are you sure to replace the {0} results in this file?',
    'search.result.hide': 'Hide',
    'search.menu.copyAll': 'Copy All',
    'search.help.showIncludeRule': 'View syntax rules',
    'search.help.supportRule': 'Support the following syntax rules:',
    'search.help.excludeList': 'Excluded items include:',
    'search.help.concatRule': 'Multiple conditional separation',
    'search.help.matchOneOrMoreRule': 'To match one or more characters in a path segment',
    'search.help.matchOne': 'To match on one character in a path segment',
    'search.help.matchAny': 'To match any number of path segments, including none',
    'search.help.matchWithGroup': 'To group conditions',
    'search.help.matchRange': 'To declare a range of characters to match',
    'search.help.modify': 'Modify',
    'search.replace.buttonOK': 'Replace',
    'search.replace.buttonCancel': 'Cancel',
    'search.too.many.results': 'Because your search terms are too loose, we only show some search results',
    'search.fileReplaceChanges': '{0} ↔ {1} (Replace Preview)',
    'search.fileResults': 'File results',
    'search.fileResults.notfound': 'No files matching',
    'search.fileSymbolResults': 'symbols ({0})',
    'search.fileSymbolResults.notfound': 'No symbols matching',
    'search.historyMatches': 'Recently Opened',
    'search.replaceAll.occurrencesMessage': "Replaced {0} occurrences across {1} files with '{2}'.",
    'search.replace.toggle.button.title': 'Toggle Replace',
    'search.caseDescription': 'Match Case',
    'search.wordsDescription': 'Match Whole Word',
    'search.regexDescription': 'Use Regular Expression',
    'search.includeIgnoredFiles': 'Include Ignored Files',
    'search.onlyOpenEditors': 'Search only in Open Editors',
    'search.noResultsFound': 'No results found. Review your settings for configured exclusions and ignore files',

    'quickopen.recent-commands': 'recently used',
    'quickopen.other-commands': 'other commands',
    'quickopen.commands.notfound': 'No commands matchings',
    mSelection: 'Selection',
    'selection.all': 'Select All',

    'dialog.confirm': 'confirm',
    'dialog.file.name': 'File Name',
    'dialog.file.title': 'Select Directory:',
    'dialog.file.openLabel': 'Open File:',
    'dialog.file.saveLabel': 'Save File:',
    'dialog.file.close': 'Close',
    'dialog.file.ok': 'OK',
    'dialog.ensure': 'OK',

    'editorOpenType.code': 'Code',
    'editorOpenType.preview': 'Preview',

    'scm.title': 'Source Control',
    'scm.action.git.refresh': 'Refresh',
    'scm.action.git.commit': 'Commit',
    'scm.action.git.more': 'More Actions',
    'scm.statusbar.repo': 'Repo',
    'scm.provider.title': 'Source Control Providers',
    'scm.provider.empty': 'No source control providers registered.',
    'scm.provider.init': 'Click to initialize a repository',
    'scm.diff.change.next': 'Next Change',
    'scm.diff.change.previous': 'Previous Change',
    'scm.diff.toggle.renderSideBySide': 'Toggle Inline View',
    'scm.dirtyDiff.changes': '{0} of {1} changes',

    'debug.action.add.smartAddConfiguration': 'Smart Add Configuration',
    'debug.action.add.configuration': 'Add Configuration',
    'debug.action.edit.configuration': 'Edit Configuration',
    'debug.action.open.launch.editor': 'Open Launch Editor UI',
    'debug.action.no.configuration': 'No Configurations',
    'debug.action.start': 'Start Debugging',
    'debug.action.open.configuration': 'Open launch.json',
    'debug.action.debug.console': 'Debug Console',
    'debug.action.step-into': 'Step Into',
    'debug.action.step-over': 'Step Over',
    'debug.action.step-out': 'Step Out',
    'debug.action.restart': 'Restart',
    'debug.action.pause': 'Pause',
    'debug.action.stop': 'Stop',
    'debug.action.disattach': 'Disattach',
    'debug.action.runToCursor': 'Run to Cursor',
    'debug.action.forceRunToCursor': 'Force Run to Cursor',
    'debug.breakpoint.toggle': 'Enable/Disable Breakpoints',
    'debug.breakpoint.removeAll': 'Remove All Breakpoints',
    'debug.breakpoint.uncaughtExceptions': 'Uncaught Exceptions',
    'debug.breakpoint.allExceptions': 'All Exceptions',
    'debug.watch.removeAll': 'Remove All Expression',
    'debug.watch.collapseAll': 'Collapse All Expression',
    'debug.watch.add': 'Add Expression',
    'debug.watch.notAvailable': 'not available',
    'debug.watch.edit': 'Edit Expression',
    'debug.watch.copyValue': 'Copy Value',
    'debug.watch.remove': 'Remove Expression',
    'debug.action.continue': 'Continue',
    'debug.console.panel.title': 'Debug Console',
    'debug.console.panel.default': 'default',
    'debug.console.filter.placeholder': 'Filter (e.g. text, !exclude)',
    'debug.console.clear': 'Clear',
    'debug.console.copy': 'Copy',
    'debug.console.copyAll': 'Copy All',
    'debug.console.collapseAll': 'Collapse All',
    'debug.console.followLink': '{0} + click to follow link',
    'debug.console.input.placeholder': 'Please start a debug session to evaluate expressions',
    'debug.console.errorMessage': 'Debug session initialization failed. See console for details.',
    'debug.console.consoleCleared': 'Console was cleared',
    'debug.notSupported.type': 'Debug type "{0}" is not supported, please check your launch config.',
    'debug.notSupported.any': 'Debug is not supported, please check your launch config.',

    'debug.stack.loadMore': 'Load All Stack Frames',
    'debug.stack.loading': 'Loading...',
    'debug.stack.showMoreAndOrigin': 'Show {0} More: {1}',
    'debug.breakpoint.deactive': 'Deactivate Breakpoints',
    'debug.breakpoint.active': 'Activate Breakpoints',
    'debug.threads.title': 'THREADS',
    'debug.watch.title': 'WATCH',
    'debug.callStack.title': 'CALL STACK',
    'debug.variables.title': 'VARIABLES',
    'debug.variables.view.memory': 'View Binary Data',
    'debug.variables.view.memory.prompt.hexEditor.notInstalled':
      'Inspecting binary data requires the Hex Editor extension.',
    'debug.breakpoints.title': 'BREAKPOINTS',
    'debug.container.title': 'Debug',
    'debug.breakpoint.breakpointMessage': 'Breakpoint',
    'debug.breakpoint.logpointMessage': 'Logpoint',
    'debug.breakpoint.conditionalMessage': 'Conditional Breakpoint',
    'debug.breakpoint.unverified': 'Unverified ',
    'debug.breakpoint.disabled': 'Disabled ',
    'debug.breakpoint.blank': 'Blank',
    'debug.configuration.selectAutomaticDebugTypesHint': 'Automatic Configuration',
    'debug.configuration.selectAutomaticDebugTypes': 'Select a Debug Type',
    'debug.configuration.selectAutomaticDebugConfiguration': 'Select a DebugConfiguration',
    'debug.configuration.comment1': 'Use IntelliSense to learn about possible attributes.',
    'debug.configuration.comment2': 'Hover to view descriptions of existing attributes.',
    'debug.configuration.comment3': 'For more information, visit: https://go.microsoft.com/fwlink/?linkid=830387',
    'debug.launch.existed': 'Debug configuration "{0}" is already running',
    'debug.expression.log.placeholder':
      'Message to log when breakpoint is hit. Expressions within {} are interpolated. Press "Enter" to confirm and "Esc" to cancel.',
    'debug.expression.hit.placeholder':
      'Break when hit count condition is met. Press "Enter" to confirm and "Esc" to cancel.',
    'debug.expression.condition.placeholder':
      'Break when the expression evaluates to true. Press "Enter" to confirm and "Esc" to cancel.',
    'debug.expression.condition': 'Expression',
    'debug.expression.hitCondition': 'Hit Count',
    'debug.expression.logMessage': 'Log Message',
    'debug.menu.delete.breakpoint': 'Delete Breakpoint',
    'debug.menu.edit.breakpoint': 'Edit Breakpoint',
    'debug.menu.disable.breakpoint': 'Disable Breakpoint',
    'debug.menu.enable.breakpoint': 'Enable Breakpoint',
    'debug.menu.add.logpoint': 'Add Log breakpoint',
    'debug.menu.add.conditional': 'Add Condition Breakpoint',
    'debug.menu.add.breakpoint': 'Add Breakpoint',
    'debug.menu.disable.logpoint': 'Disable Log Breakpoint',
    'debug.menu.title.run': 'Run or Debug...',
    'debug.stack.frame.noSource': 'Unknown',
    'debug.stack.frame.because': 'Because Of',
    'debug.stack.frame.stopped': 'Stopped',
    'debug.stack.frame.running': 'Running',
    'debug.launch.configurations.debugType': 'Type of configuration.',
    'debug.launch.configurations.debugTypeNotRecognised':
      'The debug type is not recognized. Make sure that you have a corresponding debug extension installed and that it is enabled.',
    'debug.launch.configurations.node2NotSupported':
      '"node2" is no longer supported, use "node" instead and set the "protocol" attribute to "inspector".',
    'debug.launch.configurations.debugName':
      'Name of configuration; appears in the launch configuration drop down menu.',
    'debug.launch.configurations.debugRequest': 'Request type of configuration. Can be "launch" or "attach".',
    'debug.launch.configurations.debugServer':
      'For debug extension development only: if a port is specified VS Code tries to connect to a debug adapter running in server mode',
    'debug.launch.configurations.debugPrelaunchTask': 'Task to run before debug session starts.',
    'debug.launch.configurations.debugPostDebugTask': 'Task to run after debug session ends.',
    'debug.launch.configurations.debugWindowsConfiguration': 'Windows specific launch configuration attributes.',
    'debug.launch.configurations.debugOSXConfiguration': 'OS X specific launch configuration attributes.',
    'debug.launch.configurations.debugLinuxConfiguration': 'Linux specific launch configuration attributes.',
    'debug.launch.typeNotSupported': 'The debug session type "{0}" is not supported.',
    'debug.launch.catchError': 'There was an error starting the debug session, check the logs for more details.',
    'debug.launch.view.template.button.addItem': 'Add items',
    'debug.launch.view.template.input.placeholder': 'Please enter {0}',
    'debug.launch.view.template.button.submit': 'Add new configuration item',
    'debug.launch.view.edit.inLaunchJson': 'Edit in launch.json',

    'debug.widget.exception.thrownWithId': 'Exception has occurred: {0}',
    'debug.widget.exception.thrown': 'Exception has occurred.',

    'output.tabbar.title': 'Output',
    'output.channel.none': '<no output yet>',
    'output.configurationTitle': 'Output settings',
    'output.logWhenNoPanel': 'Whether to output to the browser when no available panel',
    'output.maxChannelLine': 'Max channel message line length',
    'output.maxChannelLineDesc': 'Max channel message line length',
    'output.enableLogHighlight': 'Enable/disable Log Highlight',
    'output.enableLogHighlightDesc': 'Use Log language to tokenization log text, vscode-log extension is required',
    'output.enableSmartScroll': 'Enable/disable Smart scrolling',
    'output.enableSmartScrollDesc':
      'Smart scrolling allows you to lock scrolling automatically when you click in the output view and unlocks when you click in the last line.',

    'preference.menubar.mode.compact': 'Controls whether the menu bar uses compact mode',

    'preference.explorer.confirm.delete':
      'Controls whether the explorer should ask for confirmation when deleting a file via trash',
    'preference.explorer.confirm.move': 'Controls whether the explorer should ask for confirmation when moving a file',
    'preference.files.watcherExclude':
      'Configure glob patterns of file paths to exclude from file watching. Patterns must match on absolute paths (i.e. prefix with ** or the full path to match properly). Changing this setting requires a restart. When you experience Code consuming lots of cpu time on startup, you can exclude large folders to reduce the initial load.',
    'preference.files.exclude':
      'Configure glob patterns for excluding files and folders. For example, the files explorer decides which files and folders to show or hide based on this setting.',
    'preference.search.exclude':
      'Configure glob patterns for excluding files and folders in searches. Inherits all glob patterns from the `#files.exclude#` setting.',
    'preference.search.include': 'Configure glob patterns for including files and folders in searches.',
    'preference.files.watcherExclude.title': 'Exclusion file watch `files.watcherExclude`',
    'preference.search.exclude.title': 'Search exclusion file `search.exclude`',
    'preference.search.useReplacePreview':
      'Controls whether to open Replace Preview when selecting or replacing a match.',
    'preference.search.searchOnType': 'Controls whether to search as you type',
    'preference.search.searchOnTypeDebouncePeriod':
      'Controls the debounce period of search as you type in milliseconds.',
    'preference.files.exclude.title': 'Exclude file display `files.exclude`',
    'preference.array.additem': 'Add',
    'preference.files.associations.title': 'File Association',
    'preference.files.associations':
      'Configure file associations to languages (e.g. "*.extension": "html"). These have precedence over the default associations of the languages installed.',
    'preference.files.encoding.title': 'File Encoding',
    'preference.files.encoding': 'The default character set encoding to use when reading and writing files.',
    'preference.files.autoGuessEncoding':
      'When enabled, the editor will attempt to guess the character set encoding when opening files. This setting can also be configured per language.',
    'preference.files.autoGuessEncoding.title': 'Auto Guess Encoding',
    'preference.explorer.fileTree.indent.title': 'Explorer: FileTree Indent',
    'preference.explorer.fileTree.baseIndent.title': 'Explorer: FileTree BaseIndent',
    'preference.explorer.compactFolders.title': 'Explorer: Compact Mode',
    'preference.explorer.compactFolders':
      'Controls whether the explorer should render folders in a compact form. In such a form, single child folders will be compressed in a combined tree element. Useful for Java package structures, for example.',
    'preference.explorer.autoReveal':
      'Controls whether the explorer should automatically reveal and select files when opening them.',
    'preference.editorTitle.openSource': 'Open Setting (JSON)',
    'preference.editorTitle.openUserSource': 'Open User Setting (JSON)',
    'preference.editorTitle.openWorkspaceSource': 'Open Workspace Setting (JSON)',
    'preference.editorTitle.openPreference': 'Open Setting',
    'preference.view.saveLayoutWithWorkspace.title': 'Controls whether the layout should bind with workspace',
    'preference.stringArray.operate.delete': 'Delete',
    'preference.stringArray.operate.edit': 'Edit',
    'preference.stringArray.operate.editTip': 'Press ↲',
    'preference.stringArray.none': 'None',

    // Default value prompt message for enumerated options in settings
    'preference.enum.default': 'Default',

    // Terminal
    'preference.terminal.type': 'Default Shell Type',
    'preference.terminal.typeDesc': 'To change the default type of create a new terminal',
    'preference.terminal.fontFamily': 'Terminal > Font Family',
    'preference.terminal.fontSize': 'Terminal > Font Size',
    'preference.terminal.fontWeight': 'Terminal > Font Weight',
    'preference.terminal.lineHeight': 'Terminal > Line Height',
    'preference.terminal.cursorBlink': 'Terminal > Cursor Blink',
    'preference.terminal.scrollback': 'Terminal > Cursor Scrollback',
    'preference.terminal.integrated.shellArgs.linux': 'Terminal > Shell Args Linux',
    'preference.terminal.integrated.shellArgs.linuxDesc':
      'The command line arguments to use when on the Linux terminal. ',

    'preference.terminal.integrated.copyOnSelection': 'Terminal > Copy On Selection',
    'preference.terminal.integrated.copyOnSelectionDesc':
      'Controls whether text selected in the terminal will be copied to the clipboard.',
    // Local Echo
    'preference.terminal.integrated.localEchoEnabled': 'Terminal > Local Echo',
    'preference.terminal.integrated.localEchoDesc': 'When local echo should be enabled.',
    'preference.terminal.integrated.localEchoLatencyThreshold': 'Local Echo Latency Threshold',
    'preference.terminal.integrated.localEchoLatencyThresholdDesc':
      "Length of network delay, in milliseconds, where local edits will be echoed on the terminal without waiting for server acknowledgement. If '0', local echo will always be on, and if '-1' it will be disabled.",
    'preference.terminal.integrated.localEchoExcludePrograms': 'Local Echo Exclude Programs',
    'preference.terminal.integrated.localEchoExcludeProgramsDesc':
      'Local echo will be disabled when any of these program names are found in the terminal title.',
    'preference.terminal.integrated.localEchoStyle': 'Local Echo Style',
    'preference.terminal.integrated.localEchoStyleDesc':
      'Terminal style of locally echoed text; either a font style or an RGB color.',
    'preference.terminal.integrated.xtermRenderType': 'Xterm Render Type',
    'preference.terminal.integrated.xtermRenderTypeDesc':
      'Choose Xterm render type, Webgl for better performance, Canvas better compatibility',
    'preference.terminal.integrated.enablePersistentSessionDesc':
      'Persist terminal sessions/history for the workspace across window reloads.',
    'preference.terminal.integrated.cursorStyle': 'Terminal > Cursor Style',
    'preference.terminal.integrated.cursorStyleDesc': 'Control the style of terminal cursor',
    'common.preference.open': 'Settings',
    'common.keymaps.open': 'Keyboard Shortcut',
    'common.about': 'About',
    'common.find': 'Find',
    'common.replace': 'Replace',
    'common.remoteMode': 'Remote Mode',

    'component.message.origin': 'Origin',

    'component.modal.okText': 'OK',
    'component.modal.cancelText': 'Cancel',
    'component.modal.justOkText': 'OK',

    'preference.tab.user': 'User',
    'preference.tab.workspace': 'Workspace',

    'settings.group.general': 'General',
    'settings.group.shortcut': 'Shortcut',
    'settings.group.editor': 'Editor',
    'settings.group.extension': 'Extensions',
    'settings.group.feature': 'Feature',
    'settings.group.view': 'View',
    'settings.group.terminal': 'Terminal',

    'preference.general.theme': 'Theme',
    'preference.general.icon': 'File Icon Theme',
    'preference.general.productIconTheme': 'Product Icon Theme',
    'preference.workbench.colorCustomizations': 'Overwrite colors of current color theme',
    'preference.general.language': 'Language',
    'preference.general.language.change.refresh.info':
      'After changing the language, it should be restarted to take effect. Will it be refreshed immediately?',
    'preference.general.language.change.refresh.now': 'Refresh',
    'preference.general.language.change.refresh.later': 'Later',

    'preference.debug.internalConsoleOptions': 'Controls when the internal debug console should open.',
    'preference.debug.openDebug': 'Controls when the debug view should open.',
    'preference.debug.debugViewLocation': 'Controls the location of the debug view.',
    'preference.debug.trace': 'Enable/disable tracing communications with debug adapters.',
    'preference.debug.allowBreakpointsEverywhere': 'Allow setting breakpoints in any file.',
    'preference.debug.toolbar.float.title': 'Run And Debug: Float Mode',
    'preference.debug.toolbar.float': 'Float mode',
    'preference.debug.console.filter.mode': 'Debug console filter mode',
    'preference.debug.console.filter.mode.filter': 'filter',
    'preference.debug.console.filter.mode.matcher': 'matcher',
    'preference.debug.console.wordWrap': 'Controls if the lines should wrap in the debug console.',
    'preference.debug.inline.values': 'Show variable values inline in editor while debugging.',
    'preference.debug.breakpoint.editorHint':
      'After enabling, there will be a background color blinking prompt when clicking on the breakpoint list to jump to the editor.',
    'preference.debug.breakpoint.showBreakpointsInOverviewRuler':
      'Controls whether breakpoints should be shown in the overview ruler.',

    // workbench
    'preference.workbench.refactoringChanges.showPreviewStrategy':
      'Show preview confirm when triggering some refactoring changes',
    'preference.workbench.refactoringChanges.showPreviewStrategy.title': 'Refactor Confirm',
    'preference.tab.name': 'Settings',
    'preference.noResults': "No Setting Found Containing '{0}'",
    'preference.empty': 'Loading Settings...',
    'preference.editSettingsJson': 'Edit in settings.json',
    'preference.overwritten': '(Overwritten by next scope)',
    'preference.overwrittenInUser': '(Modified in User Settings)',
    'preference.overwrittenInWorkspace': '(Modified in Workspace Settings)',
    'preference.searchPlaceholder': 'Search Settings...',
    'preference.editor.formatOnSave': 'Enable format on manual save.',
    'preference.editor.formatOnSaveTimeout':
      'Timeout in milliseconds after which the formatting that is run on file save is cancelled.',
    'preference.editor.formatOnSaveTimeoutError': 'Aborted format on save after ${0}ms',
    'preference.editor.maxTokenizationLineLength': 'Max Tokenization Line Length',
    'preference.editor.quickSuggestionsDelay': 'Quick suggestions show delay (in ms) Defaults to 10 (ms)',
    'preference.editor.largeFile': 'Large File Size',
    'preference.editor.formatOnPaste': 'Format On Paste',
    'preference.files.eol': 'EOL',
    'preference.files.trimFinalNewlines': 'Trim Final Newlines',
    'preference.files.trimTrailingWhitespace': 'Trim Trailing Whitespace',
    'preference.files.insertFinalNewline': 'Insert Final Newline',
    'preference.editor.lineHeight': 'Line Height',
    'preference.editor.saveCodeActions': 'Code Actions On Save',
    'preference.editor.saveCodeActionsNotification': 'Whether to notify when code operations run at save time',

    'keymaps.tab.name': 'Keyboard Shortcuts',

    'preference.editor.wrapTab': 'Wrap Editor Tabs',
    'preference.editor.preferredFormatter': 'Default Formatter',
    'preference.editor.fontFamily': 'Font Family',
    'preference.editor.minimap': 'minimap',
    'preference.editor.forceReadOnly': 'readOnly',
    'preference.editor.renderLineHighlight': 'Render Line Highlight',
    'preference.editor.askIfDiff': 'Error If File On Disk is newer',
    'preference.editor.autoSave': 'Editor Auto Save',
    'preference.editor.autoSaveDelay': 'Auto Save Delay',
    'preference.editor.detectIndentation': 'Auto Detect Indentation',
    'preference.editor.bracketPairColorization.enabled': 'Bracket Pair Colorization',
    'preference.editor.fontWeight': 'Font Weight',

    'preference.editor.wordWrap': 'Word Wrap',
    'preference.editor.wordWrapColumn': 'Word Wrap Length',

    'preference.item.notValid': '{0} is not a valid option',

    // Editor Configurations
    'editor.configuration.formatOnSaveTimeout':
      'Control the timeout time of formatting (ms). Effective Only when `#editor.formatOnSave#` enables.',
    'editor.configuration.enablePreviewFromCodeNavigation':
      'Controls whether editors remain in preview when a code navigation is started from them. Preview editors do not keep open and are reused until explicitly set to be kept open (e.g. via double click or editing). This value is ignored when `#workbench.editor.enablePreview#` is disabled.',
    'editor.configuration.wrapTab':
      'Controls whether to wrap editor tabs instead of scroll mode when tabs are beyond the visible area.',
    'editor.configuration.askIfDiff': 'When saving files, throw error if the file on disk has a newer version.',
    'editor.configuration.autoSave': 'Controls how dirty files are auto saved.',
    'editor.configuration.autoSaveDelay':
      "Controls the delay in ms after which a dirty file is saved automatically. Only applies when `#editor.formatOnSave#` is set to 'Save After Delay'.",
    'editor.configuration.forceReadOnly': 'If Enable readOnly',
    'editor.configuration.largeFileSize': 'Custom size of the large file (B)',
    'editor.configuration.fontFamily': 'Controls the font family.',
    'editor.configuration.fontWeight':
      'Controls the font weight. Accepts "normal" and "bold" keywords or numbers between 1 and 1000.',
    'editor.configuration.lineDecorationsWidth':
      'The width reserved for line decorations (in px). Line decorations are placed between line numbers and the editor content. You can pass in a string in the format floating point followed by "ch". e.g. 1.3ch. Defaults to 10.',
    'editor.configuration.lineNumbersMinChars':
      'Control the width of line numbers, by reserving horizontal space for rendering at least an amount of digits. Defaults to 5.',
    'editor.configuration.wordWrapBreakBeforeCharacters':
      "Configure word wrapping characters. A break will be introduced before these characters. Defaults to '([{‘“〈《「『【〔（［｛｢£¥＄￡￥+＋'.",
    'editor.configuration.wrappingStrategy': 'Controls the algorithm that computes wrapping points.',
    'editor.configuration.wordWrapBreakAfterCharacters':
      "Configure word wrapping characters. A break will be introduced after these characters. Defaults to ' \t})]?|/&.,;¢°′″‰℃、。｡､￠，．：；？！％・･ゝゞヽヾーァィゥェォッャュョヮヵヶぁぃぅぇぉっゃゅょゎゕゖㇰㇱㇲㇳㇴㇵㇶㇷㇸㇹㇺㇻㇼㇽㇾㇿ々〻ｧｨｩｪｫｬｭｮｯｰ”〉》」』】〕）］｝｣'.",
    'editor.configuration.wordWrapMinified':
      'Force word wrapping when the text appears to be of a minified/generated file. Defaults to true.',
    'editor.configuration.selectOnLineNumbers':
      'Should the corresponding line be selected when clicking on the line number? Defaults to true.',
    'editor.configuration.revealHorizontalRightPadding':
      'When revealing the cursor, a virtual padding (px) is added to the cursor, turning it into a rectangle. This virtual padding ensures that the cursor gets revealed before hitting the edge of the viewport. Defaults to 30 (px).',
    'editor.configuration.fixedOverflowWidgets': 'Display overflow widgets as fixed.',
    'editor.configuration.extraEditorClassName': 'Class name to be added to the editor.',
    'editor.configuration.ariaLabel': "The aria label for the editor's textarea (when it is focused).",
    'editor.configuration.suggest.insertMode':
      'Controls whether words are overwritten when accepting completions. Note that this depends on extensions opting into this feature.',
    'editor.configuration.suggest.filterGraceful':
      'Controls whether filtering and sorting suggestions accounts for small typos.',
    'editor.configuration.suggest.localityBonus':
      'Controls whether sorting favours words that appear close to the cursor.',
    'editor.configuration.suggest.shareSuggestSelections':
      'Controls whether remembered suggestion selections are shared between multiple workspaces and windows (needs `#editor.suggestSelection#`).',
    'editor.configuration.suggest.snippetsPreventQuickSuggestions':
      'Controls whether an active snippet prevents quick suggestions.',
    'editor.configuration.suggest.showIcons': 'Controls whether to show or hide icons in suggestions.',
    'editor.configuration.suggest.maxVisibleSuggestions':
      'Controls how many suggestions IntelliSense will show before showing a scrollbar (maximum 15).',
    'editor.configuration.suggest.showMethods': 'When enabled IntelliSense shows `method`-suggestions.',
    'editor.configuration.suggest.showFunctions': 'When enabled IntelliSense shows `function`-suggestions.',
    'editor.configuration.suggest.showConstructors': 'When enabled IntelliSense shows `constructor`-suggestions.',
    'editor.configuration.suggest.showFields': 'When enabled IntelliSense shows `field`-suggestions.',
    'editor.configuration.suggest.showVariables': 'When enabled IntelliSense shows `variable`-suggestions.',
    'editor.configuration.suggest.showClasss': 'When enabled IntelliSense shows `class`-suggestions.',
    'editor.configuration.suggest.showStructs': 'When enabled IntelliSense shows `struct`-suggestions.',
    'editor.configuration.suggest.showInterfaces': 'When enabled IntelliSense shows `interface`-suggestions.',
    'editor.configuration.suggest.showModules': 'When enabled IntelliSense shows `module`-suggestions.',
    'editor.configuration.suggest.showPropertys': 'When enabled IntelliSense shows `property`-suggestions.',
    'editor.configuration.suggest.showEvents': 'When enabled IntelliSense shows `event`-suggestions.',
    'editor.configuration.suggest.showOperators': 'When enabled IntelliSense shows `operator`-suggestions.',
    'editor.configuration.suggest.showUnits': 'When enabled IntelliSense shows `unit`-suggestions.',
    'editor.configuration.suggest.showValues': 'When enabled IntelliSense shows `value`-suggestions.',
    'editor.configuration.suggest.showConstants': 'When enabled IntelliSense shows `constant`-suggestions.',
    'editor.configuration.suggest.showEnums': 'When enabled IntelliSense shows `enum`-suggestions.',
    'editor.configuration.suggest.showEnumMembers': 'When enabled IntelliSense shows `enumMember`-suggestions.',
    'editor.configuration.suggest.showKeywords': 'When enabled IntelliSense shows `keyword`-suggestions.',
    'editor.configuration.suggest.showTexts': 'When enabled IntelliSense shows `text`-suggestions.',
    'editor.configuration.suggest.showColors': 'When enabled IntelliSense shows `color`-suggestions.',
    'editor.configuration.suggest.showFiles': 'When enabled IntelliSense shows `file`-suggestions.',
    'editor.configuration.suggest.showReferences': 'When enabled IntelliSense shows `reference`-suggestions.',
    'editor.configuration.suggest.showCustomcolors': 'When enabled IntelliSense shows `customcolor`-suggestions.',
    'editor.configuration.suggest.showFolders': 'When enabled IntelliSense shows `folder`-suggestions.',
    'editor.configuration.suggest.showTypeParameters': 'When enabled IntelliSense shows `typeParameter`-suggestions.',
    'editor.configuration.suggest.showSnippets': 'When enabled IntelliSense shows `snippet`-suggestions.',
    'editor.configuration.suggest.showUsers': 'When enabled IntelliSense shows `user`-suggestions.',
    'editor.configuration.suggest.showIssues': 'When enabled IntelliSense shows `issues`-suggestions.',
    'editor.configuration.suggest.statusBar.visible':
      'Controls the visibility of the status bar at the bottom of the suggest widget.',
    'editor.configuration.suggest.preview': 'Enable or disable the rendering of the suggestion preview.',
    'editor.configuration.suggest.details.visible':
      'Controls whether editor code completion expands details by default',
    // inlineSuggest start
    'editor.configuration.inlineSuggest.enabled': 'Enable or disable the rendering of automatic inline completions.',
    'editor.configuration.inlineSuggest.showToolbar': 'Controls when to show the inline suggestion toolbar.',
    'editor.configuration.inlineSuggest.showToolbar.always':
      'Show the inline suggestion toolbar whenever an inline suggestion is shown.',
    'editor.configuration.inlineSuggest.showToolbar.onHover':
      'Show the inline suggestion toolbar when hovering over an inline suggestion.',
    'editor.configuration.inlineSuggest.showToolbar.never': 'Never show the inline suggestion toolbar.',
    // inlineSuggest end
    // hover start
    'editor.configuration.hover.enabled': 'Controls whether the hover is shown.',
    'editor.configuration.hover.delay': 'Controls the delay in milliseconds after which the hover is shown.',
    'editor.configuration.hover.sticky':
      'Controls whether the hover should remain visible when mouse is moved over it.',
    'editor.configuration.hover.hidingDelay':
      'Controls the delay in milliseconds after which the hover is hidden. Requires `editor.hover.sticky` to be.',
    'editor.configuration.hover.above': "Prefer showing hovers above the line, if there's space.",
    // hover end
    'editor.configuration.experimental.stickyScroll':
      'Shows the nested current scopes during the scroll at the top of the editor.',
    'editor.configuration.customCodeActionMenu.showHeaders':
      'Enabling this will show the code action menu with group headers, if the custom code action menu is enabled.',
    'editor.configuration.useCustomCodeActionMenu': 'Enabling this adjusts how the code action menu is rendered.',
    'editor.configuration.letterSpacing': 'Controls the letter spacing in pixels.',
    'editor.configuration.lineNumbers': 'Controls the display of line numbers.',
    'editor.configuration.lineNumbers.off': 'Line numbers are not rendered.',
    'editor.configuration.lineNumbers.on': 'Line numbers are rendered as absolute number.',
    'editor.configuration.lineNumbers.relative': 'Line numbers are rendered as distance in lines to cursor position.',
    'editor.configuration.lineNumbers.interval': 'Line numbers are rendered every 10 lines.',
    'editor.configuration.renderFinalNewline': 'Render last line number when the file ends with a newline.',
    'editor.configuration.rulers':
      'Render vertical rulers after a certain number of monospace characters. Use multiple values for multiple rulers. No rulers are drawn if array is empty.',
    'editor.configuration.wordSeparators':
      'Characters that will be used as word separators when doing word related navigations or operations.',
    'editor.configuration.tabSize':
      'The number of spaces a tab is equal to. This setting is overridden based on the file contents when `#editor.detectIndentation#` is on.',
    'editor.configuration.insertSpaces':
      'Insert spaces when pressing `Tab`. This setting is overridden based on the file contents when `#editor.detectIndentation#` is on.',
    'editor.configuration.detectIndentation':
      'Controls whether `#editor.tabSize#` and `#editor.insertSpaces#` will be automatically detected when a file is opened based on the file contents.',
    'editor.configuration.roundedSelection': 'Controls whether selections should have rounded corners.',
    'editor.configuration.scrollBeyondLastLine': 'Controls whether the editor will scroll beyond the last line.',
    'editor.configuration.scrollBeyondLastColumn':
      'Controls the number of extra characters beyond which the editor will scroll horizontally.',
    'editor.configuration.smoothScrolling': 'Controls whether the editor will scroll using an animation.',
    'editor.configuration.minimap.enabled': 'Controls whether the minimap is shown.',
    'editor.configuration.minimap.side': 'Controls the side where to render the minimap.',
    'editor.configuration.minimap.showSlider': 'Controls whether the minimap slider is automatically hidden.',
    'editor.configuration.minimap.renderCharacters':
      'Render the actual characters on a line as opposed to color blocks.',
    'editor.configuration.minimap.maxColumn':
      'Limit the width of the minimap to render at most a certain number of columns.',
    'editor.configuration.find.seedSearchStringFromSelection':
      'Controls whether the search string in the Find Widget is seeded from the editor selection.',
    'editor.configuration.find.autoFindInSelection':
      'Controls whether the find operation is carried out on selected text or the entire file in the editor.',
    'editor.configuration.find.globalFindClipboard':
      'Controls whether the Find Widget should read or modify the shared find clipboard on macOS.',
    'editor.configuration.find.addExtraSpaceOnTop':
      'Controls whether the Find Widget should add extra lines on top of the editor. When true, you can scroll beyond the first line when the Find Widget is visible.',
    'editor.configuration.wordWrap.off': 'Lines will never wrap.',
    'editor.configuration.wordWrap.on': 'Lines will wrap at the viewport width.',
    'editor.configuration.wordWrap.wordWrapColumn': 'Lines will wrap at `#editor.wordWrapColumn#`.',
    'editor.configuration.wordWrap.bounded':
      'Lines will wrap at the minimum of viewport and `#editor.wordWrapColumn#`.',
    'editor.configuration.wordWrap': 'Controls how lines should wrap.',
    'editor.configuration.wordWrapColumn':
      'Controls the wrapping column of the editor when `#editor.wordWrap#` is `wordWrapColumn` or `bounded`.',
    'editor.configuration.wrappingIndent.none': 'No indentation. Wrapped lines begin at column 1.',
    'editor.configuration.wrappingIndent.same': 'Wrapped lines get the same indentation as the parent.',
    'editor.configuration.wrappingIndent.indent': 'Wrapped lines get +1 indentation toward the parent.',
    'editor.configuration.wrappingIndent.deepIndent': 'Wrapped lines get +2 indentation toward the parent.',
    'editor.configuration.wrappingIndent': 'Controls the indentation of wrapped lines.',
    'editor.configuration.mouseWheelScrollSensitivity':
      'A multiplier to be used on the `deltaX` and `deltaY` of mouse wheel scroll events.',
    'editor.configuration.fastScrollSensitivity': 'Scrolling speed multiplier when pressing `Alt`.',
    'editor.configuration.multiCursorModifier.ctrlCmd':
      'Maps to `Control` on Windows and Linux and to `Command` on macOS.',
    'editor.configuration.multiCursorModifier.alt': 'Maps to `Alt` on Windows and Linux and to `Option` on macOS.',
    'editor.configuration.multiCursorMergeOverlapping': 'Merge multiple cursors when they are overlapping.',
    'editor.configuration.quickSuggestions.strings': 'Enable quick suggestions inside strings.',
    'editor.configuration.quickSuggestions.comments': 'Enable quick suggestions inside comments.',
    'editor.configuration.quickSuggestions.other': 'Enable quick suggestions outside of strings and comments.',
    'editor.configuration.quickSuggestions': 'Controls whether suggestions should automatically show up while typing.',
    'editor.configuration.quickSuggestionsDelay':
      'Controls the delay in milliseconds after which quick suggestions will show up.',
    'editor.configuration.parameterHints.enabled':
      'Enables a pop-up that shows parameter documentation and type information as you type.',
    'editor.configuration.parameterHints.cycle':
      'Controls whether the parameter hints menu cycles or closes when reaching the end of the list.',
    'editor.configuration.autoClosingBrackets.languageDefined':
      'Use language configurations to determine when to autoclose brackets.',
    'editor.configuration.autoClosingBrackets.beforeWhitespace':
      'Autoclose brackets only when the cursor is to the left of whitespace.',
    'editor.configuration.autoClosingBrackets':
      'Controls whether the editor should automatically close brackets after the user adds an opening bracket.',
    'editor.configuration.autoClosingQuotes.languageDefined':
      'Use language configurations to determine when to autoclose quotes.',
    'editor.configuration.autoClosingQuotes.beforeWhitespace':
      'Autoclose quotes only when the cursor is to the left of whitespace.',
    'editor.configuration.autoClosingQuotes':
      'Controls whether the editor should automatically close quotes after the user adds an opening quote.',
    'editor.configuration.autoSurround.languageDefined':
      'Use language configurations to determine when to automatically surround selections.',
    'editor.configuration.autoSurround.brackets': 'Surround with brackets but not quotes.',
    'editor.configuration.autoSurround.quotes': 'Surround with quotes but not brackets.',
    'editor.configuration.autoSurround': 'Controls whether the editor should automatically surround selections.',
    'editor.configuration.formatOnType':
      'Controls whether the editor should automatically format the line after typing.',
    'editor.configuration.formatOnPaste':
      'Controls whether the editor should automatically format the pasted content. A formatter must be available and the formatter should be able to format a range in a document.',
    'editor.configuration.autoIndent':
      'Controls whether the editor should automatically adjust the indentation when users type, paste or move lines. Extensions with indentation rules of the language must be available.',
    'editor.configuration.suggestOnTriggerCharacters':
      'Controls whether suggestions should automatically show up when typing trigger characters.',
    'editor.configuration.acceptSuggestionOnEnterSmart':
      'Only accept a suggestion with `Enter` when it makes a textual change.',
    'editor.configuration.acceptSuggestionOnEnter':
      'Controls whether suggestions should be accepted on `Enter`, in addition to `Tab`. Helps to avoid ambiguity between inserting new lines or accepting suggestions.',
    'editor.configuration.acceptSuggestionOnCommitCharacter':
      'Controls whether suggestions should be accepted on commit characters. For example, in JavaScript, the semi-colon (`;`) can be a commit character that accepts a suggestion and types that character.',
    'editor.configuration.snippetSuggestions.top': 'Show snippet suggestions on top of other suggestions.',
    'editor.configuration.snippetSuggestions.bottom': 'Show snippet suggestions below other suggestions.',
    'editor.configuration.snippetSuggestions.inline': 'Show snippets suggestions with other suggestions.',
    'editor.configuration.snippetSuggestions.none': 'Do not show snippet suggestions.',
    'editor.configuration.snippetSuggestions':
      'Controls whether snippets are shown with other suggestions and how they are sorted.',
    'editor.configuration.emptySelectionClipboard':
      'Controls whether copying without a selection copies the current line.',
    'editor.configuration.copyWithSyntaxHighlighting':
      'Controls whether syntax highlighting should be copied into the clipboard.',
    'editor.configuration.wordBasedSuggestions':
      'Controls whether completions should be computed based on words in the document.',
    'editor.configuration.suggestSelection.first': 'Always select the first suggestion.',
    'editor.configuration.suggestSelection.recentlyUsed':
      'Select recent suggestions unless further typing selects one, e.g. `console.| -> console.log` because `log` has been completed recently.',
    'editor.configuration.suggestSelection.recentlyUsedByPrefix':
      'Select suggestions based on previous prefixes that have completed those suggestions, e.g. `co -> console` and `con -> const`.',
    'editor.configuration.suggestSelection': 'Controls how suggestions are pre-selected when showing the suggest list.',
    'editor.configuration.suggestFontSize':
      'Font size for the suggest widget. When set to `0`, the value of `#editor.fontSize#` is used.',
    'editor.configuration.suggestLineHeight':
      'Line height for the suggest widget. When set to `0`, the value of `#editor.lineHeight#` is used.',
    'editor.configuration.tabCompletion.on': 'Tab complete will insert the best matching suggestion when pressing tab.',
    'editor.configuration.tabCompletion.off': 'Disable tab completions.',
    'editor.configuration.tabCompletion.onlySnippets':
      "Tab complete snippets when their prefix match. Works best when 'quickSuggestions' aren't enabled.",
    'editor.configuration.tabCompletion': 'Enables tab completions.',
    'editor.configuration.suggest.filtered':
      'Controls whether some suggestion types should be filtered from IntelliSense. A list of suggestion types can be found here: https://code.visualstudio.com/docs/editor/intellisense#_types-of-completions.',
    'editor.configuration.suggest.filtered.method':
      'When set to `false` IntelliSense never shows `method` suggestions.',
    'editor.configuration.suggest.filtered.function':
      'When set to `false` IntelliSense never shows `function` suggestions.',
    'editor.configuration.suggest.filtered.constructor':
      'When set to `false` IntelliSense never shows `constructor` suggestions.',
    'editor.configuration.suggest.filtered.field': 'When set to `false` IntelliSense never shows `field` suggestions.',
    'editor.configuration.suggest.filtered.variable':
      'When set to `false` IntelliSense never shows `variable` suggestions.',
    'editor.configuration.suggest.filtered.class': 'When set to `false` IntelliSense never shows `class` suggestions.',
    'editor.configuration.suggest.filtered.struct':
      'When set to `false` IntelliSense never shows `struct` suggestions.',
    'editor.configuration.suggest.filtered.interface':
      'When set to `false` IntelliSense never shows `interface` suggestions.',
    'editor.configuration.suggest.filtered.module':
      'When set to `false` IntelliSense never shows `module` suggestions.',
    'editor.configuration.suggest.filtered.property':
      'When set to `false` IntelliSense never shows `property` suggestions.',
    'editor.configuration.suggest.filtered.event': 'When set to `false` IntelliSense never shows `event` suggestions.',
    'editor.configuration.suggest.filtered.operator':
      'When set to `false` IntelliSense never shows `operator` suggestions.',
    'editor.configuration.suggest.filtered.unit': 'When set to `false` IntelliSense never shows `unit` suggestions.',
    'editor.configuration.suggest.filtered.value': 'When set to `false` IntelliSense never shows `value` suggestions.',
    'editor.configuration.suggest.filtered.constant':
      'When set to `false` IntelliSense never shows `constant` suggestions.',
    'editor.configuration.suggest.filtered.enum': 'When set to `false` IntelliSense never shows `enum` suggestions.',
    'editor.configuration.suggest.filtered.enumMember':
      'When set to `false` IntelliSense never shows `enumMember` suggestions.',
    'editor.configuration.suggest.filtered.keyword':
      'When set to `false` IntelliSense never shows `keyword` suggestions.',
    'editor.configuration.suggest.filtered.text': 'When set to `false` IntelliSense never shows `text` suggestions.',
    'editor.configuration.suggest.filtered.color': 'When set to `false` IntelliSense never shows `color` suggestions.',
    'editor.configuration.suggest.filtered.file': 'When set to `false` IntelliSense never shows `file` suggestions.',
    'editor.configuration.suggest.filtered.reference':
      'When set to `false` IntelliSense never shows `reference` suggestions.',
    'editor.configuration.suggest.filtered.customcolor':
      'When set to `false` IntelliSense never shows `customcolor` suggestions.',
    'editor.configuration.suggest.filtered.folder':
      'When set to `false` IntelliSense never shows `folder` suggestions.',
    'editor.configuration.suggest.filtered.typeParameter':
      'When set to `false` IntelliSense never shows `typeParameter` suggestions.',
    'editor.configuration.suggest.filtered.snippet':
      'When set to `false` IntelliSense never shows `snippet` suggestions.',
    'editor.configuration.editor.gotoLocation.multiple':
      "Controls the behavior of 'Go To' commands, like Go To Definition, when multiple target locations exist.",
    'editor.configuration.gotoLocation.multiple.peek': 'Show peek view of the results (default)',
    'editor.configuration.gotoLocation.multiple.gotoAndPeek': 'Go to the primary result and show a peek view',
    'editor.configuration.gotoLocation.multiple.goto':
      'Go to the primary result and enable peek-less navigation to others',
    'editor.configuration.selectionHighlight':
      'Controls whether the editor should highlight matches similar to the selection.',
    'editor.configuration.occurrencesHighlight':
      'Controls whether the editor should highlight semantic symbol occurrences.',
    'editor.configuration.overviewRulerLanes':
      'Controls the number of decorations that can show up at the same position in the overview ruler.',
    'editor.configuration.overviewRulerBorder': 'Controls whether a border should be drawn around the overview ruler.',
    'editor.configuration.cursorBlinking': 'Control the cursor animation style.',
    'editor.configuration.mouseWheelZoom': 'Zoom the font of the editor when using mouse wheel and holding `Ctrl`.',
    'editor.configuration.cursorSmoothCaretAnimation': 'Controls whether the smooth caret animation should be enabled.',
    'editor.configuration.cursorStyle': 'Controls the cursor style.',
    'editor.configuration.cursorWidth':
      'Controls the width of the cursor when `#editor.cursorStyle#` is set to `line`.',
    'editor.configuration.fontLigatures': 'Enables/Disables font ligatures.',
    'editor.configuration.hideCursorInOverviewRuler':
      'Controls whether the cursor should be hidden in the overview ruler.',
    'editor.configuration.renderWhitespace.boundary':
      'Render whitespace characters except for single spaces between words.',
    'editor.configuration.renderWhitespace.selection': 'Render whitespace characters only on selected text.',
    'editor.configuration.renderWhitespace': 'Controls how the editor should render whitespace characters.',
    'editor.configuration.rename.enablePreview': 'Enable/disable the ability to preview changes before renaming',
    'editor.configuration.renderControlCharacters': 'Controls whether the editor should render control characters.',
    'editor.configuration.guides.indentation': 'Controls whether the editor should render indent guides.',
    'editor.configuration.guides.highlightActiveIndentation':
      'Controls whether the editor should highlight the active indent guide.',
    'editor.configuration.guides.bracketPairs': 'Controls whether bracket pair guides are enabled or not.',
    'editor.configuration.renderLineHighlight.all': 'Highlights both the gutter and the current line.',
    'editor.configuration.renderLineHighlight': 'Controls how the editor should render the current line highlight.',
    'editor.configuration.codeLens': 'Controls whether the editor shows CodeLens.',
    'editor.configuration.folding': 'Controls whether the editor has code folding enabled.',
    'editor.configuration.foldingStrategy':
      'Controls the strategy for computing folding ranges. `auto` uses a language specific folding strategy, if available. `indentation` uses the indentation based folding strategy.',
    'editor.configuration.showFoldingControls':
      'Controls whether the fold controls on the gutter are automatically hidden.',
    'editor.configuration.matchBrackets': 'Highlight matching brackets when one of them is selected.',
    'editor.configuration.glyphMargin':
      'Controls whether the editor should render the vertical glyph margin. Glyph margin is mostly used for debugging.',
    'editor.configuration.useTabStops': 'Inserting and deleting whitespace follows tab stops.',
    'editor.configuration.trimAutoWhitespace': 'Remove trailing auto inserted whitespace.',
    'editor.configuration.stablePeek':
      'Keep peek editors open even when double clicking their content or when hitting `Escape`.',
    'editor.configuration.dragAndDrop': 'Controls whether the editor should allow moving selections via drag and drop.',
    'editor.configuration.accessibilitySupport.auto':
      'The editor will use platform APIs to detect when a Screen Reader is attached.',
    'editor.configuration.accessibilitySupport.on':
      'The editor will be permanently optimized for usage with a Screen Reader.',
    'editor.configuration.accessibilitySupport.off':
      'The editor will never be optimized for usage with a Screen Reader.',
    'editor.configuration.accessibilitySupport':
      'Controls whether the editor should run in a mode where it is optimized for screen readers.',
    'editor.configuration.showUnused': 'Controls fading out of unused code.',
    'editor.configuration.comments.insertSpace':
      'Insert a space after the line comment token and inside the block comments tokens.',
    'editor.configuration.comments.ignoreEmptyLines': 'Ignore empty lines when inserting line comments.',
    'editor.configuration.links': 'Controls whether the editor should detect links and make them clickable.',
    'editor.configuration.colorDecorators':
      'Controls whether the editor should render the inline color decorators and color picker.',
    'editor.configuration.lightbulb.enabled': 'Enables the code action lightbulb in the editor.',
    'editor.configuration.lightbulb.enabled.off': 'Disable the code action menu.',
    'editor.configuration.lightbulb.enabled.onCode': 'Show the code action menu when the cursor is on lines with code.',
    'editor.configuration.lightbulb.enabled.on':
      'Show the code action menu when the cursor is on lines with code or on empty lines.',
    'editor.configuration.maxTokenizationLineLength':
      'Lines above this length will not be tokenized for performance reasons',
    'editor.configuration.codeActionsOnSave.organizeImports':
      'Controls whether organize imports action should be run on file save.',
    'editor.configuration.codeActionsOnSave.fixAll': 'Controls whether auto fix action should be run on file save.',
    'editor.configuration.codeActionsOnSave': 'Code action kinds to be run on save.',
    'editor.configuration.codeActionsOnSaveTimeout':
      'Timeout in milliseconds after which the code actions that are run on save are cancelled.',
    'editor.configuration.codeActionsOnSaveNotification': 'Whether to notify when code operations run at save time.',
    'editor.configuration.selectionClipboard': 'Controls whether the Linux primary clipboard should be supported.',
    'editor.configuration.largeFileOptimizations':
      'Special handling for large files to disable certain memory intensive features.',
    'editor.configuration.renderIndicators':
      'Controls whether the diff editor shows +/- indicators for added/removed changes.',
    'editor.configuration.defaultFormatter': 'Default code formatter',
    'editor.configuration.tokenColorCustomizations': 'Overwrite token colors of current color theme',
    'editor.configuration.semanticHighlighting.enabled':
      'Controls whether the semanticHighlighting is shown for the languages that support it.',
    'editor.configuration.semanticHighlighting.true': 'Semantic highlighting enabled for all color themes.',
    'editor.configuration.semanticHighlighting.false': 'Semantic highlighting disabled for all color themes.',
    'editor.configuration.semanticHighlighting.configuredByTheme':
      "Semantic highlighting is configured by the current color theme's `semanticHighlighting` setting.",
    'editor.configuration.experimental.stickyScroll.enabled':
      'Shows the nested current scopes during the scroll at the top of the editor.',
    'editor.configuration.previewMode': 'Enable Preview Mode',
    'editor.configuration.workbench.editorAssociations':
      'Configure glob patterns to editors (e.g. `"*.hex": "hexEditor.hexEdit"`). These have precedence over the default behavior.',
    'editor.configuration.preferredFormatter': 'Preferred formatter for files',
    'editor.configuration.bracketPairColorization.enabled':
      "Controls whether bracket pair colorization is enabled or not. Use 'workbench.colorCustomizations' to override the bracket highlight colors.",
    'editor.configuration.mouseBackForwardToNavigate':
      "Enables the use of mouse buttons four and five for commands 'Go Back' and 'Go Forward'.",
    'editor.configuration.suggest.insertMode.insert': 'Insert suggestion without overwriting text right of the cursor.',
    'editor.configuration.suggest.insertMode.replace': 'Insert suggestion and overwrite text right of the cursor.',
    'editor.configuration.unicodeHighlight.ambiguousCharacters':
      'Controls whether characters are highlighted that can be confused with basic ASCII characters, except those that are common in the current user locale.',

    'diffEditor.configuration.renderSideBySide':
      'Controls whether the diff editor shows the diff side by side or inline.',
    'diffEditor.configuration.ignoreTrimWhitespace':
      'Controls whether the diff editor shows changes in leading or trailing whitespace as diffs.',
    'diffEditor.action.toggleCollapseUnchangedRegions': 'Toggle Collapse Unchanged Regions',

    'editor.largeFile.prevent': 'The file is too large, continuing to open it may cause lag or crash.',
    'editor.autoSave.enum.off': 'OFF',
    'editor.autoSave.enum.editorFocusChange': 'When editor focus changed',
    'editor.autoSave.enum.afterDelay': 'Save after delay',
    'editor.autoSave.enum.windowLostFocus': 'When window lost focus',
    'editor.file.prevent.stillOpen': 'Open Anyway',

    'editor.workspaceSymbol.quickopen': 'Search Workspace Symbol',
    'editor.workspaceSymbolClass.quickopen': 'Search Workspace Class Symbol',
    'editor.workspaceSymbol.description': 'Go to Symbol in Workspace',
    'editor.workspaceSymbol.search': 'Type to search for symbols',
    'editor.workspaceSymbolClass.search': 'Type to search for class symbols',
    'editor.workspaceSymbol.notfound': 'No symbols matching',
    'editor.workspaceSymbolClass.notfound': 'No class symbols matching',

    'preference.diffEditor.renderSideBySide': 'Render Side By Side',
    'preference.diffEditor.ignoreTrimWhitespace': 'Ignore Trim Whitespace',

    'preference.mergeEditor.autoApplyNonConflictChanges': 'Automatically apply non-conflicting changes',

    'validate.tree.emptyFileNameError': 'Please provide a file or folder name',
    'validate.tree.fileNameStartsWithSlashError': 'File or folder name cannot start with /',
    'validate.tree.fileNameFollowOrStartWithSpaceWarning': 'Leading or trailing spaces detected in file or folder name',
    'validate.tree.fileNameExistsError': 'File or folder **{0}** already exists. Please use a different name.',
    'validate.tree.invalidFileNameError': 'The name **{0}** is not available. Please use a different name.',

    'editor.close.all': 'Close All Editors',

    'opened.editors.title': 'OPENED EDITORS',
    'opened.editors.save.all': 'Save All',
    'opened.editors.close.all': 'Close All',
    'opened.editors.close.byGroup': 'Close files in the group',
    'opened.editors.save.byGroup': 'Save files in the group',
    'opened.editors.empty': 'No file is open in the editor',
    'opened.editors.group.title': 'GROUP {0}',
    'opened.editors.open': 'Open',
    'opened.editors.openToTheSide': 'Open To The Side',
    'opened.editors.compare': 'Compare With Current File',
    'opened.editors.copyRelativePath': 'Copy Relative Path',
    'opened.editors.copyPath': 'Copy Path',
    'opened.editors.unsaved': '{0} unsaved',

    'terminal.name': 'Terminal',
    'terminal.disconnected': 'Terminal Already Disconnected',
    'terminal.can.not.create': 'Create Terminal Failed',
    'terminal.can.not.reconnect': 'Terminal Unavailable, Please',
    'terminal.stop': 'Stop The Terminal',
    'terminal.try.reconnect': 'Try To Reconnect The Terminal',
    'terminal.try.recreate': 'Try To Recreate The Terminal',
    'terminal.new': 'Create Terminal',
    'terminal.new.type': 'Create terminal by type',
    'terminal.split': 'Split Terminal',
    'terminal.clear': 'Remove All Terminals',
    'terminal.clear.content': 'Clear All Contents',
    'terminal.independ': 'Independent Terminal',
    'terminal.maximum': 'Maximum Terminal Panel',
    'terminal.or': 'Or',
    'terminal.search': 'Search',
    'terminal.search.next': 'Search Next',
    'terminal.openWithPath': 'Open In Integrated Terminal',
    'terminal.remove': 'Kill terminal',
    'terminal.menu.search': 'Search',
    'terminal.menu.split': 'Split',
    'terminal.menu.rename': 'Rename',
    'terminal.menu.selectAll': 'Select All',
    'terminal.menu.copy': 'Copy',
    'terminal.menu.paste': 'Paste',
    'terminal.menu.clear': 'Clear',
    'terminal.menu.stop': 'Stop',
    'terminal.menu.stopGroup': 'Stop Group',
    'terminal.menu.clearGroups': 'Clear All Terminals',
    'terminal.menu.selectType': 'Default Terminal Type',
    'terminal.menu.moreSettings': 'More Settings',
    'terminal.menu.clearCurrentContent': 'Clear',
    'terminal.menu.selectCurrentContent': 'Select All',
    'terminal.menu.clearAllContents': 'Clear All Terminals Content',
    'terminal.menu.selectAllContent': 'Select All Terminals Content',
    'terminal.environment.changed': "Extensions have made changes to this terminal's environment",
    'terminal.environment.changes': "Extensions want to make the following changes to the terminal's environment:",
    'terminal.environment.removal': "Extensions want to remove these existing changes from the terminal's environment:",
    'terminal.launchFail.cwdNotDirectory': 'Starting directory (cwd) "{0}" is not a directory',
    'terminal.launchFail.cwdDoesNotExist': 'Starting directory (cwd) "{0}" does not exist',
    'terminal.launchFail.executableIsNotFileOrSymlink': 'Path to shell executable "{0}" is not a file or a symlink',
    'terminal.launchFail.executableDoesNotExist': 'Path to shell executable "{0}" does not exist',
    'terminal.openFile': 'Open file in editor',
    'terminal.focusFolder': 'Focus folder in explorer',
    'terminal.openFolder': 'Open folder in new window',
    'terminal.relaunch': 'Relaunch Terminal',
    'terminal.toggleTerminal': 'Toggle Terminal',
    'terminal.killProcess': 'Kill Process',
    'terminal.process.unHealthy':
      '*This terminal session has been timed out and killed by the system. Please open a new terminal session to proceed with operations.',
    'terminal.selectCWDForNewTerminal': 'Select current working directory for new terminal',

    'terminal.focusNext.inTerminalGroup': 'Terminal: Focus Next Terminal in Terminal Group',
    'terminal.focusPrevious.inTerminalGroup': 'Terminal: Focus Previous Terminal in Terminal Group',

    'terminal.ai.requesting': 'AI Requesting...',
    'terminal.ai.selectHint': 'Use keyboard ↑↓ to select a command, ⏎ to confirm command',
    'terminal.ai.thinking': 'AI Thinking...',
    'terminal.ai.escClose': 'Press ESC to close the dialog',
    'terminal.ai.headerHint': 'Use AI to get terminal input suggestions',
    'terminal.ai.inputHint': 'Eg. show current process pid',
    'terminal.ai.inputSharpToGetHint': 'Type # for AI Suggestions',
    'terminal.ai.cannotGetTerminalConnection':
      'Cannot establish terminal connection, please provide feedback in the user group',

    'view.command.show': 'Show {0}',

    'layout.tabbar.setting': 'Open Preference Panel',
    'debugger.menu.setValue': 'Set Value',
    'debugger.menu.setValue.param': 'Please input the value of this variable',

    'debugger.menu.copyValue': 'Copy Value',
    'debugger.menu.copyEvaluatePath': 'Copy as Expression',
    'debugger.menu.addToWatchExpressions': 'Add to Watch',

    'debugger.menu.restartFrame': 'Restart Frame',
    'debugger.menu.copyCallstack': 'Copy Call Stack',

    'theme.toggle': 'Color Theme',
    'theme.icon.toggle': 'File Icon Theme',
    'theme.productIcon.toggle': 'Product Icon Theme',

    'theme.base.vs': 'Light Theme',
    'theme.base.vs-dark': 'Dark Theme',
    'theme.base.hc': 'High Contrast Themes',
    'theme.current': 'Current',
    'theme.quickopen.plh': 'Select Color Theme（Up/Down Keys to Preview）',
    'theme.icon.quickopen.plh': 'Select Icon Theme（Up/Down Keys to Preview）',
    'theme.productIcon.quickopen.plh': 'Select Product Icon Theme（Up/Down Keys to Preview）',

    'preference.workbench.list.openMode':
      'Controls how to open items in trees and lists using the mouse (if supported). For parents with children in trees, this setting will control if a single click expands the parent or a double click. Note that some trees and lists might choose to ignore this setting if it is not applicable.',
    'preference.workbench.list.openMode.title': 'Tree/List open mode',

    'keymaps.search.placeholder': 'Type to search in keybindings',
    'keymaps.search.keyboard.placeholder': 'Type to search in keybindings',
    'keymaps.header.command.title': 'Command',
    'keymaps.header.source.title': 'Source',
    'keymaps.header.keybinding.title': 'Keybinding',
    'keymaps.header.when.title': 'When',

    'keymaps.source.default': 'DEFAULT',
    'keymaps.source.user': 'USER',
    'keymaps.source.workspace': 'WORKSPACE',
    'keymaps.keybinding.full.collide': 'Contains conflict between this shortcut and "{0}" command, please reset',
    'keymaps.keybinding.partial.collide': 'Contains conflict between this shortcut and "{0}" command, please reset',
    'keymaps.keybinding.shadow.collide': 'Contains conflict between this shortcut and "{0}" command, please reset',
    'keymaps.keybinding.duplicate': 'This shortcut is bound to the following {0} commands:',
    'keymaps.keybinding.loading': 'Setting keymaps ...',
    'keymaps.keybinding.success': 'Setting keymaps success',
    'keymaps.keybinding.fail': 'Setting keymaps fail',
    'keymaps.keybinding.require': 'keybinding value is required',
    'keymaps.action.edit': 'Edit',
    'keymaps.action.add': 'Add',
    'keymaps.action.reset': 'Reset',
    'keymaps.action.clear': 'Clear',
    'keymaps.edit.placeholder': 'Press Enter to save',
    'keymaps.editorTitle.openSource': 'Open Keymap ShortCut(JSON)',
    'keymaps.editorTitle.openKeymap': 'Open Keymap ShortCut',
    'keymaps.commandId.title': 'Command ID: {0}',

    'keybinding.combination.tip': '({0}) was pressed, waiting for more keys',

    'layout.tabbar.toggle': 'Toggle Bottom Panel',
    'layout.tabbar.expand': 'Maximize Bottom Panel',
    'layout.tabbar.retract': 'Retract Bottom Panel',
    'layout.view.hide': 'HIDE',
    'layout.action.openView': 'Open View ...',
    'layout.openView.containerTitle': 'SideBar / Panel',
    'layout.openView.viewTitle': '{0} / View',
    'marketplace.extension.update.now': 'Update now',
    'marketplace.extension.update.delay': 'Update later',
    'marketplace.extension.uninstall.failed': 'Failed to uninstall',
    'marketplace.extension.uninstall.failed.depended':
      'Cannot uninstall extension "{0}". Extension "{1}" depends on this.',
    'marketplace.extension.disabled.failed.depended':
      'Cannot disable extension "{0}". Extension "{1}" depends on this.',
    'marketplace.extension.reload.delay': 'Restart later',
    'marketplace.extension.reload.now': 'Restart now',
    'marketplace.extension.builtin': 'Builtin',
    'marketplace.extension.development': 'Develop',
    'marketplace.extension.enable': 'Enable',
    'marketplace.extension.disable': 'Disable',
    'marketplace.extension.enable.workspace': 'Enable(workspace)',
    'marketplace.extension.disable.workspace': 'Disable(workspace)',
    'marketplace.extension.enable.all': 'Enable All Extensions',
    'marketplace.extension.disable.all': 'Disable All Extensions',
    'marketplace.extension.install': 'Install',
    'marketplace.extension.container': 'Extensions',
    'marketplace.extension.empty.disabled': 'No disabled extensions yet',
    'marketplace.extension.notfound': 'No Extension',
    'marketplace.panel.hot': 'Hot Extensions',
    'marketplace.panel.search': 'Search',
    'marketplace.panel.enabled': 'Enabled',
    'marketplace.panel.disabled': 'Disabled',
    'marketplace.panel.tab.marketplace': 'Marketplace',
    'marketplace.panel.tab.placeholder.search': 'Search from marketplace',
    'marketplace.tab.installed': 'Installed',
    'marketplace.panel.tab.placeholder.installed': 'Search from installed',
    'marketplace.extension.findUpdate': 'Find Extension {0} has new version {1}，Do you want to update？',
    'marketplace.extension.updateAll': 'Find multiple extensions that can be updated. Do you want to update all?',
    'marketplace.extension.needreloadFromAll':
      'All extensions are updated and will take effect after reload window. Do you want to reload window now?',
    'marketplace.extension.needreload': 'Updating extension {0} is completed. Do you want to reload window now?',
    'marketplace.extension.canupdate': 'Can update',
    'marketplace.extension.updating': 'Updating',
    'marketplace.extension.update': 'Update',
    'marketplace.extension.installing': 'Installing',
    'marketplace.extension.reloadrequire': 'Require reload',
    'marketplace.extension.uninstalling': 'Uninstalling',
    'marketplace.extension.uninstall': 'Uninstall',
    'marketplace.extension.uninstalled': 'Uninstalled',
    'marketplace.extension.readme': 'Readme',
    'marketplace.extension.changelog': 'Changelog',
    'marketplace.extension.dependencies': 'Dependencies',
    'marketplace.extension.otherVersion': 'Install Other Version',
    'marketplace.extension.currentVersion': 'Current Version',
    'marketplace.extension.installed': 'Installed',
    'marketplace.quickopen.install': 'Install Extension',
    'marketplace.quickopen.install.byReleaseId': 'Install Extension (ReleaseId)',
    'marketplace.quickopen.install.releaseId': 'Extension ReleaseId',
    'marketplace.quickopen.install.releaseId.required': 'Extension Release ID is required',
    'marketplace.quickopen.install.id': 'Extension ID',
    'marketplace.quickopen.install.id.required': 'Extension ID is required',
    'marketplace.quickopen.install.version.required': 'Extension version is require',
    'marketplace.quickopen.install.version.placeholder': 'Extension version',
    'marketplace.quickopen.install.error': 'Install Extension has error',

    saveChangesMessage: 'Do you want to save the changes you made to {0}?',
    saveNFilesChangesMessage:
      "Do you want to save these changes you made to {0} files?  \n{1}  \n\nYour changes will be lost if you don't save them.",
    'file.prompt.dontSave': "Don't Save",
    'file.prompt.save': 'Save',
    'file.prompt.cancel': 'Cancel',
    'file.prompt.more.one': ' and 1 additional file.',
    'file.prompt.more.number': ' and {0} additional files.',

    'doc.saveError.failed': 'File Saving Failed. Reason: ',
    'doc.saveError.diff': '{0} cannot be saved because it has been modified by other editors.',
    'doc.saveError.diffAndSave': 'Compare...',
    'doc.saveError.overwrite': 'Overwrite',
    'editor.compareAndSave.title': '{0} (on Disk) <=> {1} (Editing) ',

    'workspace.openDirectory': 'Open Directory',
    'workspace.addFolderToWorkspace': 'Add Folder to Workspace ...',
    'workspace.removeFolderFromWorkspace': 'Remove Folder From Workspace',
    'workspace.saveWorkspaceAsFile': 'Save Workspace As ...',
    'workspace.openWorkspace': 'Open Workspace',
    'workspace.openWorkspaceTitle': 'Workspace',

    'window.toggleDevTools': 'Toggle Developer Tools',
    'window.reload': 'Reload Window',

    'outline.title': 'OutLine',
    'outline.noinfo': 'No symbols found in document',
    'outline.nomodel': 'There is no outline information',
    'outline.collapse.all': 'Collapse All',
    'outline.sort.kind': 'Sort By SymbolKind',
    'outline.sort.name': 'Sort By SymbolName',
    'outline.sort.position': 'Sort By Position',
    'outline.follow.cursor': 'Follow Cursor',

    'welcome.title': 'Welcome',
    'welcome.quickStart': 'Quick Start',
    'welcome.recent.workspace': 'Recent Workspaces',
    'welcome.workspace.noExist': 'Workspace path not exist',

    'markers.title': 'Problems',
    'markers.panel.content.empty': 'No problems have been detected in the workspace so far.',
    'markers.panel.filter.errors': 'errors',
    'markers.panel.filter.warnings': 'warnings',
    'markers.panel.filter.infos': 'infos',
    'markers.filter.placeholder': 'Filter. E.g.: text, **/*.ts, !**/node_modules/**',
    'markers.filter.content.empty': 'No results found with provided filter criteria.',
    'markers.filter.reset': 'Clear Filter.',
    'markers.status.no.problems': 'No Problems',

    'app.quit': 'Quit',
    'view.zoomReset': 'Zoom Reset',
    'view.zoomIn': 'Zoom In',
    'view.zoomOut': 'Zoom Out',
    tabCompletion: 'Enables tab completions.',
    'tabCompletion.off': 'Disable tab completions.',
    'tabCompletion.on': 'Tab complete will insert the best matching suggestion when pressing tab.',
    'tabCompletion.onlySnippets':
      "Tab complete snippets when their prefix match. Works best when 'quickSuggestions' aren't enabled.",
    'extension.invalidExthostReload.confirm.content':
      'Extension Host Process is invalid. Click to refresh to resume the process.',
    'extension.invalidExthostReload.confirm.ok': 'Refresh',
    'extension.invalidExthostReload.confirm.cancel': 'Ignore and continue to use',
    'extension.crashedExthostReload.confirm': 'Extension Host Process is crashed, do you want to restart the process?',
    'extension.exthostRestarting.content': 'Extension Host Process is restarting',
    'extension.host.restart': 'Restart Extension Host Process',

    'extension.no.view.found':
      'The view component registered with the plugin {0} could not be found. \n Please make sure that the component named {1} has been exported from the plugin.',
    'extension.profilingExtensionHost': 'Profiling Extension Host',
    'extension.profiling.clickStop': 'Click to stop profiling.',
    'extension.profile.save': 'Save Extension Host Profile',
    'extension.label': '{0} (Extension)',

    comments: 'Comments',
    'comments.reply.placeholder': 'Reply',
    'comments.participants': 'Participants',
    'comments.zone.title': 'Start Discussion',
    'comments.panel.action.collapse': 'Collapse All',
    'comments.thread.action.close': 'Close Panel',
    'comments.thread.action.openFile': 'Open file',
    'comments.thread.action.next': 'Next Comment',
    'comments.thread.action.previous': 'Previous Comment',
    'comments.thread.action.reply': 'Reply',
    'comments.panel.placeholder': 'No Comments',
    'comments.thread.textarea.write': 'Write',
    'comments.thread.textarea.preview': 'Preview',

    'treeview.command.action.collapse': 'Collapse ALL',

    'task.outputchannel.name': 'Task',
    'task.label': '{0}: {1}',
    'TaskService.pickRunTask': 'Select the task to run',
    'TerminalTaskSystem.terminalName': 'Task - {0}',
    'terminal.integrated.exitedWithCode': 'The terminal process terminated with exit code: {0}',
    'terminal.reuseTerminal': 'Terminal will be reused by tasks, press any key to close it.',

    'toolbar-customize.buttonDisplay.description': 'Button Style',
    'toolbar-customize.buttonDisplay.icon': 'Icon Only',
    'toolbar-customize.buttonDisplay.iconAndText': 'Icon And Text',
    'toolbar-customize.complete': 'Complete',
    'toolbar.customize.menu': 'Customize Toolbar...',

    'workbench.uploadingFiles': '{0} Files Uploading {1}/s',
    'workspace.development.title': 'Extension Development Host',
    'workbench.testViewContainer': 'Test',
    'workbench.hideSlotTabBarWhenHidePanel': 'Hide bottom slot tab bar when hide bottom panel',

    'variable.list.all': 'Variables: List All',
    'variable.registered.variables': 'Registered variables',

    'main-layout.left-panel.toggle': 'Toggle Left Side Bar',
    'main-layout.left-panel.show': 'Show Left Side Bar',
    'main-layout.left-panel.hide': 'Hide Left Side Bar',
    'main-layout.sidebar.hide': 'Hide Side Bar',
    'main-layout.right-panel.toggle': 'Toggle Right Side Bar',
    'main-layout.right-panel.show': 'Show Right Side Bar',
    'main-layout.right-panel.hide': 'Hide Right Side Bar',
    'main-layout.bottom-panel.toggle': 'Toggle Bottom Side Bar',
    'main-layout.bottom-panel.show': 'Show Bottom Side Bar',
    'main-layout.bottom-panel.hide': 'Hide Bottom Side Bar',
    'main-layout.drop-area.tip': 'drop here',

    'refactor-preview.title': 'REFACTOR PREVIEW',
    'refactor-preview.title.clear': 'Discard Refactoring',
    'refactor-preview.title.apply': 'Apply Refactoring',
    'refactor-preview.overlay.title': 'Another refactoring is being previewed.',
    'refactor-preview.overlay.detail':
      "Press 'Continue' to discard the previous refactoring and continue with the current refactoring.",
    'refactor-preview.overlay.continue': 'Continue',
    'refactor-preview.overlay.cancel': 'Cancel',
    'refactor-preview.file.create': 'Creating',
    'refactor-preview.file.delete': 'Deleting',
    'refactor-preview.file.move': 'Moving',

    'welcome-view.noOpenRepo': 'No source control providers registered.',
    'welcome-view.noFolderHelp': 'You have not yet opened a folder.\n[Open Folder](command:{0})',
    'welcome-view.noLaunchJson':
      'No debug configuration detected.\n[Create Debug Configuration](command:{0})\n\nRun with Automatic Debug Configurations\n[Show All Automatic Debug Configurations](command:{1})',

    'authentication.manageTrustedExtensions': 'Manage Trusted Extensions',
    'authentication.manageExtensions': 'Choose which extensions can access this account',
    'authentication.noTrustedExtensions': 'This account has not been used by any extensions.',
    'authentication.accountLastUsedDate': 'Last used this account',
    'authentication.notUsed': 'Has not used this account',
    'authentication.signOutMessage': 'The account {0} has been used by: \n\n{1}\n\n Sign out of these features?',
    'authentication.signOutMessageSimple': 'Sign out of {0}?',
    'authentication.useOtherAccount': 'Sign in to another account',
    'authentication.selectAccount': "The extension '{0}' wants to access a {1} account",
    'authentication.getSessionPlaceholder': "Select an account for '{0}' to use or Esc to cancel",
    'authentication.confirmAuthenticationAccess': "The extension '{0}' wants to access the {1} account '{2}'.",
    'authentication.confirmLogin': "The extension '{0}' wants to sign in using {1}.",
    'authentication.confirmReLogin': "The extension '{0}' wants to sign in again using {1}.",
    'authentication.signInRequests': 'Sign in to use {0} (1)',
    'authentication.signOut': 'Sign out {0}',
    'authentication.noAccounts': 'You are not signed in to any accounts',
    'authentication.signedOut': 'Successfully signed out.',
    // refactoring changes related
    'refactoring-changes.ask.1.create': "Extension '{0}' wants to make refactoring changes with this file creation",
    'refactoring-changes.ask.1.copy': "Extension '{0}' wants to make refactoring changes with this file copy",
    'refactoring-changes.ask.1.move': "Extension '{0}' wants to make refactoring changes with this file move",
    'refactoring-changes.ask.1.delete': "Extension '{0}' wants to make refactoring changes with this file deletion",
    'refactoring-changes.ask.N.create': '{0} extensions want to make refactoring changes with this file creation',
    'refactoring-changes.ask.N.copy': '{0} extensions want to make refactoring changes with this file copy',
    'refactoring-changes.ask.N.move': '{0} extensions want to make refactoring changes with this file move',
    'refactoring-changes.ask.N.delete': '{0} extensions want to make refactoring changes with this file deletion',

    'refactoring-changes.msg.showPreview': 'Show Preview',
    'refactoring-changes.msg.skipChanges': 'Skip Changes',

    'keyboard.chooseKeyboardLayout': 'Choose keyboard layout',
    'keyboard.autoDetect.label': 'Auto Detect',
    'keyboard.autoDetect.description': "(Current: '{0} ')",
    'keyboard.autoDetect.detail': 'Try to detect the keyboard layout from browser information and pressed keys.',

    'editor.toggleWordWrap': 'Toggle Word Wrap',

    'editor.suggest.details.visible': 'Controls whether editor code completion expands details by default',

    'view.component.renderedError': 'View Component Rendering Exception',
    'view.component.tryAgain': 'Refresh',

    // #region Testing
    'test.title': 'Testing',
    'test.result.runFinished': 'Test run at {0}',
    'test.task.unnamed': 'Unnamed Task',
    'test.results': 'Test Results',

    // #endregion
    'menu.missing.command': 'menuId {0} register command not exist: {1}',
    'menu.missing.altCommand': 'menuId {0} register altCommand not exist: {1}',
    'menu.dupe.command': 'menuId {0} register command({1}) is duplicated with alt({2})',

    'command.category.developerTools': 'Developer Tool',

    'connection.start.rtt': 'Measure Connection RTT',
    'connection.stop.rtt': 'Stop Connection RTT',

    'debug.terminal.label': 'Javascript Debug Terminal',
    'debug.terminal.title': 'Debug Process',

    'output.channel.clear': 'Clear Output Panel',

    'workbench.action.tasks.runTask': 'Run Task',
    'workbench.action.tasks.reRunTask': 'Rerun Last Task',
    'workbench.action.tasks.restartTask': 'Restart Running Task',
    'workbench.action.tasks.terminate': 'Terminate Task',
    'workbench.action.tasks.showTasks': 'Show Running Tasks',
    'workbench.action.tasks.showLog': 'Show Task Log',
    'task.contribute': 'Contribute',
    'task.cannotFindTask': 'Cannot find task for {0}. Press Enter key to return.',

    'comment.reply.count': '{0} comments',
    'comment.reply.lastReply': 'Last reply from {0}',

    // extension contribute

    // #region walkthrough
    'walkthroughs.welcome': 'Welcome',
    'walkthroughs.get.started': "Open the 'Getting Started' walkthrough",
    // #endregion walkthrough

    // #region merge editor
    'mergeEditor.reset': 'Reset',
    'mergeEditor.workbench.tab.name': 'Merging: {0}',
    'mergeEditor.conflict.action.apply.confirm.title':
      'The file has unresolved conflicts or changes, whether to apply and save the changes?',
    'mergeEditor.conflict.action.apply.confirm.continue': 'Continue Merge',
    'mergeEditor.conflict.action.apply.confirm.complete': 'Apply Changes',
    'mergeEditor.action.button.apply': 'Apply',
    'mergeEditor.action.button.apply-and-stash': 'Apply and Stash',
    'mergeEditor.action.button.accept.left': 'Accept Left',
    'mergeEditor.action.button.accept.right': 'Accept Right',
    'mergeEditor.open.3way': '3-Way Editor',
    'mergeEditor.conflict.prev': 'Previous Conflict',
    'mergeEditor.conflict.next': 'Next Conflict',
    'mergeEditor.conflict.ai.resolve.all': 'AI Resolution',
    'mergeEditor.conflict.ai.resolve.all.stop': 'Stop All',
    'mergeEditor.open.tradition': 'Text Editor',

    // #region AI Native
    'aiNative.chat.ai.assistant.name': 'AI Assistant',
    'aiNative.chat.input.placeholder.default': 'Ask Copilot or type / for commands',
    'aiNative.chat.stop.immediately': 'I don’t think about it anymore. If you need anything, you can ask me anytime.',
    'aiNative.chat.error.response':
      'There are too many people interacting with me at the moment. Please try again later. Thank you for your understanding and support.',
    'aiNative.chat.code.insert': 'Insert code',
    'aiNative.chat.code.copy': 'Copy code',
    'aiNative.chat.code.copy.success': 'Copied successfully',
    'aiNative.chat.expand.unfullscreen': 'unfullscreen',
    'aiNative.chat.expand.fullescreen': 'fullescreen',
    'aiNative.chat.enter.send': 'Send (Enter)',

    'aiNative.inline.chat.operate.chat.title': 'Chat({0})',
    'aiNative.inline.chat.operate.check.title': 'Check',
    'aiNative.inline.chat.operate.thumbsup.title': 'Thumbs up',
    'aiNative.inline.chat.operate.thumbsdown.title': 'Thumbs down',
    'aiNative.inline.chat.operate.loading.cancel': 'Esc to cancel',
    'aiNative.inline.chat.input.placeholder.default': 'New code instructions...(↑↓ for history)',
    'aiNative.inline.chat.generating.canceled': 'Inline Chat Generating Canceled.',

    'aiNative.inline.hint.widget.placeholder': '{0} to inline chat',
    'aiNative.inline.problem.fix.title': 'Fix with AI',
    'aiNative.inline.diff.accept': 'Accept',
    'aiNative.inline.diff.reject': 'Reject',

    'aiNative.resolve.conflict.dialog.afresh': 'Are you sure you want to regenerate?',
    'aiNative.resolve.conflict.dialog.detection':
      'It is detected that you have made modifications. Regeneration will overwrite\nyour modifications. Are you sure to regenerate?',
    'aiNative.resolve.conflict.message.not.processed.yet':
      'AI has processed conflicts at {0}, but conflicts at {1} have not yet been processed (still marked as yellow) and require manual processing.',

    'aiNative.operate.discard.title': 'Discard',
    'aiNative.operate.afresh.title': 'Afresh',
    'aiNative.operate.stop.title': 'Stop',
    'aiNative.operate.close.title': 'Close',
    'aiNative.operate.clear.title': 'Clear',
    'aiNative.operate.tools.title': 'MCP Tools',
    'aiNative.operate.newChat.title': 'New Chat',
    'aiNative.operate.chatHistory.title': 'Chat History',
    'aiNative.operate.chatHistory.searchPlaceholder': 'Search Chats...',
    'aiNative.operate.chatHistory.edit': 'Edit',
    'aiNative.operate.chatHistory.delete': 'Delete',

    'aiNative.chat.welcome.loading.text': 'Initializing...',
    'aiNative.chat.ai.assistant.limit.message': '{0} earliest messages are dropped due to the input token limit',
    'aiNative.inlineDiff.acceptAll': 'Accept All',
    'aiNative.inlineDiff.rejectAll': 'Reject All',
<<<<<<< HEAD

=======
    'aiNative.inlineDiff.reveal': 'Reveal In Chat',
    'aiNative.inlineDiff.up': 'Previous Change',
    'aiNative.inlineDiff.down': 'Next Change',
    'aiNative.inlineDiff.right': 'Next File',
    'aiNative.inlineDiff.left': 'Previous File',
    'aiNative.inlineDiff.noMoreChangesUp': 'No more changes above',
    'aiNative.inlineDiff.noMoreChangesDown': 'No more changes below',
    'aiNative.chat.session.max': 'You can only create {0} chats at a time',
>>>>>>> 30c372d8
    'preference.ai.native.inlineChat.title': 'Inline Chat',
    'preference.ai.native.chat.title': 'Chat',
    'preference.ai.native.interface.quick.title': 'Interface Quick Navigation',
    'preference.ai.native.interface.quick.navigation':
      'Click the icon on the left side of the editor to quickly jump to the interface implementation.',
    'preference.ai.native.interface.quick.navigation.hover': 'Go to implementation',
    'preference.ai.native.inlineChat.auto.visible': 'Does Inline Chat automatically appear when code are selected?',
    'preference.ai.native.inlineChat.codeAction.enabled':
      'Does Inline Chat related code actions automatically appear when code are selected?',
    'preference.ai.native.chat.visible.type': 'Control how the chat panel is displayed by default',

    'preference.ai.native.inlineDiff.preview.mode': 'Inline Diff preview mode',
    'preference.ai.native.inlineDiff.preview.mode.sideBySide': 'Displayed in the editor as left and right diff panels',
    'preference.ai.native.inlineDiff.preview.mode.inlineLive': 'Displayed in the editor through streaming rendering',

    'preference.ai.native.intelligentCompletions.title': 'Intelligent Completions',
    'preference.ai.native.intelligentCompletions.promptEngineering.enabled':
      'Whether to enable prompt engineering, some LLM models may not perform well on prompt engineering.',
    'preference.ai.native.intelligentCompletions.debounceTime': 'Debounce time for intelligent completions',
    'preference.ai.native.intelligentCompletions.cache.enabled': 'Whether to enable cache for intelligent completions',
    'preference.ai.native.intelligentCompletions.alwaysVisible': 'Whether to always show intelligent completions',

    'preference.ai.native.codeEdits.title': 'Code Edits',
    'preference.ai.native.codeEdits.lintErrors': 'Whether to trigger intelligent rewriting when Lint Error occurs',
    'preference.ai.native.codeEdits.lineChange':
      'Whether to trigger intelligent rewriting when the cursor line number changes',
    'preference.ai.native.codeEdits.typing': 'Whether to trigger intelligent rewriting when the content changes',
    'preference.ai.native.codeEdits.renderType': 'Code Edits Render Type',

    'preference.ai.native.chat.system.prompt': 'Default Chat System Prompt',
    // #endregion AI Native

    // #endregion merge editor
    'workbench.quickOpen.preserveInput':
      'Controls whether the last typed input to Quick Open(include Command Palette) should be preserved.',

    'webview.webviewTagUnavailable': 'webview is unsupported on non-electron env, please use iframe instead',

    // #region notebook
    'notebook.kernel.panel.empty': 'No content found.',
    'notebook.kernel.panel.title': 'Running Terminals and Kernels',
    'notebook.kernel.panel.opened.pages': 'Opened Pages',
    'notebook.kernel.panel.running.kernels': 'Running Kernels',
    'notebook.kernel.close.all.confirmation': 'Are you sure you want to close all?',
    'notebook.variable.panel.title': 'Variable Inspector',
    'notebook.variable.panel.unsupported': 'The file format is not supported for variable inspection',
    'notebook.variable.panel.refresh.success': 'Variable refresh successful',
    'notebook.variable.panel.refresh.error': 'Variable refresh failed',
    'notebook.variable.panel.search.placeholder': 'Please enter the variable name to search',
    'notebook.variable.panel.show.detail': 'View details',
    // #endregion notebook

    ...browserViews,
    ...editorLocalizations,
    ...mergeConflicts,

    // AI Native Settings
    'preference.ai.native.llm.apiSettings.title': 'LLM API Settings',
    'preference.ai.native.llm.model.id': 'Model ID',
    'preference.ai.native.deepseek.apiKey': 'Deepseek API Key',
    'preference.ai.native.deepseek.apiKey.description': 'API key for Deepseek language model',
    'preference.ai.native.anthropic.apiKey': 'Anthropic API Key',
    'preference.ai.native.anthropic.apiKey.description': 'API key for Anthropic language model',
    'preference.ai.native.openai.apiKey': 'OpenAI API Key',
    'preference.ai.native.openai.apiKey.description': 'API key for OpenAI Compatible language model',
    'preference.ai.native.openai.baseURL': 'OpenAI Base URL',
    'preference.ai.native.openai.baseURL.description': 'Base URL for OpenAI Compatible language model',

    // MCP Server Settings
    'preference.ai.native.mcp.settings.title': 'MCP Server Settings',
    'preference.ai.native.mcp.servers': 'MCP Servers',
    'preference.ai.native.mcp.servers.description': 'Configure MCP (Model Context Protocol) servers',
    'preference.ai.native.mcp.servers.name.description': 'Name of the MCP server',
    'preference.ai.native.mcp.servers.command.description': 'Command to start the MCP server',
    'preference.ai.native.mcp.servers.args.description': 'Command line arguments for the MCP server',
    'preference.ai.native.mcp.servers.env.description': 'Environment variables for the MCP server',
    'preference.ai.native.mcp.servers.type.description': 'Type of the MCP server connection',
    'preference.ai.native.mcp.servers.type.stdio': 'Stdio connection',
    'preference.ai.native.mcp.servers.type.sse': 'SSE connection',

    // MCP Terminal Tool
    'ai.native.mcp.terminal.command': 'Command',
    'ai.native.mcp.terminal.output': 'Output',
    'ai.native.mcp.terminal.allow-question': 'Allow the terminal to run the command?',
    'ai.native.mcp.terminal.allow': 'Allow',
    'ai.native.mcp.terminal.deny': 'Reject',

    // MCP Server Configuration
    'ai.native.mcp.name': 'Name:',
    'ai.native.mcp.command': 'Command:',
    'ai.native.mcp.args': 'Arguments:',
    'ai.native.mcp.env': 'Environment Variables:',
    'ai.native.mcp.type': 'Type:',
    'ai.native.mcp.stdio': 'Command',
    'ai.native.mcp.sse': 'SSE',
    'ai.native.mcp.buttonSave': 'Add',
    'ai.native.mcp.buttonUpdate': 'Update',
    'ai.native.mcp.buttonCancel': 'Cancel',
    'ai.native.mcp.addMCPServer.title': 'Add MCP Server',
    'ai.native.mcp.editMCPServer.title': 'Edit MCP Server',
    'ai.native.mcp.serverHost.placeHolder': 'URL to SSE endpoint',
    'ai.native.mcp.command.placeHolder': 'Command to execute',
    'ai.native.mcp.args.placeHolder': 'Arguments',
    'ai.native.mcp.env.placeHolder': 'KEY=value (one per line)',
    'ai.native.mcp.name.placeHolder': 'Server Name',
    'ai.native.mcp.type.builtin': 'Built-in',
    'ai.native.mcp.type.sse': 'SSE',
    'ai.native.mcp.type.stdio': 'Command',
    'ai.native.mcp.serverNameExists': 'Server name "{0}" already exists',
    'ai.native.mcp.name.isRequired': 'Server name is required',
    'ai.native.mcp.command.isRequired': 'Command is required',
    'ai.native.mcp.serverHost.isRequired': 'SSE URL is required',
  },
};<|MERGE_RESOLUTION|>--- conflicted
+++ resolved
@@ -1495,9 +1495,6 @@
     'aiNative.chat.ai.assistant.limit.message': '{0} earliest messages are dropped due to the input token limit',
     'aiNative.inlineDiff.acceptAll': 'Accept All',
     'aiNative.inlineDiff.rejectAll': 'Reject All',
-<<<<<<< HEAD
-
-=======
     'aiNative.inlineDiff.reveal': 'Reveal In Chat',
     'aiNative.inlineDiff.up': 'Previous Change',
     'aiNative.inlineDiff.down': 'Next Change',
@@ -1506,7 +1503,6 @@
     'aiNative.inlineDiff.noMoreChangesUp': 'No more changes above',
     'aiNative.inlineDiff.noMoreChangesDown': 'No more changes below',
     'aiNative.chat.session.max': 'You can only create {0} chats at a time',
->>>>>>> 30c372d8
     'preference.ai.native.inlineChat.title': 'Inline Chat',
     'preference.ai.native.chat.title': 'Chat',
     'preference.ai.native.interface.quick.title': 'Interface Quick Navigation',
