--- conflicted
+++ resolved
@@ -1459,13 +1459,10 @@
     'aiNative.chat.expand.unfullscreen': 'unfullscreen',
     'aiNative.chat.expand.fullescreen': 'fullescreen',
     'aiNative.chat.enter.send': 'Send (Enter)',
-<<<<<<< HEAD
     'aiNative.chat.defaultContextFile': 'Current File',
     'aiNative.chat.defaultContextFolder': 'Current Folder',
-=======
     'aiNative.chat.thinking': 'Deep Think',
 
->>>>>>> 1cbd37c9
     'aiNative.inline.chat.operate.chat.title': 'Chat({0})',
     'aiNative.inline.chat.operate.check.title': 'Check',
     'aiNative.inline.chat.operate.thumbsup.title': 'Thumbs up',
