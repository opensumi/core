--- conflicted
+++ resolved
@@ -37,12 +37,9 @@
     'file.empty.defaultTitle': 'No Open Folder',
     'file.empty.defaultMessage': 'The folder has not been opened yet',
     'file.empty.openFolder': 'Open Folder',
-<<<<<<< HEAD
     'file.collapse': 'Collapse All',
     'file.refresh': 'Refresh',
-=======
     'file.search.folder': 'Search on this folder',
->>>>>>> ca174914
 
     'menu-bar.title.file': 'File',
     'menu-bar.title.edit': 'Edit',
