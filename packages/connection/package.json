--- conflicted
+++ resolved
@@ -1,10 +1,6 @@
 {
   "name": "@ali/ide-connection",
-<<<<<<< HEAD
-  "version": "1.5.4",
-=======
   "version": "1.6.0",
->>>>>>> d095b3f6
   "files": [
     "lib"
   ],
@@ -24,11 +20,7 @@
     "registry": "http://registry.npm.alibaba-inc.com"
   },
   "dependencies": {
-<<<<<<< HEAD
-    "@ali/ide-core-common": "1.5.4",
-=======
     "@ali/ide-core-common": "1.6.0",
->>>>>>> d095b3f6
     "@ali/vscode-jsonrpc": "^4.0.1",
     "path-match": "^1.2.4",
     "shortid": "^2.2.14",
