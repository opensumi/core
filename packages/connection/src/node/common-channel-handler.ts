--- conflicted
+++ resolved
@@ -5,13 +5,8 @@
 const route = pathMatch();
 
 export interface IPathHander {
-<<<<<<< HEAD
   dispose: (connection: any, connectionId: string) => void;
-  handler: (connection: any, connectionId: string) => void;
-=======
-  dispose: (connection?: any) => void;
-  handler: (connection: any, params?: any) => void;
->>>>>>> a5543439
+  handler: (connection: any, connectionId: string, params?: any) => void;
   connection?: any;
 }
 
@@ -34,15 +29,9 @@
     }
     const handlerArr = this.handlerMap.get(channelToken) as IPathHander[];
     const handlerFn = handler.handler.bind(handler);
-<<<<<<< HEAD
-    const setHandler = (connection, clientId) => {
+    const setHandler = (connection, clientId, params) => {
       handler.connection = connection;
-      handlerFn(connection, clientId);
-=======
-    const setHandler = (connection, params) => {
-      handler.connection = connection;
-      handlerFn(connection, params);
->>>>>>> a5543439
+      handlerFn(connection, clientId, params);
     };
     handler.handler = setHandler;
     handlerArr.push(handler);
@@ -152,11 +141,7 @@
             if (handlerArr) {
               for (let i = 0, len = handlerArr.length; i < len; i++) {
                 const handler = handlerArr[i];
-<<<<<<< HEAD
-                handler.handler(channel, connectionId);
-=======
-                handler.handler(channel, params);
->>>>>>> a5543439
+                handler.handler(channel, connectionId, params);
               }
             }
 
