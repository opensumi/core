<<<<<<< HEAD
import * as ws from 'ws';
=======
import { IDisposable } from '@ali/ide-core-common';

>>>>>>> 08f2e8b8
export interface IWebSocket {
  send(content: string): void;
  close(...args): void;
  onMessage(cb: (data: any) => void): void;
  onError(cb: (reason: any) => void): void;
  onClose(cb: (code: number, reason: string) => void): void;
}

export interface ClientMessage {
  kind: 'client';
  clientId: string;
}
export interface HeartbeatMessage {
  kind: 'heartbeat';
  clientId: string;
}
export interface OpenMessage {
  kind: 'open';
  id: number;
  path: string;
}
export interface ReadyMessage {
  kind: 'ready';
  id: number;
}
export interface DataMessage {
  kind: 'data';
  id: number;
  content: string;
}
export interface CloseMessage {
  kind: 'close';
  id: number;
  code: number;
  reason: string;
}
export type ChannelMessage = HeartbeatMessage | ClientMessage | OpenMessage | ReadyMessage | DataMessage | CloseMessage;

export class WSChannel implements IWebSocket {
  public id: number|string;
  public channelPath: string;

  private connectionSend: (content: string) => void;
  private connection: ws;
  private fireMessage: (data: any) => void;
  private fireOpen: (id: number) => void;
  private fireClose: (code: number, reason: string) => void;

  public messageConnection: any;

  constructor(connectionSend: (content: string) => void, id?: number|string) {
    this.connectionSend = connectionSend;
    if (id) {
      this.id = id;
    }
  }

  public setConnectionSend( connectionSend: (content: string) => void ) {
    this.connectionSend = connectionSend;
  }

  // server
  onMessage(cb: (data: any) => any) {
    this.fireMessage = cb;
  }
  onOpen(cb: (id: number) => void) {
    this.fireOpen = cb;
  }
  ready() {
    this.connectionSend(JSON.stringify({
      kind: 'ready',
      id: this.id,
    }));
  }
  handleMessage(msg: ChannelMessage) {
    if (msg.kind === 'ready') {
      this.fireOpen(msg.id);
    } else if (msg.kind === 'data') {
      this.fireMessage(msg.content);
    }
  }

  // client
  open(path: string) {

    this.channelPath = path;
    this.connectionSend(JSON.stringify({
      kind: 'open',
      id: this.id,
      path,
    }));

  }
  send(content: string) {
    this.connectionSend(JSON.stringify({
      kind: 'data',
      id: this.id,
      content,
    }));
  }
  onError() {}
  close(code: number, reason: string) {
    if (this.fireClose) {
      this.fireClose(code, reason);
    }
  }
  onClose(cb: (code: number, reason: string) => void) {
    this.fireClose = cb ;
  }
}<|MERGE_RESOLUTION|>--- conflicted
+++ resolved
@@ -1,9 +1,6 @@
-<<<<<<< HEAD
 import * as ws from 'ws';
-=======
 import { IDisposable } from '@ali/ide-core-common';
 
->>>>>>> 08f2e8b8
 export interface IWebSocket {
   send(content: string): void;
   close(...args): void;
