--- conflicted
+++ resolved
@@ -1,8 +1,5 @@
-<<<<<<< HEAD
 import { randomBytes } from 'crypto';
-=======
 import { Readable } from 'stream';
->>>>>>> ac5a75c9
 import { MessageChannel, MessagePort } from 'worker_threads';
 
 import { Type } from '@furyjs/fury';
@@ -15,7 +12,6 @@
 import { ServiceRegistry } from '../../../src/common/rpc-service/proxy/registry';
 import { ProxySumi } from '../../../src/common/rpc-service/proxy/sumi';
 
-<<<<<<< HEAD
 function createRandomBuffer(size: number): Buffer {
   const randomContent = randomBytes(size);
   return Buffer.from(randomContent);
@@ -24,9 +20,8 @@
 const bufferSize = 1024 * 1024;
 
 const buffer = createRandomBuffer(bufferSize);
-=======
+
 export const longMessage = '"Hello" is a song recorded by English singer-songwriter Adele, released on 23 October 2015 by XL Recordings as the lead single from her third studio album, 25 (2015). Written by Adele and the album\'s producer, Greg Kurstin, "Hello" is a piano ballad with soul influences (including guitar and drums), and lyrics that discuss themes of nostalgia and regret. Upon release, the song garnered critical acclaim, with reviewers comparing it favourably to Adele\'s previous works and praised its lyrics, production and Adele\'s vocal performance. It was recorded in Metropolis Studios, London.';
->>>>>>> ac5a75c9
 
 export function createConnectionPair() {
   const channel = new MessageChannel();
@@ -157,11 +152,8 @@
   const registry2 = new ServiceRegistry();
   registry2.registerService({
     add: (a: number, b: number) => a + b,
-<<<<<<< HEAD
     getContent: () => buffer,
-=======
     readFileStream: (path: string) => stringToStream(longMessage, 5),
->>>>>>> ac5a75c9
   });
 
   const client2 = new ProxySumi(registry2);
