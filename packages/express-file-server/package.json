--- conflicted
+++ resolved
@@ -1,10 +1,6 @@
 {
   "name": "@ali/ide-express-file-server",
-<<<<<<< HEAD
-  "version": "1.0.6-alpha.9",
-=======
   "version": "1.0.6-alpha.12",
->>>>>>> 27e264bb
   "files": [
     "lib"
   ],
@@ -23,26 +19,15 @@
     "registry": "https://registry.npm.alibaba-inc.com"
   },
   "dependencies": {
-<<<<<<< HEAD
-    "@ali/ide-core-common": "^1.0.6-alpha.9",
-    "@ali/ide-core-node": "^1.0.6-alpha.9",
-    "@ali/ide-static-resource": "^1.0.6-alpha.9",
-=======
     "@ali/ide-core-common": "^1.0.6-alpha.12",
     "@ali/ide-core-node": "^1.0.6-alpha.12",
     "@ali/ide-static-resource": "^1.0.6-alpha.12",
->>>>>>> 27e264bb
     "koa-mount": "^4.0.0",
     "koa-static": "^5.0.0"
   },
   "devDependencies": {
-<<<<<<< HEAD
-    "@ali/ide-core-browser": "^1.0.6-alpha.9",
-    "@ali/ide-dev-tool": "^1.0.6-alpha.9",
-=======
     "@ali/ide-core-browser": "^1.0.6-alpha.12",
     "@ali/ide-dev-tool": "^1.0.6-alpha.12",
->>>>>>> 27e264bb
     "npm-run-all": "^4.1.5",
     "ts-node": "8.0.2",
     "webpack-dev-server": "^3.3.1"
