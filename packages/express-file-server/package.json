--- conflicted
+++ resolved
@@ -17,14 +17,8 @@
     "url": "git@github.com:opensumi/core.git"
   },
   "dependencies": {
-<<<<<<< HEAD
-    "@opensumi/ide-core-node": "2.21.8",
-    "@opensumi/ide-static-resource": "2.21.8",
-=======
-    "@opensumi/ide-core-common": "2.21.9",
     "@opensumi/ide-core-node": "2.21.9",
     "@opensumi/ide-static-resource": "2.21.9",
->>>>>>> 6038a6fa
     "koa-mount": "^4.0.0"
   },
   "devDependencies": {
