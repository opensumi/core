--- conflicted
+++ resolved
@@ -27,11 +27,7 @@
 
     return this.buildPromptTemplate({
       recentFiles: this.buildRecentFilesSection(context.recentlyViewFiles),
-<<<<<<< HEAD
-      attachedFiles: this.buildAttachedFilesSection(context.attachedFiles),
-=======
       attachedFiles: this.buildAttachedFilesSection(context.attachedFiles, context.recentlyViewFiles),
->>>>>>> 82ddf9af
       attachedFolders: this.buildAttachedFoldersSection(context.attachedFolders),
       currentFile: currentFileInfo,
       userMessage,
@@ -95,15 +91,11 @@
 </recently_viewed_files>`;
   }
 
-<<<<<<< HEAD
-  private buildAttachedFilesSection(files: { path: string; content: string; lineErrors: string[] }[]): string {
-=======
   private buildAttachedFilesSection(
     files: { path: string; content: string; lineErrors: string[] }[],
     recentlyViewFiles: string[],
   ): string {
     files = files.filter((file) => !recentlyViewFiles.includes(file.path));
->>>>>>> 82ddf9af
     if (!files.length) {
       return '';
     }
