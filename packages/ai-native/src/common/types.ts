import { IMarker } from '@opensumi/ide-core-browser';

export enum NearestCodeBlockType {
  Block = 'block',
  Line = 'line',
}

export interface INearestCodeBlock {
  range: {
    start: {
      line: number;
      character: number;
    };
    end: {
      line: number;
      character: number;
    };
  };
  codeBlock: string;
  offset: number;
  type?: NearestCodeBlockType;
}

// SUMI MCP Server 网页部分暴露给 Node.js 部分的能力
export interface IMCPServerProxyService {
  $callMCPTool(
    name: string,
    args: any,
  ): Promise<{
    content: { type: string; text: string }[];
    isError?: boolean;
  }>;
  // 获取 browser 层注册的 MCP 工具列表 (Browser tab 维度)
  $getBuiltinMCPTools(): Promise<MCPTool[]>;
  // 通知前端 MCP 服务注册表发生了变化
  $updateMCPServers(): Promise<void>;
  // 获取所有 MCP 服务器列表
  $getServers(): Promise<Array<{ name: string; isStarted: boolean }>>;
  // 启动指定的 MCP 服务器
  $startServer(serverName: string): Promise<void>;
  // 停止指定的 MCP 服务器
  $stopServer(serverName: string): Promise<void>;
}

export interface MCPServer {
  name: string;
  isStarted: boolean;
  tools?: string[];
  command?: string;
  type?: string;
  serverHost?: string;
}

export interface MCPTool {
  name: string;
  description: string;
  inputSchema: any;
  providerName: string;
}

<<<<<<< HEAD
export interface CodeBlockData {
  toolCallId: string;
  codeEdit: string;
=======
export enum MCP_SERVER_TYPE {
  STDIO = 'stdio',
  SSE = 'sse',
  BUILTIN = 'builtin',
}

export interface CodeBlockData {
  messageId: string;
  toolCallId: string;
  codeEdit: string;
  originalCode: string;
>>>>>>> 30c372d8
  updatedCode?: string;
  relativePath: string;
  status: CodeBlockStatus;
  iterationCount: number;
  createdAt: number;
  version: number;
  instructions?: string;
  applyResult?: {
    diff: string;
    diagnosticInfos: IMarker[];
  };
}

export type CodeBlockStatus = 'generating' | 'pending' | 'success' | 'rejected' | 'failed' | 'cancelled';<|MERGE_RESOLUTION|>--- conflicted
+++ resolved
@@ -58,11 +58,6 @@
   providerName: string;
 }
 
-<<<<<<< HEAD
-export interface CodeBlockData {
-  toolCallId: string;
-  codeEdit: string;
-=======
 export enum MCP_SERVER_TYPE {
   STDIO = 'stdio',
   SSE = 'sse',
@@ -74,7 +69,6 @@
   toolCallId: string;
   codeEdit: string;
   originalCode: string;
->>>>>>> 30c372d8
   updatedCode?: string;
   relativePath: string;
   status: CodeBlockStatus;
