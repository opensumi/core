--- conflicted
+++ resolved
@@ -19,11 +19,7 @@
   name: string;
   parameters?: any;
   description?: string;
-<<<<<<< HEAD
-  handler: (arg_string: string) => Promise<any>;
-=======
   handler: (arg_string: string, options?: ToolExecutionOptions) => Promise<any>;
->>>>>>> 7094c8c0
   providerName?: string;
 }
 
@@ -76,11 +72,7 @@
    *
    * @param providerName - 要移除其工具的工具提供者名称（在 `ToolRequest` 中指定）
    */
-<<<<<<< HEAD
   unregisterProviderTools(providerName: string): void;
-=======
-  unregisterAllTools(providerName: string): void;
->>>>>>> 7094c8c0
 }
 
 export const ToolProvider = Symbol('ToolProvider');
@@ -91,11 +83,7 @@
 export class ToolInvocationRegistryImpl implements ToolInvocationRegistry {
   private tools: Map<string, ToolRequest> = new Map<string, ToolRequest>();
 
-<<<<<<< HEAD
   unregisterProviderTools(providerName: string): void {
-=======
-  unregisterAllTools(providerName: string): void {
->>>>>>> 7094c8c0
     const toolsToRemove: string[] = [];
     for (const [id, tool] of this.tools.entries()) {
       if (tool.providerName === providerName) {
