import { Autowired, INJECTOR_TOKEN, Injector } from '@opensumi/di';
import {
  AINativeConfigService,
  AINativeSettingSectionsId,
  AI_NATIVE_SETTING_GROUP_ID,
  AppConfig,
  ClientAppContribution,
  CommandContribution,
  CommandRegistry,
  ComponentContribution,
  ComponentRegistry,
  ContributionProvider,
  Domain,
  KeybindingContribution,
  KeybindingRegistry,
  KeybindingScope,
  SlotLocation,
  SlotRendererContribution,
  SlotRendererRegistry,
  getIcon,
  localize,
} from '@opensumi/ide-core-browser';
import {
  AI_INLINE_CHAT_VISIBLE,
  AI_INLINE_COMPLETION_REPORTER,
  AI_INLINE_COMPLETION_VISIBLE,
} from '@opensumi/ide-core-browser/lib/ai-native/command';
import { InlineChatIsVisible } from '@opensumi/ide-core-browser/lib/contextkey/ai-native';
import {
  ChatFeatureRegistryToken,
  CommandService,
  InlineChatFeatureRegistryToken,
  RenameCandidatesProviderRegistryToken,
  ResolveConflictRegistryToken,
  runWhenIdle,
} from '@opensumi/ide-core-common';
import { IEditor } from '@opensumi/ide-editor';
import { BrowserEditorContribution, IEditorFeatureRegistry } from '@opensumi/ide-editor/lib/browser';
import { ISettingRegistry, SettingContribution } from '@opensumi/ide-preferences';

import { AI_CHAT_CONTAINER_VIEW_ID } from '../common';

import { AIEditorContribution } from './ai-editor.contribution';
import { AINativeService } from './ai-native.service';
import { AIChatView } from './chat/chat.view';
import { AIInlineCompletionsProvider } from './inline-completions/completeProvider';
import { AICompletionsService } from './inline-completions/service/ai-completions.service';
import { AIChatLayoutConfig, AIMenubarLayoutConfig } from './layout/layout-config';
import { AIChatTabRenderer, AILeftTabRenderer, AIRightTabRenderer } from './layout/tabbar.view';
import {
  AINativeCoreContribution,
  IChatFeatureRegistry,
  IInlineChatFeatureRegistry,
  IRenameCandidatesProviderRegistry,
  IResolveConflictRegistry,
} from './types';

@Domain(
  ClientAppContribution,
  BrowserEditorContribution,
  CommandContribution,
  SettingContribution,
  KeybindingContribution,
  ComponentContribution,
  SlotRendererContribution,
)
export class AINativeBrowserContribution
  implements
    ClientAppContribution,
    BrowserEditorContribution,
    CommandContribution,
    SettingContribution,
    KeybindingContribution,
    ComponentContribution,
    SlotRendererContribution
{
  @Autowired(INJECTOR_TOKEN)
  private readonly injector: Injector;

  @Autowired(AppConfig)
  private appConfig: AppConfig;

  @Autowired(AINativeCoreContribution)
  private readonly contributions: ContributionProvider<AINativeCoreContribution>;

  @Autowired(InlineChatFeatureRegistryToken)
  private readonly inlineChatFeatureRegistry: IInlineChatFeatureRegistry;

  @Autowired(ChatFeatureRegistryToken)
  private readonly chatFeatureRegistry: IChatFeatureRegistry;

  @Autowired(ResolveConflictRegistryToken)
  private readonly resolveConflictRegistry: IResolveConflictRegistry;

  @Autowired(RenameCandidatesProviderRegistryToken)
  private readonly renameCandidatesProviderRegistry: IRenameCandidatesProviderRegistry;

  @Autowired(AINativeService)
  private readonly aiNativeService: AINativeService;

  @Autowired(AINativeConfigService)
  private readonly aiNativeConfigService: AINativeConfigService;

  @Autowired(AICompletionsService)
  private aiCompletionsService: AICompletionsService;

  @Autowired(AIInlineCompletionsProvider)
  private readonly aiInlineCompletionsProvider: AIInlineCompletionsProvider;

  @Autowired(CommandService)
  private readonly commandService: CommandService;

  constructor() {
    this.registerFeature();
  }

<<<<<<< HEAD
  prepare() {
    this.aiNativeConfigService.enable();
  }

  private registerFeature() {
    this.contributions.run('registerInlineChatFeature', this.inlineChatFeatureRegistry);
=======
  initialize() {
    this.aiNativeConfigService.enableCapabilities();

    const { supportsChatAssistant } = this.aiNativeConfigService.capabilities;
    const { useMenubarView } = this.aiNativeConfigService.layout;

    let layoutConfig = this.appConfig.layoutConfig;
    let layoutViewSize = this.appConfig.layoutViewSize;

    if (supportsChatAssistant) {
      layoutConfig = {
        ...layoutConfig,
        ...AIChatLayoutConfig,
      };
    }

    if (useMenubarView) {
      layoutViewSize = {
        ...layoutViewSize,
        menubarHeight: 48,
      };

      layoutConfig = {
        ...layoutConfig,
        ...AIMenubarLayoutConfig,
      };
    }

    this.appConfig.layoutConfig = layoutConfig;
    this.appConfig.layoutViewSize = layoutViewSize;
  }

  private registerFeature() {
    this.contributions.getContributions().forEach((contribution) => {
      if (contribution.registerInlineChatFeature) {
        contribution.registerInlineChatFeature(this.inlineChatFeatureRegistry);
      }
      if (contribution.registerChatFeature) {
        contribution.registerChatFeature(this.chatFeatureRegistry);
      }
      if (contribution.registerResolveConflictFeature) {
        contribution.registerResolveConflictFeature(this.resolveConflictRegistry);
      }
      if (contribution.registerRenameProvider) {
        contribution.registerRenameProvider(this.renameCandidatesProviderRegistry);
      }
    });
>>>>>>> 2d7702a0
  }

  registerSetting(registry: ISettingRegistry) {
    registry.registerSettingGroup({
      id: AI_NATIVE_SETTING_GROUP_ID,
      title: AI_NATIVE_SETTING_GROUP_ID,
      iconClass: getIcon('magic-wand'),
    });

    if (this.aiNativeConfigService.capabilities.supportsInlineChat) {
      registry.registerSettingSection(AI_NATIVE_SETTING_GROUP_ID, {
        title: localize('preference.aiNative.inlineChat.title'),
        preferences: [
          {
            id: AINativeSettingSectionsId.INLINE_CHAT_AUTO_VISIBLE,
            localized: 'preference.aiNative.inlineChat.auto.visible',
          },
        ],
      });
    }
  }

  registerEditorFeature(registry: IEditorFeatureRegistry): void {
    registry.registerEditorFeatureContribution({
      contribute: (editor: IEditor) => {
        const aiEditorContribution = this.injector.get(AIEditorContribution, [editor]);
        return aiEditorContribution.contribute(editor);
      },
    });
  }

  registerCommands(commands: CommandRegistry): void {
    commands.registerCommand(AI_INLINE_CHAT_VISIBLE, {
      execute: (value: boolean) => {
        this.aiNativeService.launchInlineChatVisible(value);
      },
    });

    commands.registerCommand(AI_INLINE_COMPLETION_REPORTER, {
      execute: (relationId: string, sessionId: string, accept: boolean) => {
        this.aiCompletionsService.report({ sessionId, accept, relationId });
      },
    });

    commands.registerCommand(AI_INLINE_COMPLETION_VISIBLE, {
      execute: async (visible: boolean) => {
        if (!visible) {
          await this.commandService.executeCommand('editor.action.inlineSuggest.hide');
          this.aiCompletionsService.hideStatusBarItem();
          this.aiInlineCompletionsProvider.resetContextKey();
          this.aiInlineCompletionsProvider.cancelRequest();
          this.aiCompletionsService.setVisibleCompletion(false);
        }
      },
    });
  }

  registerRenderer(registry: SlotRendererRegistry): void {
    registry.registerSlotRenderer(AI_CHAT_CONTAINER_VIEW_ID, AIChatTabRenderer);
    if (this.aiNativeConfigService.layout.useMergeRightWithLeftPanel) {
      registry.registerSlotRenderer(SlotLocation.left, AILeftTabRenderer);
      registry.registerSlotRenderer(SlotLocation.right, AIRightTabRenderer);
    }
  }

  registerComponent(registry: ComponentRegistry): void {
    registry.register(
      AI_CHAT_CONTAINER_VIEW_ID,
      {
        component: AIChatView,
        id: AI_CHAT_CONTAINER_VIEW_ID,
      },
      {
        containerId: AI_CHAT_CONTAINER_VIEW_ID,
      },
    );
  }

  registerKeybindings(keybindings: KeybindingRegistry): void {
    if (this.aiNativeConfigService.capabilities.supportsInlineChat) {
      keybindings.registerKeybinding(
        {
          command: AI_INLINE_CHAT_VISIBLE.id,
          keybinding: 'ctrlcmd+i',
          when: 'editorTextFocus',
          args: true,
          priority: 0,
        },
        KeybindingScope.USER,
      );
      keybindings.registerKeybinding({
        command: AI_INLINE_CHAT_VISIBLE.id,
        keybinding: 'esc',
        args: false,
        when: `editorFocus && ${InlineChatIsVisible.raw}`,
      });
    }
  }
}<|MERGE_RESOLUTION|>--- conflicted
+++ resolved
@@ -30,9 +30,9 @@
   ChatFeatureRegistryToken,
   CommandService,
   InlineChatFeatureRegistryToken,
+  MaybePromise,
   RenameCandidatesProviderRegistryToken,
   ResolveConflictRegistryToken,
-  runWhenIdle,
 } from '@opensumi/ide-core-common';
 import { IEditor } from '@opensumi/ide-editor';
 import { BrowserEditorContribution, IEditorFeatureRegistry } from '@opensumi/ide-editor/lib/browser';
@@ -114,17 +114,11 @@
     this.registerFeature();
   }
 
-<<<<<<< HEAD
-  prepare() {
-    this.aiNativeConfigService.enable();
-  }
-
-  private registerFeature() {
-    this.contributions.run('registerInlineChatFeature', this.inlineChatFeatureRegistry);
-=======
+  prepare(): MaybePromise<void> {
+    this.aiNativeConfigService.enableCapabilities();
+  }
+
   initialize() {
-    this.aiNativeConfigService.enableCapabilities();
-
     const { supportsChatAssistant } = this.aiNativeConfigService.capabilities;
     const { useMenubarView } = this.aiNativeConfigService.layout;
 
@@ -169,7 +163,6 @@
         contribution.registerRenameProvider(this.renameCandidatesProviderRegistry);
       }
     });
->>>>>>> 2d7702a0
   }
 
   registerSetting(registry: ISettingRegistry) {
