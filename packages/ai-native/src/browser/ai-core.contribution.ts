import { Autowired, INJECTOR_TOKEN, Injector } from '@opensumi/di';
import {
  AINativeConfigService,
  AINativeSettingSectionsId,
  AI_NATIVE_SETTING_GROUP_ID,
  AppConfig,
  ClientAppContribution,
  CommandContribution,
  CommandRegistry,
  ComponentContribution,
  ComponentRegistry,
  ComponentRegistryImpl,
  ContributionProvider,
  Domain,
  IAIInlineChatService,
  IEditorExtensionContribution,
  IPreferenceSettingsService,
  KeybindingContribution,
  KeybindingRegistry,
  KeybindingScope,
  MonacoContribution,
  PreferenceSchemaProvider,
  PreferenceService,
  SlotLocation,
  SlotRendererContribution,
  SlotRendererRegistry,
  getIcon,
  localize,
} from '@opensumi/ide-core-browser';
import {
  AI_CHAT_VISIBLE,
  AI_INLINE_CHAT_INTERACTIVE_INPUT_CANCEL,
  AI_INLINE_CHAT_INTERACTIVE_INPUT_VISIBLE,
  AI_INLINE_CHAT_VISIBLE,
  AI_INLINE_COMPLETION_REPORTER,
  AI_INLINE_COMPLETION_VISIBLE,
  AI_INLINE_DIFF_PARTIAL_EDIT,
} from '@opensumi/ide-core-browser/lib/ai-native/command';
import {
  InlineChatIsVisible,
  InlineDiffPartialEditsIsVisible,
  InlineHintWidgetIsVisible,
  InlineInputWidgetIsStreaming,
  InlineInputWidgetIsVisible,
} from '@opensumi/ide-core-browser/lib/contextkey/ai-native';
import { DesignLayoutConfig } from '@opensumi/ide-core-browser/lib/layout/constants';
import { IBrowserCtxMenu } from '@opensumi/ide-core-browser/lib/menu/next/renderer/ctxmenu/browser';
import {
  AI_NATIVE_SETTING_GROUP_TITLE,
  ChatFeatureRegistryToken,
  ChatRenderRegistryToken,
  CommandService,
  InlineChatFeatureRegistryToken,
  IntelligentCompletionsRegistryToken,
  ProblemFixRegistryToken,
  RenameCandidatesProviderRegistryToken,
  ResolveConflictRegistryToken,
  TerminalRegistryToken,
  isUndefined,
  runWhenIdle,
} from '@opensumi/ide-core-common';
import { DESIGN_MENU_BAR_RIGHT } from '@opensumi/ide-design';
import { IEditor, WorkbenchEditorService } from '@opensumi/ide-editor';
import {
  BrowserEditorContribution,
  EditorComponentRegistry,
  IEditorFeatureRegistry,
} from '@opensumi/ide-editor/lib/browser';
import { WorkbenchEditorServiceImpl } from '@opensumi/ide-editor/lib/browser/workbench-editor.service';
import { IMainLayoutService } from '@opensumi/ide-main-layout';
import { ISettingRegistry, SettingContribution } from '@opensumi/ide-preferences';
import { EditorContributionInstantiation } from '@opensumi/monaco-editor-core/esm/vs/editor/browser/editorExtensions';
import { HideInlineCompletion } from '@opensumi/monaco-editor-core/esm/vs/editor/contrib/inlineCompletions/browser/controller/commands';
import { SyncDescriptor } from '@opensumi/monaco-editor-core/esm/vs/platform/instantiation/common/descriptors';

import {
  AI_CHAT_CONTAINER_ID,
  AI_CHAT_LOGO_AVATAR_ID,
  AI_CHAT_VIEW_ID,
  AI_MENU_BAR_DEBUG_TOOLBAR,
  BUILTIN_MCP_SERVER_NAME,
  ChatProxyServiceToken,
  IChatInternalService,
  IChatManagerService,
  ISumiMCPServerBackend,
  SumiMCPServerProxyServicePath,
  anthropicModels,
  deepSeekModels,
  openAiNativeModels,
} from '../common';
import { MCPServerDescription } from '../common/mcp-server-manager';

import { ChatManagerService } from './chat/chat-manager.service';
import { ChatProxyService } from './chat/chat-proxy.service';
import { ChatInternalService } from './chat/chat.internal.service';
import { AIChatView } from './chat/chat.view';
import { CodeActionSingleHandler } from './contrib/code-action/code-action.handler';
import { AIInlineCompletionsProvider } from './contrib/inline-completions/completeProvider';
import { InlineCompletionsController } from './contrib/inline-completions/inline-completions.controller';
import { AICompletionsService } from './contrib/inline-completions/service/ai-completions.service';
import { IntelligentCompletionsController } from './contrib/intelligent-completions/intelligent-completions.controller';
import { ProblemFixController } from './contrib/problem-fix/problem-fix.controller';
import { RenameSingleHandler } from './contrib/rename/rename.handler';
import { AIRunToolbar } from './contrib/run-toolbar/run-toolbar';
import {
  AIChatTabRenderer,
  AIChatTabRendererWithTab,
  AILeftTabRenderer,
  AIRightTabRenderer,
} from './layout/tabbar.view';
import { AIChatLogoAvatar } from './layout/view/avatar/avatar.view';
import { BaseApplyService } from './mcp/base-apply.service';
import {
  AINativeCoreContribution,
  IChatFeatureRegistry,
  IChatRenderRegistry,
  IIntelligentCompletionsRegistry,
  IMCPServerRegistry,
  IProblemFixProviderRegistry,
  IRenameCandidatesProviderRegistry,
  IResolveConflictRegistry,
  ITerminalProviderRegistry,
  MCPServerContribution,
  TokenMCPServerRegistry,
} from './types';
import { InlineChatEditorController } from './widget/inline-chat/inline-chat-editor.controller';
import { InlineChatFeatureRegistry } from './widget/inline-chat/inline-chat.feature.registry';
import { InlineChatService } from './widget/inline-chat/inline-chat.service';
import { InlineDiffManager } from './widget/inline-diff/inline-diff-manager';
import { InlineDiffController } from './widget/inline-diff/inline-diff.controller';
import { InlineHintController } from './widget/inline-hint/inline-hint.controller';
import { InlineInputController } from './widget/inline-input/inline-input.controller';
import { InlineInputService } from './widget/inline-input/inline-input.service';
import { InlineStreamDiffService } from './widget/inline-stream-diff/inline-stream-diff.service';
import { SumiLightBulbWidget } from './widget/light-bulb';

export const INLINE_DIFF_MANAGER_WIDGET_ID = 'inline-diff-manager-widget';

@Domain(
  ClientAppContribution,
  BrowserEditorContribution,
  CommandContribution,
  SettingContribution,
  KeybindingContribution,
  ComponentContribution,
  SlotRendererContribution,
  MonacoContribution,
)
export class AINativeBrowserContribution
  implements
    ClientAppContribution,
    BrowserEditorContribution,
    CommandContribution,
    SettingContribution,
    KeybindingContribution,
    ComponentContribution,
    SlotRendererContribution,
    MonacoContribution
{
  @Autowired(AppConfig)
  private readonly appConfig: AppConfig;

  @Autowired(INJECTOR_TOKEN)
  protected readonly injector: Injector;

  @Autowired(IBrowserCtxMenu)
  private readonly ctxMenuRenderer: IBrowserCtxMenu;

  @Autowired(AINativeCoreContribution)
  private readonly contributions: ContributionProvider<AINativeCoreContribution>;

  @Autowired(MCPServerContribution)
  private readonly mcpServerContributions: ContributionProvider<MCPServerContribution>;

  @Autowired(TokenMCPServerRegistry)
  private readonly mcpServerRegistry: IMCPServerRegistry;

  @Autowired(InlineChatFeatureRegistryToken)
  private readonly inlineChatFeatureRegistry: InlineChatFeatureRegistry;

  @Autowired(ChatFeatureRegistryToken)
  private readonly chatFeatureRegistry: IChatFeatureRegistry;

  @Autowired(ChatRenderRegistryToken)
  private readonly chatRenderRegistry: IChatRenderRegistry;

  @Autowired(ResolveConflictRegistryToken)
  private readonly resolveConflictRegistry: IResolveConflictRegistry;

  @Autowired(RenameCandidatesProviderRegistryToken)
  private readonly renameCandidatesProviderRegistry: IRenameCandidatesProviderRegistry;

  @Autowired(TerminalRegistryToken)
  private readonly terminalProviderRegistry: ITerminalProviderRegistry;

  @Autowired(IntelligentCompletionsRegistryToken)
  private readonly intelligentCompletionsRegistry: IIntelligentCompletionsRegistry;

  @Autowired(ProblemFixRegistryToken)
  private readonly problemFixProviderRegistry: IProblemFixProviderRegistry;

  @Autowired(AINativeConfigService)
  private readonly aiNativeConfigService: AINativeConfigService;

  @Autowired(DesignLayoutConfig)
  private readonly designLayoutConfig: DesignLayoutConfig;

  @Autowired(AICompletionsService)
  private readonly aiCompletionsService: AICompletionsService;

  @Autowired(AIInlineCompletionsProvider)
  private readonly aiInlineCompletionsProvider: AIInlineCompletionsProvider;

  @Autowired(CommandService)
  private readonly commandService: CommandService;

  @Autowired(PreferenceSchemaProvider)
  private preferenceSchemaProvider: PreferenceSchemaProvider;

  @Autowired(IPreferenceSettingsService)
  private preferenceSettings: IPreferenceSettingsService;

  @Autowired(PreferenceService)
  private readonly preferenceService: PreferenceService;

  @Autowired(IMainLayoutService)
  private readonly layoutService: IMainLayoutService;

  @Autowired(ChatProxyServiceToken)
  private readonly chatProxyService: ChatProxyService;

  @Autowired(IAIInlineChatService)
  private readonly aiInlineChatService: InlineChatService;

  @Autowired(InlineInputService)
  private readonly inlineInputService: InlineInputService;

  @Autowired(InlineStreamDiffService)
  private readonly inlineStreamDiffService: InlineStreamDiffService;

  @Autowired(RenameSingleHandler)
  private readonly renameSingleHandler: RenameSingleHandler;

  @Autowired(CodeActionSingleHandler)
  private readonly codeActionSingleHandler: CodeActionSingleHandler;

  @Autowired(SumiMCPServerProxyServicePath)
  private readonly sumiMCPServerBackendProxy: ISumiMCPServerBackend;

  @Autowired(WorkbenchEditorService)
  private readonly workbenchEditorService: WorkbenchEditorServiceImpl;

  @Autowired(IChatManagerService)
  private readonly chatManagerService: ChatManagerService;

  @Autowired(IChatInternalService)
  private readonly chatInternalService: ChatInternalService;

  @Autowired(BaseApplyService)
  private readonly applyService: BaseApplyService;

  constructor() {
    this.registerFeature();
  }

  async initialize() {
    const { supportsChatAssistant } = this.aiNativeConfigService.capabilities;

    if (supportsChatAssistant) {
      ComponentRegistryImpl.addLayoutModule(this.appConfig.layoutConfig, AI_CHAT_VIEW_ID, AI_CHAT_CONTAINER_ID);
      ComponentRegistryImpl.addLayoutModule(this.appConfig.layoutConfig, DESIGN_MENU_BAR_RIGHT, AI_CHAT_LOGO_AVATAR_ID);
      this.chatProxyService.registerDefaultAgent();
      this.chatInternalService.init();
      await this.chatManagerService.init();
    }
  }

  registerEditorExtensionContribution(register: IEditorExtensionContribution<any[]>): void {
    const { supportsInlineChat, supportsInlineCompletion, supportsProblemFix, supportsCodeAction } =
      this.aiNativeConfigService.capabilities;

    register(
      InlineDiffController.ID,
      new SyncDescriptor(InlineDiffController, [this.injector]),
      EditorContributionInstantiation.Lazy,
    );

    if (supportsCodeAction) {
      register(SumiLightBulbWidget.ID, SumiLightBulbWidget, EditorContributionInstantiation.Lazy);
    }

    if (supportsInlineChat) {
      register(
        InlineChatEditorController.ID,
        new SyncDescriptor(InlineChatEditorController, [this.injector]),
        EditorContributionInstantiation.BeforeFirstInteraction,
      );

      if (this.inlineInputService.getInteractiveInputHandler()) {
        register(
          InlineHintController.ID,
          new SyncDescriptor(InlineHintController, [this.injector]),
          EditorContributionInstantiation.AfterFirstRender,
        );
        register(
          InlineInputController.ID,
          new SyncDescriptor(InlineInputController, [this.injector]),
          EditorContributionInstantiation.AfterFirstRender,
        );
      }
    }
    if (supportsInlineCompletion) {
      register(
        IntelligentCompletionsController.ID,
        new SyncDescriptor(IntelligentCompletionsController, [this.injector]),
        EditorContributionInstantiation.Eager,
      );
      register(
        InlineCompletionsController.ID,
        new SyncDescriptor(InlineCompletionsController, [this.injector]),
        EditorContributionInstantiation.AfterFirstRender,
      );
    }
    if (supportsProblemFix) {
      register(
        ProblemFixController.ID,
        new SyncDescriptor(ProblemFixController, [this.injector]),
        EditorContributionInstantiation.AfterFirstRender,
      );
    }
  }

  onReconnect(): void {
    const { supportsMCP } = this.aiNativeConfigService.capabilities;
    if (supportsMCP) {
      this.initMCPServers();
    }
  }

  onDidStart() {
    runWhenIdle(() => {
      const { supportsRenameSuggestions, supportsInlineChat, supportsMCP, supportsCustomLLMSettings } =
        this.aiNativeConfigService.capabilities;
      const prefChatVisibleType = this.preferenceService.getValid(AINativeSettingSectionsId.ChatVisibleType);

      if (prefChatVisibleType === 'always') {
        this.commandService.executeCommand(AI_CHAT_VISIBLE.id, true);
      } else if (prefChatVisibleType === 'never') {
        this.commandService.executeCommand(AI_CHAT_VISIBLE.id, false);
      }

      if (supportsRenameSuggestions) {
        this.renameSingleHandler.load();
      }

      if (supportsInlineChat) {
        this.codeActionSingleHandler.load();
      }

      if (supportsCustomLLMSettings) {
        this.preferenceService.onSpecificPreferenceChange(AINativeSettingSectionsId.LLMModelSelection, (change) => {
          const model = this.getModelByName(change.newValue);
          const modelIds = model ? Object.keys(model) : [];
          const defaultModelId = modelIds.length ? modelIds[0] : '';
          const currentSchemas = this.preferenceSchemaProvider.getPreferenceProperty(AINativeSettingSectionsId.ModelID);
          this.preferenceSchemaProvider.setSchema(
            {
              properties: {
                [AINativeSettingSectionsId.ModelID]: {
                  ...currentSchemas,
                  default: defaultModelId,
                  defaultValue: defaultModelId,
                  enum: modelIds.length ? modelIds : undefined,
                },
              },
            },
            true,
          );
          this.preferenceService.set(AINativeSettingSectionsId.ModelID, defaultModelId, change.scope);
          this.preferenceSettings.setEnumLabels(
            AINativeSettingSectionsId.ModelID,
            modelIds.reduce((obj, item) => ({ ...obj, [item]: item }), {}),
          );
        });
      }

      if (supportsMCP) {
        this.initMCPServers();
      }
    });
  }

  private initMCPServers() {
    // 从 preferences 获取并初始化外部 MCP Servers
    const mcpServers = this.preferenceService.getValid<MCPServerDescription[]>(AINativeSettingSectionsId.MCPServers);

    // 查找内置 MCP Server 的配置
    const builtinServer = mcpServers?.find((server) => server.name === BUILTIN_MCP_SERVER_NAME);

    // 总是初始化内置服务器，根据配置决定是否启用
    this.sumiMCPServerBackendProxy.initBuiltinMCPServer(builtinServer?.enabled ?? true);

    // 初始化其他外部 MCP Servers
    if (mcpServers && mcpServers.length > 0) {
      const externalServers = mcpServers.filter((server) => server.name !== BUILTIN_MCP_SERVER_NAME);
      if (externalServers.length > 0) {
        this.sumiMCPServerBackendProxy.initExternalMCPServers(externalServers);
      }
    }
  }

  private getModelByName(modelName: string) {
    switch (modelName) {
      case 'deepseek':
        return deepSeekModels;
      case 'anthropic':
        return anthropicModels;
      case 'openai':
        return openAiNativeModels;
      default:
        return undefined;
    }
  }

  private registerFeature() {
    this.contributions.getContributions().forEach((contribution) => {
      contribution.registerInlineChatFeature?.(this.inlineChatFeatureRegistry);
      contribution.registerChatFeature?.(this.chatFeatureRegistry);
      contribution.registerResolveConflictFeature?.(this.resolveConflictRegistry);
      contribution.registerRenameProvider?.(this.renameCandidatesProviderRegistry);
      contribution.registerChatRender?.(this.chatRenderRegistry);
      contribution.registerTerminalProvider?.(this.terminalProviderRegistry);
      contribution.registerIntelligentCompletionFeature?.(this.intelligentCompletionsRegistry);
      contribution.registerProblemFixFeature?.(this.problemFixProviderRegistry);
      contribution.registerChatAgentPromptProvider?.();
    });

    // 注册 Opensumi 框架提供的 MCP Server Tools 能力 (此时的 Opensumi 作为 MCP Server)
    this.mcpServerContributions.getContributions().forEach((contribution) => {
      contribution.registerMCPServer(this.mcpServerRegistry);
    });
  }

  registerSetting(registry: ISettingRegistry) {
    registry.registerSettingGroup({
      id: AI_NATIVE_SETTING_GROUP_ID,
      title: AI_NATIVE_SETTING_GROUP_TITLE,
      iconClass: getIcon('magic-wand'),
    });

    registry.registerSettingSection(AI_NATIVE_SETTING_GROUP_ID, {
      title: localize('preference.ai.native.chat.title'),
      preferences: [
        {
          id: AINativeSettingSectionsId.ChatVisibleType,
          localized: 'preference.ai.native.chat.visible.type',
        },
      ],
    });

    registry.registerSettingSection(AI_NATIVE_SETTING_GROUP_ID, {
      title: localize('preference.ai.native.interface.quick.title'),
      preferences: [
        {
          id: AINativeSettingSectionsId.InterfaceQuickNavigationEnabled,
          localized: 'preference.ai.native.interface.quick.navigation',
        },
      ],
    });

    if (this.aiNativeConfigService.capabilities.supportsInlineCompletion) {
      registry.registerSettingSection(AI_NATIVE_SETTING_GROUP_ID, {
        title: localize('preference.ai.native.intelligentCompletions.title'),
        preferences: [
          {
            id: AINativeSettingSectionsId.IntelligentCompletionsCacheEnabled,
            localized: 'preference.ai.native.intelligentCompletions.cache.enabled',
          },
          {
            id: AINativeSettingSectionsId.IntelligentCompletionsDebounceTime,
            localized: 'preference.ai.native.intelligentCompletions.debounceTime',
          },
          {
            id: AINativeSettingSectionsId.IntelligentCompletionsPromptEngineeringEnabled,
            localized: 'preference.ai.native.intelligentCompletions.promptEngineering.enabled',
          },
          {
            id: AINativeSettingSectionsId.IntelligentCompletionsAlwaysVisible,
            localized: 'preference.ai.native.intelligentCompletions.alwaysVisible',
          },
        ],
      });
      registry.registerSettingSection(AI_NATIVE_SETTING_GROUP_ID, {
        title: localize('preference.ai.native.codeEdits.title'),
        preferences: [
          {
            id: AINativeSettingSectionsId.CodeEditsLintErrors,
            localized: 'preference.ai.native.codeEdits.lintErrors',
          },
          {
            id: AINativeSettingSectionsId.CodeEditsLineChange,
            localized: 'preference.ai.native.codeEdits.lineChange',
          },
          {
            id: AINativeSettingSectionsId.CodeEditsTyping,
            localized: 'preference.ai.native.codeEdits.typing',
          },
          {
            id: AINativeSettingSectionsId.CodeEditsRenderType,
            localized: 'preference.ai.native.codeEdits.renderType',
          },
          {
            id: AINativeSettingSectionsId.SystemPrompt,
            localized: 'preference.ai.native.chat.system.prompt',
          },
        ],
      });
    }

    // Register language model API key settings
    if (this.aiNativeConfigService.capabilities.supportsCustomLLMSettings) {
      registry.registerSettingSection(AI_NATIVE_SETTING_GROUP_ID, {
        title: localize('preference.ai.native.llm.apiSettings.title'),
        preferences: [
          {
            id: AINativeSettingSectionsId.LLMModelSelection,
            localized: 'preference.ai.native.llm.model.selection',
          },
          {
            id: AINativeSettingSectionsId.ModelID,
            localized: 'preference.ai.native.llm.model.id',
          },
          {
            id: AINativeSettingSectionsId.DeepseekApiKey,
            localized: 'preference.ai.native.deepseek.apiKey',
          },
          {
            id: AINativeSettingSectionsId.AnthropicApiKey,
            localized: 'preference.ai.native.anthropic.apiKey',
          },
          {
            id: AINativeSettingSectionsId.OpenaiApiKey,
            localized: 'preference.ai.native.openai.apiKey',
          },
          {
            id: AINativeSettingSectionsId.OpenaiBaseURL,
            localized: 'preference.ai.native.openai.baseURL',
          },
        ],
      });
    }

    // Register MCP server settings
    if (this.aiNativeConfigService.capabilities.supportsMCP) {
      registry.registerSettingSection(AI_NATIVE_SETTING_GROUP_ID, {
        title: localize('preference.ai.native.mcp.settings.title'),
        preferences: [
          {
            id: AINativeSettingSectionsId.MCPServers,
            localized: 'preference.ai.native.mcp.servers',
          },
        ],
      });
    }

    if (this.aiNativeConfigService.capabilities.supportsInlineChat) {
      registry.registerSettingSection(AI_NATIVE_SETTING_GROUP_ID, {
        title: localize('preference.ai.native.inlineChat.title'),
        preferences: [
          {
            id: AINativeSettingSectionsId.InlineChatAutoVisible,
            localized: 'preference.ai.native.inlineChat.auto.visible',
          },
          {
            id: AINativeSettingSectionsId.InlineChatCodeActionEnabled,
            localized: 'preference.ai.native.inlineChat.codeAction.enabled',
          },
          {
            id: AINativeSettingSectionsId.InlineDiffPreviewMode,
            localized: 'preference.ai.native.inlineDiff.preview.mode',
          },
        ],
      });
    }
  }

  registerEditorFeature(registry: IEditorFeatureRegistry): void {
    registry.registerEditorFeatureContribution({
      contribute: (editor: IEditor) => {
        const { monacoEditor } = editor;

        this.codeActionSingleHandler.mountEditor(editor.monacoEditor);

        return monacoEditor.onDidScrollChange(() => {
          if (this.ctxMenuRenderer.visible) {
            this.ctxMenuRenderer.hide(true);
          }
        });
      },
    });
  }

  registerEditorComponent(registry: EditorComponentRegistry): void {
    registry.registerEditorSideWidget({
      id: INLINE_DIFF_MANAGER_WIDGET_ID,
      component: InlineDiffManager,
      displaysOnResource: (resource) => {
<<<<<<< HEAD
        if (this.applyService.getUriPendingCodeBlock(resource.uri)) {
=======
        if (
          this.aiNativeConfigService.capabilities.supportsMCP &&
          this.applyService.getUriCodeBlocks(resource.uri)?.filter((block) => block.status === 'pending').length
        ) {
>>>>>>> 30c372d8
          return true;
        }
        return false;
      },
    });
  }

  registerCommands(commands: CommandRegistry): void {
    commands.registerCommand(AI_INLINE_CHAT_VISIBLE, {
      execute: (value: boolean) => {
        this.aiInlineChatService._onInlineChatVisible.fire(value);
      },
    });

    commands.registerCommand(AI_INLINE_CHAT_INTERACTIVE_INPUT_VISIBLE, {
      execute: async (isVisible: boolean) => {
        if (!isVisible) {
          this.inlineInputService.hide();
          return;
        }

        // 每次在展示 inline input 的时候，先隐藏 inline chat
        this.commandService.executeCommand(AI_INLINE_CHAT_VISIBLE.id, false);

        const editor = this.workbenchEditorService.currentCodeEditor;
        if (!editor) {
          return;
        }

        const position = editor.monacoEditor.getPosition();
        if (!position) {
          return;
        }

        const selection = editor.monacoEditor.getSelection();
        const isEmptyLine = position ? editor.monacoEditor.getModel()?.getLineLength(position.lineNumber) === 0 : false;

        if (isEmptyLine) {
          this.inlineInputService.visibleByPosition(position);
          return;
        }

        if (selection && !selection.isEmpty()) {
          this.inlineInputService.visibleBySelection(selection);
          return;
        }

        this.inlineInputService.visibleByNearestCodeBlock(position, editor.monacoEditor);
      },
    });

    commands.registerCommand(AI_INLINE_CHAT_INTERACTIVE_INPUT_CANCEL, {
      execute: () => {
        const editor = this.workbenchEditorService.currentCodeEditor;
        if (editor) {
          InlineInputController.get(editor.monacoEditor)?.cancelToken();
        }
      },
    });

    commands.registerCommand(AI_INLINE_COMPLETION_REPORTER, {
      execute: (relationId: string, sessionId: string, accept: boolean, code: string) => {
        this.aiCompletionsService.report({ sessionId, accept, relationId, code });
      },
    });

    commands.registerCommand(AI_CHAT_VISIBLE, {
      execute: (visible?: boolean) => {
        this.layoutService.toggleSlot(AI_CHAT_VIEW_ID, isUndefined(visible) ? true : visible);
      },
    });

    commands.registerCommand(AI_INLINE_COMPLETION_VISIBLE, {
      execute: async (visible: boolean) => {
        if (!visible) {
          this.aiCompletionsService.hideStatusBarItem();
          this.aiInlineCompletionsProvider.setVisibleCompletion(false);
          this.aiInlineCompletionsProvider.cancelRequest();
        }
      },
    });

    commands.registerCommand(AI_INLINE_DIFF_PARTIAL_EDIT, {
      execute: (isAccept: boolean) => {
        this.inlineStreamDiffService.launchAcceptDiscardPartialEdit(isAccept);
      },
    });

    /**
     * 当 inline completion 消失时
     */
    commands.afterExecuteCommand(HideInlineCompletion.ID, () => {
      this.commandService.executeCommand(AI_INLINE_COMPLETION_VISIBLE.id, false);
    });
  }

  registerRenderer(registry: SlotRendererRegistry): void {
    if (this.designLayoutConfig.supportExternalChatPanel) {
      registry.registerSlotRenderer(AI_CHAT_VIEW_ID, AIChatTabRendererWithTab);
    } else {
      registry.registerSlotRenderer(AI_CHAT_VIEW_ID, AIChatTabRenderer);
    }

    if (this.designLayoutConfig.useMergeRightWithLeftPanel) {
      registry.registerSlotRenderer(SlotLocation.left, AILeftTabRenderer);
      registry.registerSlotRenderer(SlotLocation.right, AIRightTabRenderer);
    }
  }

  registerComponent(registry: ComponentRegistry): void {
    registry.register(AI_CHAT_CONTAINER_ID, [], {
      component: AIChatView,
      title: localize('aiNative.chat.ai.assistant.name'),
      iconClass: getIcon('magic-wand'),
      containerId: AI_CHAT_CONTAINER_ID,
    });
    registry.register(AI_MENU_BAR_DEBUG_TOOLBAR, {
      id: AI_MENU_BAR_DEBUG_TOOLBAR,
      component: AIRunToolbar,
    });
    registry.register(AI_CHAT_LOGO_AVATAR_ID, {
      id: AI_CHAT_LOGO_AVATAR_ID,
      component: AIChatLogoAvatar,
    });
  }

  registerKeybindings(keybindings: KeybindingRegistry): void {
    if (this.aiNativeConfigService.capabilities.supportsInlineChat) {
      // 通过 CMD + i 唤起 Inline Chat （浮动组件）
      keybindings.registerKeybinding(
        {
          command: AI_INLINE_CHAT_VISIBLE.id,
          keybinding: 'ctrlcmd+i',
          when: 'editorTextFocus',
          args: true,
          priority: 0,
        },
        KeybindingScope.USER,
      );
      // 当 Inline Chat （浮动组件）展示时，通过 ESC 退出
      keybindings.registerKeybinding({
        command: AI_INLINE_CHAT_VISIBLE.id,
        keybinding: 'esc',
        args: false,
        when: `editorFocus && ${InlineChatIsVisible.raw}`,
      });

      if (this.inlineInputService.getInteractiveInputHandler()) {
        // 当 Inline Chat （浮动组件）展示时，通过 CMD K 唤起 Inline Input
        keybindings.registerKeybinding(
          {
            command: AI_INLINE_CHAT_INTERACTIVE_INPUT_VISIBLE.id,
            keybinding: this.aiNativeConfigService.inlineChat.inputKeybinding,
            args: true,
            priority: 0,
            when: `editorFocus && (${InlineChatIsVisible.raw} || inlineSuggestionVisible)`,
          },
          KeybindingScope.USER,
        );
        // 当 Inline Input 展示时，通过 ESC 退出
        keybindings.registerKeybinding({
          command: AI_INLINE_CHAT_INTERACTIVE_INPUT_VISIBLE.id,
          keybinding: 'esc',
          args: false,
          priority: 0,
          when: `editorFocus && ${InlineInputWidgetIsVisible.raw}`,
        });
        // 当 Inline Input 流式编辑时，通过 ESC 退出
        keybindings.registerKeybinding({
          command: AI_INLINE_CHAT_INTERACTIVE_INPUT_CANCEL.id,
          keybinding: 'esc',
          priority: 1,
          when: `editorFocus && ${InlineInputWidgetIsStreaming.raw}`,
        });
        // 当出现 CMD K 展示信息时，通过快捷键快速唤起 Inline Input
        keybindings.registerKeybinding(
          {
            command: AI_INLINE_CHAT_INTERACTIVE_INPUT_VISIBLE.id,
            keybinding: this.aiNativeConfigService.inlineChat.inputKeybinding,
            args: true,
            priority: 0,
            when: `editorFocus && ${InlineHintWidgetIsVisible.raw} && ${InlineChatIsVisible.not}`,
          },
          KeybindingScope.USER,
        );
      }
    }

    keybindings.registerKeybinding({
      command: AI_INLINE_DIFF_PARTIAL_EDIT.id,
      keybinding: 'ctrl+y',
      args: true,
      priority: 100,
      when: `editorTextFocus && ${InlineDiffPartialEditsIsVisible.raw}`,
    });
    keybindings.registerKeybinding({
      command: AI_INLINE_DIFF_PARTIAL_EDIT.id,
      keybinding: 'ctrl+n',
      args: false,
      priority: 100,
      when: `editorTextFocus && ${InlineDiffPartialEditsIsVisible.raw}`,
    });
  }
}<|MERGE_RESOLUTION|>--- conflicted
+++ resolved
@@ -605,14 +605,10 @@
       id: INLINE_DIFF_MANAGER_WIDGET_ID,
       component: InlineDiffManager,
       displaysOnResource: (resource) => {
-<<<<<<< HEAD
-        if (this.applyService.getUriPendingCodeBlock(resource.uri)) {
-=======
         if (
           this.aiNativeConfigService.capabilities.supportsMCP &&
           this.applyService.getUriCodeBlocks(resource.uri)?.filter((block) => block.status === 'pending').length
         ) {
->>>>>>> 30c372d8
           return true;
         }
         return false;
