import { Autowired, INJECTOR_TOKEN, Injector } from '@opensumi/di';
import {
  AINativeConfigService,
  AINativeSettingSectionsId,
  AI_NATIVE_SETTING_GROUP_ID,
  AppConfig,
  ClientAppContribution,
  CommandContribution,
  CommandRegistry,
  ComponentContribution,
  ComponentRegistry,
  ComponentRegistryImpl,
  ContributionProvider,
  Domain,
  IAIInlineChatService,
  IEditorExtensionContribution,
  KeybindingContribution,
  KeybindingRegistry,
  KeybindingScope,
  MonacoContribution,
  PreferenceService,
  SlotLocation,
  SlotRendererContribution,
  SlotRendererRegistry,
  getIcon,
  localize,
} from '@opensumi/ide-core-browser';
import {
  AI_CHAT_VISIBLE,
  AI_INLINE_CHAT_INTERACTIVE_INPUT_CANCEL,
  AI_INLINE_CHAT_INTERACTIVE_INPUT_VISIBLE,
  AI_INLINE_CHAT_VISIBLE,
  AI_INLINE_COMPLETION_REPORTER,
  AI_INLINE_COMPLETION_VISIBLE,
  AI_INLINE_DIFF_PARTIAL_EDIT,
} from '@opensumi/ide-core-browser/lib/ai-native/command';
import {
  InlineChatIsVisible,
  InlineDiffPartialEditsIsVisible,
  InlineHintWidgetIsVisible,
  InlineInputWidgetIsStreaming,
  InlineInputWidgetIsVisible,
} from '@opensumi/ide-core-browser/lib/contextkey/ai-native';
import { DesignLayoutConfig } from '@opensumi/ide-core-browser/lib/layout/constants';
import { IBrowserCtxMenu } from '@opensumi/ide-core-browser/lib/menu/next/renderer/ctxmenu/browser';
import {
  AI_NATIVE_SETTING_GROUP_TITLE,
  ChatFeatureRegistryToken,
  ChatRenderRegistryToken,
  CommandService,
  InlineChatFeatureRegistryToken,
  IntelligentCompletionsRegistryToken,
  ProblemFixRegistryToken,
  RenameCandidatesProviderRegistryToken,
  ResolveConflictRegistryToken,
  TerminalRegistryToken,
  isUndefined,
  runWhenIdle,
} from '@opensumi/ide-core-common';
import { DESIGN_MENU_BAR_RIGHT } from '@opensumi/ide-design';
import { IEditor, WorkbenchEditorService } from '@opensumi/ide-editor';
import { BrowserEditorContribution, IEditorFeatureRegistry } from '@opensumi/ide-editor/lib/browser';
import { WorkbenchEditorServiceImpl } from '@opensumi/ide-editor/lib/browser/workbench-editor.service';
import { IMainLayoutService } from '@opensumi/ide-main-layout';
import { ISettingRegistry, SettingContribution } from '@opensumi/ide-preferences';
import { EditorContributionInstantiation } from '@opensumi/monaco-editor-core/esm/vs/editor/browser/editorExtensions';
import { HideInlineCompletion } from '@opensumi/monaco-editor-core/esm/vs/editor/contrib/inlineCompletions/browser/controller/commands';
import { SyncDescriptor } from '@opensumi/monaco-editor-core/esm/vs/platform/instantiation/common/descriptors';

import {
  AI_CHAT_CONTAINER_ID,
  AI_CHAT_LOGO_AVATAR_ID,
  AI_CHAT_VIEW_ID,
  AI_MENU_BAR_DEBUG_TOOLBAR,
  ChatProxyServiceToken,
  ISumiMCPServerBackend,
  SumiMCPServerProxyServicePath,
} from '../common';
import { MCPServerDescription } from '../common/mcp-server-manager';

import { ChatProxyService } from './chat/chat-proxy.service';
import { AIChatView } from './chat/chat.view';
import { CodeActionSingleHandler } from './contrib/code-action/code-action.handler';
import { AIInlineCompletionsProvider } from './contrib/inline-completions/completeProvider';
import { InlineCompletionsController } from './contrib/inline-completions/inline-completions.controller';
import { AICompletionsService } from './contrib/inline-completions/service/ai-completions.service';
import { IntelligentCompletionsController } from './contrib/intelligent-completions/intelligent-completions.controller';
import { ProblemFixController } from './contrib/problem-fix/problem-fix.controller';
import { RenameSingleHandler } from './contrib/rename/rename.handler';
import { AIRunToolbar } from './contrib/run-toolbar/run-toolbar';
import {
  AIChatTabRenderer,
  AIChatTabRendererWithTab,
  AILeftTabRenderer,
  AIRightTabRenderer,
} from './layout/tabbar.view';
import { AIChatLogoAvatar } from './layout/view/avatar/avatar.view';
import {
  AINativeCoreContribution,
  IChatFeatureRegistry,
  IChatRenderRegistry,
  IIntelligentCompletionsRegistry,
  IMCPServerRegistry,
  IProblemFixProviderRegistry,
  IRenameCandidatesProviderRegistry,
  IResolveConflictRegistry,
  ITerminalProviderRegistry,
  MCPServerContribution,
  TokenMCPServerRegistry,
} from './types';
import { InlineChatEditorController } from './widget/inline-chat/inline-chat-editor.controller';
import { InlineChatFeatureRegistry } from './widget/inline-chat/inline-chat.feature.registry';
import { InlineChatService } from './widget/inline-chat/inline-chat.service';
import { InlineDiffController } from './widget/inline-diff/inline-diff.controller';
import { InlineHintController } from './widget/inline-hint/inline-hint.controller';
import { InlineInputController } from './widget/inline-input/inline-input.controller';
import { InlineInputService } from './widget/inline-input/inline-input.service';
import { InlineStreamDiffService } from './widget/inline-stream-diff/inline-stream-diff.service';
import { SumiLightBulbWidget } from './widget/light-bulb';

@Domain(
  ClientAppContribution,
  BrowserEditorContribution,
  CommandContribution,
  SettingContribution,
  KeybindingContribution,
  ComponentContribution,
  SlotRendererContribution,
  MonacoContribution,
)
export class AINativeBrowserContribution
  implements
    ClientAppContribution,
    BrowserEditorContribution,
    CommandContribution,
    SettingContribution,
    KeybindingContribution,
    ComponentContribution,
    SlotRendererContribution,
    MonacoContribution
{
  @Autowired(AppConfig)
  private readonly appConfig: AppConfig;

  @Autowired(INJECTOR_TOKEN)
  protected readonly injector: Injector;

  @Autowired(IBrowserCtxMenu)
  private readonly ctxMenuRenderer: IBrowserCtxMenu;

  @Autowired(AINativeCoreContribution)
  private readonly contributions: ContributionProvider<AINativeCoreContribution>;

  @Autowired(MCPServerContribution)
  private readonly mcpServerContributions: ContributionProvider<MCPServerContribution>;

  @Autowired(TokenMCPServerRegistry)
  private readonly mcpServerRegistry: IMCPServerRegistry;

  @Autowired(InlineChatFeatureRegistryToken)
  private readonly inlineChatFeatureRegistry: InlineChatFeatureRegistry;

  @Autowired(ChatFeatureRegistryToken)
  private readonly chatFeatureRegistry: IChatFeatureRegistry;

  @Autowired(ChatRenderRegistryToken)
  private readonly chatRenderRegistry: IChatRenderRegistry;

  @Autowired(ResolveConflictRegistryToken)
  private readonly resolveConflictRegistry: IResolveConflictRegistry;

  @Autowired(RenameCandidatesProviderRegistryToken)
  private readonly renameCandidatesProviderRegistry: IRenameCandidatesProviderRegistry;

  @Autowired(TerminalRegistryToken)
  private readonly terminalProviderRegistry: ITerminalProviderRegistry;

  @Autowired(IntelligentCompletionsRegistryToken)
  private readonly intelligentCompletionsRegistry: IIntelligentCompletionsRegistry;

  @Autowired(ProblemFixRegistryToken)
  private readonly problemFixProviderRegistry: IProblemFixProviderRegistry;

  @Autowired(AINativeConfigService)
  private readonly aiNativeConfigService: AINativeConfigService;

  @Autowired(DesignLayoutConfig)
  private readonly designLayoutConfig: DesignLayoutConfig;

  @Autowired(AICompletionsService)
  private readonly aiCompletionsService: AICompletionsService;

  @Autowired(AIInlineCompletionsProvider)
  private readonly aiInlineCompletionsProvider: AIInlineCompletionsProvider;

  @Autowired(CommandService)
  private readonly commandService: CommandService;

  @Autowired(PreferenceService)
  private readonly preferenceService: PreferenceService;

  @Autowired(IMainLayoutService)
  private readonly layoutService: IMainLayoutService;

  @Autowired(ChatProxyServiceToken)
  private readonly chatProxyService: ChatProxyService;

  @Autowired(IAIInlineChatService)
  private readonly aiInlineChatService: InlineChatService;

  @Autowired(InlineInputService)
  private readonly inlineInputService: InlineInputService;

  @Autowired(InlineStreamDiffService)
  private readonly inlineStreamDiffService: InlineStreamDiffService;

  @Autowired(RenameSingleHandler)
  private readonly renameSingleHandler: RenameSingleHandler;

  @Autowired(CodeActionSingleHandler)
  private readonly codeActionSingleHandler: CodeActionSingleHandler;

<<<<<<< HEAD
  @Autowired(SumiMCPServerProxyServicePath)
  private readonly sumiMCPServerBackendProxy: ISumiMCPServerBackend;
=======
  @Autowired(WorkbenchEditorService)
  private readonly workbenchEditorService: WorkbenchEditorServiceImpl;
>>>>>>> a7956300

  constructor() {
    this.registerFeature();
  }

  initialize() {
    const { supportsChatAssistant } = this.aiNativeConfigService.capabilities;

    if (supportsChatAssistant) {
      ComponentRegistryImpl.addLayoutModule(this.appConfig.layoutConfig, AI_CHAT_VIEW_ID, AI_CHAT_CONTAINER_ID);
      ComponentRegistryImpl.addLayoutModule(this.appConfig.layoutConfig, DESIGN_MENU_BAR_RIGHT, AI_CHAT_LOGO_AVATAR_ID);
      this.chatProxyService.registerDefaultAgent();
    }
  }

  registerEditorExtensionContribution(register: IEditorExtensionContribution<any[]>): void {
    const { supportsInlineChat, supportsInlineCompletion, supportsProblemFix } =
      this.aiNativeConfigService.capabilities;

    register(
      InlineDiffController.ID,
      new SyncDescriptor(InlineDiffController, [this.injector]),
      EditorContributionInstantiation.Lazy,
    );

    if (supportsInlineChat) {
      register(SumiLightBulbWidget.ID, SumiLightBulbWidget, EditorContributionInstantiation.Lazy);
      register(
        InlineChatEditorController.ID,
        new SyncDescriptor(InlineChatEditorController, [this.injector]),
        EditorContributionInstantiation.BeforeFirstInteraction,
      );

      if (this.inlineInputService.getInteractiveInputHandler()) {
        register(
          InlineHintController.ID,
          new SyncDescriptor(InlineHintController, [this.injector]),
          EditorContributionInstantiation.AfterFirstRender,
        );
        register(
          InlineInputController.ID,
          new SyncDescriptor(InlineInputController, [this.injector]),
          EditorContributionInstantiation.AfterFirstRender,
        );
      }
    }
    if (supportsInlineCompletion) {
      register(
        IntelligentCompletionsController.ID,
        new SyncDescriptor(IntelligentCompletionsController, [this.injector]),
        EditorContributionInstantiation.AfterFirstRender,
      );
      register(
        InlineCompletionsController.ID,
        new SyncDescriptor(InlineCompletionsController, [this.injector]),
        EditorContributionInstantiation.AfterFirstRender,
      );
    }
    if (supportsProblemFix) {
      register(
        ProblemFixController.ID,
        new SyncDescriptor(ProblemFixController, [this.injector]),
        EditorContributionInstantiation.AfterFirstRender,
      );
    }
  }

  onDidStart() {
    runWhenIdle(() => {
      const { supportsRenameSuggestions, supportsInlineChat, supportsMCP } = this.aiNativeConfigService.capabilities;
      const prefChatVisibleType = this.preferenceService.getValid(AINativeSettingSectionsId.ChatVisibleType);

      if (prefChatVisibleType === 'always') {
        this.commandService.executeCommand(AI_CHAT_VISIBLE.id, true);
      } else if (prefChatVisibleType === 'never') {
        this.commandService.executeCommand(AI_CHAT_VISIBLE.id, false);
      }

      if (supportsRenameSuggestions) {
        this.renameSingleHandler.load();
      }

      if (supportsInlineChat) {
        this.codeActionSingleHandler.load();
      }

      if (supportsMCP) {
        // 初始化内置 MCP Server
        this.sumiMCPServerBackendProxy.initBuiltinMCPServer();

        // 从 preferences 获取并初始化外部 MCP Servers
        const mcpServers = this.preferenceService.getValid<MCPServerDescription[]>(
          AINativeSettingSectionsId.MCPServers,
        );
        if (mcpServers && mcpServers.length > 0) {
          this.sumiMCPServerBackendProxy.initExternalMCPServers(mcpServers);
        }
      }
    });
  }

  private registerFeature() {
    this.contributions.getContributions().forEach((contribution) => {
      contribution.registerInlineChatFeature?.(this.inlineChatFeatureRegistry);
      contribution.registerChatFeature?.(this.chatFeatureRegistry);
      contribution.registerResolveConflictFeature?.(this.resolveConflictRegistry);
      contribution.registerRenameProvider?.(this.renameCandidatesProviderRegistry);
      contribution.registerChatRender?.(this.chatRenderRegistry);
      contribution.registerTerminalProvider?.(this.terminalProviderRegistry);
      contribution.registerIntelligentCompletionFeature?.(this.intelligentCompletionsRegistry);
      contribution.registerProblemFixFeature?.(this.problemFixProviderRegistry);
    });

    // 注册 Opensumi 框架提供的 MCP Server Tools 能力 (此时的 Opensumi 作为 MCP Server)
    this.mcpServerContributions.getContributions().forEach((contribution) => {
      contribution.registerMCPServer(this.mcpServerRegistry);
    });
  }

  registerSetting(registry: ISettingRegistry) {
    registry.registerSettingGroup({
      id: AI_NATIVE_SETTING_GROUP_ID,
      title: AI_NATIVE_SETTING_GROUP_TITLE,
      iconClass: getIcon('magic-wand'),
    });

    registry.registerSettingSection(AI_NATIVE_SETTING_GROUP_ID, {
      title: localize('preference.ai.native.chat.title'),
      preferences: [
        {
          id: AINativeSettingSectionsId.ChatVisibleType,
          localized: 'preference.ai.native.chat.visible.type',
        },
      ],
    });

    registry.registerSettingSection(AI_NATIVE_SETTING_GROUP_ID, {
      title: localize('preference.ai.native.interface.quick.title'),
      preferences: [
        {
          id: AINativeSettingSectionsId.InterfaceQuickNavigationEnabled,
          localized: 'preference.ai.native.interface.quick.navigation',
        },
      ],
    });

    if (this.aiNativeConfigService.capabilities.supportsInlineCompletion) {
      registry.registerSettingSection(AI_NATIVE_SETTING_GROUP_ID, {
        title: localize('preference.ai.native.intelligentCompletions.title'),
        preferences: [
          {
            id: AINativeSettingSectionsId.IntelligentCompletionsCacheEnabled,
            localized: 'preference.ai.native.intelligentCompletions.cache.enabled',
          },
          {
            id: AINativeSettingSectionsId.IntelligentCompletionsDebounceTime,
            localized: 'preference.ai.native.intelligentCompletions.debounceTime',
          },
          {
            id: AINativeSettingSectionsId.IntelligentCompletionsPromptEngineeringEnabled,
            localized: 'preference.ai.native.intelligentCompletions.promptEngineering.enabled',
          },
          {
            id: AINativeSettingSectionsId.IntelligentCompletionsAlwaysVisible,
            localized: 'preference.ai.native.intelligentCompletions.alwaysVisible',
          },
        ],
      });
      registry.registerSettingSection(AI_NATIVE_SETTING_GROUP_ID, {
        title: localize('preference.ai.native.codeEdits.title'),
        preferences: [
          {
            id: AINativeSettingSectionsId.CodeEditsLintErrors,
            localized: 'preference.ai.native.codeEdits.lintErrors',
          },
          {
            id: AINativeSettingSectionsId.CodeEditsLineChange,
            localized: 'preference.ai.native.codeEdits.lineChange',
          },
          {
            id: AINativeSettingSectionsId.CodeEditsTyping,
            localized: 'preference.ai.native.codeEdits.typing',
          },
        ],
      });
    }

    // Register language model API key settings
    if (this.aiNativeConfigService.capabilities.supportsCustomLLMSettings) {
      registry.registerSettingSection(AI_NATIVE_SETTING_GROUP_ID, {
        title: localize('preference.ai.native.llm.apiSettings.title'),
        preferences: [
          {
            id: AINativeSettingSectionsId.LLMModelSelection,
            localized: 'preference.ai.native.llm.model.selection',
          },
          {
            id: AINativeSettingSectionsId.DeepseekApiKey,
            localized: 'preference.ai.native.deepseek.apiKey',
          },
          {
            id: AINativeSettingSectionsId.AnthropicApiKey,
            localized: 'preference.ai.native.anthropic.apiKey',
          },
          {
            id: AINativeSettingSectionsId.OpenaiApiKey,
            localized: 'preference.ai.native.openai.apiKey',
          },
          {
            id: AINativeSettingSectionsId.OpenaiBaseURL,
            localized: 'preference.ai.native.openai.baseURL',
          },
        ],
      });
    }

    // Register MCP server settings
    if (this.aiNativeConfigService.capabilities.supportsMCP) {
      registry.registerSettingSection(AI_NATIVE_SETTING_GROUP_ID, {
        title: localize('preference.ai.native.mcp.settings.title'),
        preferences: [
          {
            id: AINativeSettingSectionsId.MCPServers,
            localized: 'preference.ai.native.mcp.servers',
          },
        ],
      });
    }

    if (this.aiNativeConfigService.capabilities.supportsInlineChat) {
      registry.registerSettingSection(AI_NATIVE_SETTING_GROUP_ID, {
        title: localize('preference.ai.native.inlineChat.title'),
        preferences: [
          {
            id: AINativeSettingSectionsId.InlineChatAutoVisible,
            localized: 'preference.ai.native.inlineChat.auto.visible',
          },
          {
            id: AINativeSettingSectionsId.InlineChatCodeActionEnabled,
            localized: 'preference.ai.native.inlineChat.codeAction.enabled',
          },
          {
            id: AINativeSettingSectionsId.InlineDiffPreviewMode,
            localized: 'preference.ai.native.inlineDiff.preview.mode',
          },
        ],
      });
    }
  }

  registerEditorFeature(registry: IEditorFeatureRegistry): void {
    registry.registerEditorFeatureContribution({
      contribute: (editor: IEditor) => {
        const { monacoEditor } = editor;

        this.codeActionSingleHandler.mountEditor(editor.monacoEditor);

        return monacoEditor.onDidScrollChange(() => {
          if (this.ctxMenuRenderer.visible) {
            this.ctxMenuRenderer.hide(true);
          }
        });
      },
    });
  }

  registerCommands(commands: CommandRegistry): void {
    commands.registerCommand(AI_INLINE_CHAT_VISIBLE, {
      execute: (value: boolean) => {
        this.aiInlineChatService._onInlineChatVisible.fire(value);
      },
    });

    commands.registerCommand(AI_INLINE_CHAT_INTERACTIVE_INPUT_VISIBLE, {
      execute: async (isVisible: boolean) => {
        if (!isVisible) {
          this.inlineInputService.hide();
          return;
        }

        // 每次在展示 inline input 的时候，先隐藏 inline chat
        this.commandService.executeCommand(AI_INLINE_CHAT_VISIBLE.id, false);

        const editor = this.workbenchEditorService.currentCodeEditor;
        if (!editor) {
          return;
        }

        const position = editor.monacoEditor.getPosition();
        if (!position) {
          return;
        }

        const selection = editor.monacoEditor.getSelection();
        const isEmptyLine = position ? editor.monacoEditor.getModel()?.getLineLength(position.lineNumber) === 0 : false;

        if (isEmptyLine) {
          this.inlineInputService.visibleByPosition(position);
          return;
        }

        if (selection && !selection.isEmpty()) {
          this.inlineInputService.visibleBySelection(selection);
          return;
        }

        this.inlineInputService.visibleByNearestCodeBlock(position, editor.monacoEditor);
      },
    });

    commands.registerCommand(AI_INLINE_CHAT_INTERACTIVE_INPUT_CANCEL, {
      execute: () => {
        const editor = this.workbenchEditorService.currentCodeEditor;
        if (editor) {
          InlineInputController.get(editor.monacoEditor)?.cancelToken();
        }
      },
    });

    commands.registerCommand(AI_INLINE_COMPLETION_REPORTER, {
      execute: (relationId: string, sessionId: string, accept: boolean, code: string) => {
        this.aiCompletionsService.report({ sessionId, accept, relationId, code });
      },
    });

    commands.registerCommand(AI_CHAT_VISIBLE, {
      execute: (visible?: boolean) => {
        this.layoutService.toggleSlot(AI_CHAT_VIEW_ID, isUndefined(visible) ? true : visible);
      },
    });

    commands.registerCommand(AI_INLINE_COMPLETION_VISIBLE, {
      execute: async (visible: boolean) => {
        if (!visible) {
          this.aiCompletionsService.hideStatusBarItem();
          this.aiInlineCompletionsProvider.setVisibleCompletion(false);
          this.aiInlineCompletionsProvider.cancelRequest();
        }
      },
    });

    commands.registerCommand(AI_INLINE_DIFF_PARTIAL_EDIT, {
      execute: (isAccept: boolean) => {
        this.inlineStreamDiffService.launchAcceptDiscardPartialEdit(isAccept);
      },
    });

    /**
     * 当 inline completion 消失时
     */
    commands.afterExecuteCommand(HideInlineCompletion.ID, () => {
      this.commandService.executeCommand(AI_INLINE_COMPLETION_VISIBLE.id, false);
    });
  }

  registerRenderer(registry: SlotRendererRegistry): void {
    if (this.designLayoutConfig.supportExternalChatPanel) {
      registry.registerSlotRenderer(AI_CHAT_VIEW_ID, AIChatTabRendererWithTab);
    } else {
      registry.registerSlotRenderer(AI_CHAT_VIEW_ID, AIChatTabRenderer);
    }

    if (this.designLayoutConfig.useMergeRightWithLeftPanel) {
      registry.registerSlotRenderer(SlotLocation.left, AILeftTabRenderer);
      registry.registerSlotRenderer(SlotLocation.right, AIRightTabRenderer);
    }
  }

  registerComponent(registry: ComponentRegistry): void {
    registry.register(AI_CHAT_CONTAINER_ID, [], {
      component: AIChatView,
      title: localize('aiNative.chat.ai.assistant.name'),
      iconClass: getIcon('magic-wand'),
      containerId: AI_CHAT_CONTAINER_ID,
    });
    registry.register(AI_MENU_BAR_DEBUG_TOOLBAR, {
      id: AI_MENU_BAR_DEBUG_TOOLBAR,
      component: AIRunToolbar,
    });
    registry.register(AI_CHAT_LOGO_AVATAR_ID, {
      id: AI_CHAT_LOGO_AVATAR_ID,
      component: AIChatLogoAvatar,
    });
  }

  registerKeybindings(keybindings: KeybindingRegistry): void {
    if (this.aiNativeConfigService.capabilities.supportsInlineChat) {
      // 通过 CMD + i 唤起 Inline Chat （浮动组件）
      keybindings.registerKeybinding(
        {
          command: AI_INLINE_CHAT_VISIBLE.id,
          keybinding: 'ctrlcmd+i',
          when: 'editorTextFocus',
          args: true,
          priority: 0,
        },
        KeybindingScope.USER,
      );
      // 当 Inline Chat （浮动组件）展示时，通过 ESC 退出
      keybindings.registerKeybinding({
        command: AI_INLINE_CHAT_VISIBLE.id,
        keybinding: 'esc',
        args: false,
        when: `editorFocus && ${InlineChatIsVisible.raw}`,
      });

      if (this.inlineInputService.getInteractiveInputHandler()) {
        // 当 Inline Chat （浮动组件）展示时，通过 CMD K 唤起 Inline Input
        keybindings.registerKeybinding(
          {
            command: AI_INLINE_CHAT_INTERACTIVE_INPUT_VISIBLE.id,
            keybinding: this.aiNativeConfigService.inlineChat.inputKeybinding,
            args: true,
            priority: 0,
            when: `editorFocus && (${InlineChatIsVisible.raw} || inlineSuggestionVisible)`,
          },
          KeybindingScope.USER,
        );
        // 当 Inline Input 展示时，通过 ESC 退出
        keybindings.registerKeybinding({
          command: AI_INLINE_CHAT_INTERACTIVE_INPUT_VISIBLE.id,
          keybinding: 'esc',
          args: false,
          priority: 0,
          when: `editorFocus && ${InlineInputWidgetIsVisible.raw}`,
        });
        // 当 Inline Input 流式编辑时，通过 ESC 退出
        keybindings.registerKeybinding({
          command: AI_INLINE_CHAT_INTERACTIVE_INPUT_CANCEL.id,
          keybinding: 'esc',
          priority: 1,
          when: `editorFocus && ${InlineInputWidgetIsStreaming.raw}`,
        });
        // 当出现 CMD K 展示信息时，通过快捷键快速唤起 Inline Input
        keybindings.registerKeybinding(
          {
            command: AI_INLINE_CHAT_INTERACTIVE_INPUT_VISIBLE.id,
            keybinding: this.aiNativeConfigService.inlineChat.inputKeybinding,
            args: true,
            priority: 0,
            when: `editorFocus && ${InlineHintWidgetIsVisible.raw} && ${InlineChatIsVisible.not}`,
          },
          KeybindingScope.USER,
        );
      }
    }

    keybindings.registerKeybinding({
      command: AI_INLINE_DIFF_PARTIAL_EDIT.id,
      keybinding: 'ctrl+y',
      args: true,
      priority: 100,
      when: `editorTextFocus && ${InlineDiffPartialEditsIsVisible.raw}`,
    });
    keybindings.registerKeybinding({
      command: AI_INLINE_DIFF_PARTIAL_EDIT.id,
      keybinding: 'ctrl+n',
      args: false,
      priority: 100,
      when: `editorTextFocus && ${InlineDiffPartialEditsIsVisible.raw}`,
    });
  }
}<|MERGE_RESOLUTION|>--- conflicted
+++ resolved
@@ -220,13 +220,11 @@
   @Autowired(CodeActionSingleHandler)
   private readonly codeActionSingleHandler: CodeActionSingleHandler;
 
-<<<<<<< HEAD
   @Autowired(SumiMCPServerProxyServicePath)
   private readonly sumiMCPServerBackendProxy: ISumiMCPServerBackend;
-=======
+  
   @Autowired(WorkbenchEditorService)
   private readonly workbenchEditorService: WorkbenchEditorServiceImpl;
->>>>>>> a7956300
 
   constructor() {
     this.registerFeature();
