import { Autowired, INJECTOR_TOKEN, Injectable, Injector } from '@opensumi/di';
import { Disposable, Emitter, Event, RunOnceScheduler } from '@opensumi/ide-core-browser';
import { ISingleEditOperation } from '@opensumi/ide-editor';
import { ICodeEditor, ITextModel, Range, Selection } from '@opensumi/ide-monaco';
import { StandaloneServices } from '@opensumi/ide-monaco/lib/browser/monaco-api/services';
import { LineRange } from '@opensumi/monaco-editor-core/esm/vs/editor/common/core/lineRange';
import { linesDiffComputers } from '@opensumi/monaco-editor-core/esm/vs/editor/common/diff/linesDiffComputers';
import { DetailedLineRangeMapping } from '@opensumi/monaco-editor-core/esm/vs/editor/common/diff/rangeMapping';
import { IModelService } from '@opensumi/monaco-editor-core/esm/vs/editor/common/services/model';
import { LineTokens } from '@opensumi/monaco-editor-core/esm/vs/editor/common/tokens/lineTokens';
import { UndoRedoGroup } from '@opensumi/monaco-editor-core/esm/vs/platform/undoRedo/common/undoRedo';

import { AcceptPartialEditWidget, LivePreviewDiffDecorationModel } from './live-preview.decoration';

interface IRangeChangeData {
  removedTextLines: string[];
  removedLinesOriginalRange: LineRange;
  addedRange: LineRange;
  relativeInnerChanges:
    | {
        originalRange: Range;
        modifiedRange: Range;
      }[]
    | undefined;
}

interface IComputeDiffData {
  newFullRangeTextLines: string[];
  changes: IRangeChangeData[];
  activeLine: number;
  pendingRange: LineRange;
}

export enum EComputerMode {
  legacy = 'legacy',
  default = 'default',
}

@Injectable({ multiple: true })
export class InlineStreamDiffHandler extends Disposable {
  @Autowired(INJECTOR_TOKEN)
  private readonly injector: Injector;

  private virtualModel: ITextModel;
  private rawOriginalTextLines: string[];
  private rawOriginalTextLinesTokens: LineTokens[] = [];

  private livePreviewDiffDecorationModel: LivePreviewDiffDecorationModel;

  private schedulerHandleEdits: RunOnceScheduler;
  private currentDiffModel: IComputeDiffData;

  private undoRedoGroup: UndoRedoGroup;
  private partialEditWidgetHandle: (widgets: AcceptPartialEditWidget[]) => void;

  protected readonly _onDidEditChange = this.registerDispose(new Emitter<void>());
  public readonly onDidEditChange: Event<void> = this._onDidEditChange.event;

  constructor(private readonly monacoEditor: ICodeEditor, private readonly selection: Selection) {
    super();

    this.undoRedoGroup = new UndoRedoGroup();

    const modelService = StandaloneServices.get(IModelService);
    this.virtualModel = modelService.createModel('', null);

    const eol = this.originalModel.getEOL();
    const startPosition = this.selection.getStartPosition();
    const endPosition = this.selection.getEndPosition();
    this.rawOriginalTextLines = this.originalModel
      .getValueInRange(Range.fromPositions(startPosition, endPosition))
      .split(eol);

    this.rawOriginalTextLinesTokens = this.rawOriginalTextLines.map((_, index) => {
      const lineNumber = startPosition.lineNumber + index;
      this.originalModel.tokenization.forceTokenization(lineNumber);
      const lineTokens = this.originalModel.tokenization.getLineTokens(lineNumber);
      return lineTokens;
    });

    this.schedulerHandleEdits = new RunOnceScheduler(() => {
      if (this.currentDiffModel) {
        this.handleEdits(this.currentDiffModel);
      }
    }, 16 * 12.5);

    this.initializeDecorationModel();
  }

  private initializeDecorationModel(): void {
    this.livePreviewDiffDecorationModel = this.injector.get(LivePreviewDiffDecorationModel, [
      this.monacoEditor,
      this.selection,
    ]);

    this.addDispose(this.livePreviewDiffDecorationModel);

    this.addDispose(
      this.livePreviewDiffDecorationModel.onPartialEditWidgetListChange((partialWidgets) => {
        if (this.partialEditWidgetHandle) {
          this.partialEditWidgetHandle(partialWidgets);
        }
      }),
    );
  }

  private get originalModel(): ITextModel {
    return this.monacoEditor.getModel()!;
  }

  private computeDiff(
    originalTextLines: string[],
    newTextLines: string[],
    computerMode: EComputerMode = EComputerMode.default,
  ): IComputeDiffData {
    const computeResult = (
      computerMode === EComputerMode.default ? linesDiffComputers.getDefault() : linesDiffComputers.getLegacy()
    ).computeDiff(originalTextLines, newTextLines, {
      computeMoves: false,
      maxComputationTimeMs: 200,
      ignoreTrimWhitespace: false,
    });

    let changes = computeResult.changes;

    if (computeResult.hitTimeout) {
      changes = [
        new DetailedLineRangeMapping(
          new LineRange(1, originalTextLines.length + 1),
          new LineRange(1, newTextLines.length + 1),
          undefined,
        ),
      ];
    }

    const resultChanges: IRangeChangeData[] = [];
    let removedTextLines: string[] = [];

    for (const change of changes) {
      if (
        change.modified.endLineNumberExclusive === newTextLines.length + 1 &&
        computerMode === EComputerMode.default
      ) {
        removedTextLines = originalTextLines.slice(
          change.original.startLineNumber - 1,
          change.original.endLineNumberExclusive - 1,
        );
        if (change.modified.isEmpty) {
          continue;
        }

        resultChanges.push({
          removedTextLines: [],
          removedLinesOriginalRange: new LineRange(change.original.startLineNumber, change.original.startLineNumber),
          addedRange: change.modified,
          relativeInnerChanges: undefined,
        });
      } else {
        resultChanges.push({
          removedTextLines: originalTextLines.slice(
            change.original.startLineNumber - 1,
            change.original.endLineNumberExclusive - 1,
          ),
          removedLinesOriginalRange: change.original,
          addedRange: change.modified,
          relativeInnerChanges: change.innerChanges
            ? change.innerChanges.map((innerChange) => ({
                originalRange: innerChange.originalRange.delta(-change.original.startLineNumber + 1),
                modifiedRange: innerChange.modifiedRange.delta(-change.modified.startLineNumber + 1),
              }))
            : undefined,
        });
      }
    }

    const newFullRangeTextLines = [...newTextLines, ...removedTextLines];

    let activeLine: number = 0;
    let pendingRange = new LineRange(1, 1);

    if (removedTextLines.length > 0) {
      activeLine = newTextLines.length + 1;
      pendingRange = new LineRange(newTextLines.length + 1, newTextLines.length + 1 + removedTextLines.length);
    }

    return {
      changes: resultChanges,
      newFullRangeTextLines,
      activeLine,
      pendingRange,
    };
  }

  public registerPartialEditWidgetHandle(exec: (widgets: AcceptPartialEditWidget[]) => void) {
    this.partialEditWidgetHandle = exec;
  }

  public discard(): void {
    this.livePreviewDiffDecorationModel.discardUnProcessed();
  }

  public getZone(): LineRange {
    return this.livePreviewDiffDecorationModel.getZone();
  }

  private renderPartialEditWidgets(diffModel: IComputeDiffData): void {
    const { changes } = diffModel;
    const zone = this.getZone();
    const allAddRanges = changes.map((c) => {
      const lineNumber = zone.startLineNumber + c.addedRange.startLineNumber - 1;
      return new LineRange(lineNumber, lineNumber + 1);
    });

    this.livePreviewDiffDecorationModel.touchPartialEditWidgets(allAddRanges);
  }

  private renderAddedRangeDecoration(diffModel: IComputeDiffData): void {
    const allAddRanges = diffModel.changes.map((c) => c.addedRange);
    this.livePreviewDiffDecorationModel.touchAddedRange(allAddRanges);
  }

  private renderRemovedRangeDecoration(diffModel: IComputeDiffData): void {
    const { changes } = diffModel;
    const zone = this.getZone();

    let preRemovedLen: number = 0;
    this.livePreviewDiffDecorationModel.clearRemovedWidgets();

    for (const change of changes) {
      const { removedTextLines, removedLinesOriginalRange, addedRange } = change;

      if (removedTextLines.length > 0) {
        this.livePreviewDiffDecorationModel.showRemovedWidgetByLineNumber(
          zone.startLineNumber + removedLinesOriginalRange.startLineNumber - 2 - preRemovedLen,
          removedTextLines.map((text, index) => ({
            text,
            lineTokens: this.rawOriginalTextLinesTokens[removedLinesOriginalRange.startLineNumber - 1 + index],
          })),
        );
      }

      preRemovedLen += removedLinesOriginalRange.length - addedRange.length;
    }
  }

  /**
   * 令当前的 inline diff 在流式渲染过程当中使用 pushEditOperations 进行编辑的操作都放在同一组 undo/redo 堆栈里
   * 一旦撤销到最顶层则关闭当前的 inline diff
   */
  private pushStackElement(): void {
    this.livePreviewDiffDecorationModel.pushUndoElement({
      undo: () => this.dispose(),
      redo: () => {
        /* noop */
      },
      group: this.undoRedoGroup,
    });
  }

  private handleEdits(diffModel: IComputeDiffData): void {
    const { activeLine, newFullRangeTextLines, pendingRange } = diffModel;
    const eol = this.originalModel.getEOL();
    const zone = this.getZone();

    const validZone =
      zone.startLineNumber < zone.endLineNumberExclusive
        ? new Range(
            zone.startLineNumber,
            1,
            zone.endLineNumberExclusive - 1,
            this.originalModel.getLineMaxColumn(zone.endLineNumberExclusive - 1),
          )
        : new Range(zone.startLineNumber, 1, zone.startLineNumber, 1);

    const newOriginalTextLines = this.originalModel.getValueInRange(validZone).split(eol);
    const diffComputation = linesDiffComputers.getDefault().computeDiff(newOriginalTextLines, newFullRangeTextLines, {
      computeMoves: false,
      maxComputationTimeMs: 200,
      ignoreTrimWhitespace: false,
    });

    const realTimeChanges: ISingleEditOperation[] = [];

    if (diffComputation.hitTimeout) {
      let newText = newFullRangeTextLines.join(eol);
      validZone.isEmpty() && (newText += eol);
      const edit = {
        range: validZone,
        text: newText,
        forceMoveMarkers: false,
      };
      realTimeChanges.push(edit);
    } else {
      for (const change of diffComputation.changes) {
        let newText: string | null = newFullRangeTextLines
          .slice(change.modified.startLineNumber - 1, change.modified.endLineNumberExclusive - 1)
          .join(eol);
        let newRange: Range;
        if (change.original.isEmpty) {
          newRange = new Range(
            validZone.startLineNumber + change.original.startLineNumber - 1,
            1,
            validZone.startLineNumber + change.original.startLineNumber - 1,
            1,
          );
          newText += eol;
        } else if (change.modified.isEmpty) {
          newRange = new Range(
            validZone.startLineNumber + change.original.startLineNumber - 1,
            1,
            validZone.startLineNumber + change.original.endLineNumberExclusive - 1,
            1,
          );
          newText = null;
        } else {
          newRange = new Range(
            validZone.startLineNumber + change.original.startLineNumber - 1,
            1,
            validZone.startLineNumber + change.original.endLineNumberExclusive - 2,
            this.originalModel.getLineMaxColumn(validZone.startLineNumber + change.original.endLineNumberExclusive - 2),
          );
        }
        const edit = {
          range: newRange,
          text: newText,
          forceMoveMarkers: false,
        };
        realTimeChanges.push(edit);
      }
    }

    this.originalModel.pushEditOperations(null, realTimeChanges, () => null, this.undoRedoGroup);

    /**
     * 根据 newFullRangeTextLines 内容长度重新计算 zone，避免超过最大长度，进而影响未选中的代码区域
     */
    this.livePreviewDiffDecorationModel.updateZone(
      new LineRange(zone.startLineNumber, zone.startLineNumber + newFullRangeTextLines.length),
    );

    /**
     * handle active line decoration
     */
    if (activeLine > 0) {
      this.livePreviewDiffDecorationModel.touchActiveLine(activeLine);
    } else {
      this.livePreviewDiffDecorationModel.clearActiveLine();
    }

    /**
     * handle added range decoration
     */
    this.renderAddedRangeDecoration(diffModel);

    /**
     * handle pending range decoration
     */
    if (pendingRange.length > 0) {
      this.livePreviewDiffDecorationModel.touchPendingRange(pendingRange);
    } else {
      this.livePreviewDiffDecorationModel.clearPendingLine();
    }

    /**
     * handle removed range
     */
    this.renderRemovedRangeDecoration(diffModel);

    this._onDidEditChange.fire();
  }

  private doSchedulerEdits(): void {
    if (!this.schedulerHandleEdits.isScheduled()) {
      this.schedulerHandleEdits.schedule();
    }
  }

  public recompute(computerMode: EComputerMode, newContent?: string): IComputeDiffData {
    if (newContent) {
      this.virtualModel.setValue(newContent);
    }
    const newTextLines = this.virtualModel.getLinesContent();
    this.currentDiffModel = this.computeDiff(this.rawOriginalTextLines, newTextLines, computerMode);
    return this.currentDiffModel;
  }

  public addLinesToDiff(newText: string, computerMode: EComputerMode = EComputerMode.default): void {
    this.virtualModel.setValue(newText);
    this.recompute(computerMode);
    this.doSchedulerEdits();
  }

  public readyRender(diffModel: IComputeDiffData): void {
    this.doSchedulerEdits();
<<<<<<< HEAD

    this.renderPartialEditWidgets(diffModel);
    this.pushStackElement();
    this.monacoEditor.focus();
  }

  end() {
    this.recompute(EComputerMode.legacy);

    const { changes } = this.currentDiffModel;
    const zone = this.getZone();

    const allAddRanges = changes.map((c) => {
      const lineNumber = zone.startLineNumber + c.addedRange.startLineNumber - 1;
      return new LineRange(lineNumber, lineNumber + 1);
    });
    this.renderPartialEditWidgets(allAddRanges);
    this.pushStackElement();
  }

  get onPartialEditEvent() {
    return this.livePreviewDiffDecorationModel.onPartialEditEvent;
=======

    this.renderPartialEditWidgets(diffModel);
    this.pushStackElement();
    this.monacoEditor.focus();
>>>>>>> ae0cfd5b
  }
}<|MERGE_RESOLUTION|>--- conflicted
+++ resolved
@@ -392,34 +392,13 @@
 
   public readyRender(diffModel: IComputeDiffData): void {
     this.doSchedulerEdits();
-<<<<<<< HEAD
 
     this.renderPartialEditWidgets(diffModel);
     this.pushStackElement();
     this.monacoEditor.focus();
   }
 
-  end() {
-    this.recompute(EComputerMode.legacy);
-
-    const { changes } = this.currentDiffModel;
-    const zone = this.getZone();
-
-    const allAddRanges = changes.map((c) => {
-      const lineNumber = zone.startLineNumber + c.addedRange.startLineNumber - 1;
-      return new LineRange(lineNumber, lineNumber + 1);
-    });
-    this.renderPartialEditWidgets(allAddRanges);
-    this.pushStackElement();
-  }
-
   get onPartialEditEvent() {
     return this.livePreviewDiffDecorationModel.onPartialEditEvent;
-=======
-
-    this.renderPartialEditWidgets(diffModel);
-    this.pushStackElement();
-    this.monacoEditor.focus();
->>>>>>> ae0cfd5b
   }
 }