--- conflicted
+++ resolved
@@ -171,14 +171,10 @@
     const zone = this.node.getZone();
     return Position.lift({ lineNumber: Math.max(0, zone.startLineNumber - 1), column: 1 });
   }
-<<<<<<< HEAD
-
-=======
   setValue(content: string): void {
     const diffModel = this.node.recompute(EComputerMode.legacy, content);
     this.node.readyRender(diffModel);
   }
->>>>>>> 511d9a1b
   handleAction(action: EResultKind): void {
     switch (action) {
       case EResultKind.ACCEPT:
@@ -204,13 +200,8 @@
     this.node.addLinesToDiff(message);
   }
   onEnd(): void {
-<<<<<<< HEAD
-    this.node.end();
-    this.monacoEditor.focus();
-=======
     const diffModel = this.node.recompute(EComputerMode.legacy);
     this.node.readyRender(diffModel);
->>>>>>> 511d9a1b
   }
   get onPartialEditEvent() {
     return this.node.onPartialEditEvent;
