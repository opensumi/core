import { Autowired, INJECTOR_TOKEN, Injectable, Injector } from '@opensumi/di';
import { AINativeConfigService, IAIInlineChatService, PreferenceService } from '@opensumi/ide-core-browser';
import {
  AIInlineChatContentWidgetId,
  AINativeSettingSectionsId,
  AISerivceType,
  CancelResponse,
  CancellationTokenSource,
  ChatResponse,
  Disposable,
  ErrorResponse,
  Event,
  IAIReporter,
  IDisposable,
  ILogServiceClient,
  ILoggerManagerClient,
  InlineChatFeatureRegistryToken,
  MaybePromise,
  ReplyResponse,
  SupportLogNamespace,
  runWhenIdle,
} from '@opensumi/ide-core-common';
import { WorkbenchEditorService } from '@opensumi/ide-editor';
import { IEditor } from '@opensumi/ide-editor/lib/browser';
import { WorkbenchEditorServiceImpl } from '@opensumi/ide-editor/lib/browser/workbench-editor.service';
import * as monaco from '@opensumi/ide-monaco';
import { monacoApi } from '@opensumi/ide-monaco/lib/browser/monaco-api';
import { ContentWidgetPositionPreference } from '@opensumi/ide-monaco/lib/browser/monaco-exports/editor';

import { CodeActionService } from '../../contrib/code-action/code-action.service';
import { EInlineDiffPreviewMode } from '../../preferences/schema';
import { ERunStrategy } from '../../types';
import {
  BaseInlineDiffPreviewer,
  LiveInlineDiffPreviewer,
  SideBySideInlineDiffWidget,
} from '../inline-diff/inline-diff-previewer';
import { InlineDiffWidget } from '../inline-diff/inline-diff-widget';
import { InlineStreamDiffHandler } from '../inline-stream-diff/inline-stream-diff.handler';

import { InlineChatController } from './inline-chat-controller';
import { InlineChatFeatureRegistry } from './inline-chat.feature.registry';
import { AIInlineChatService, EInlineChatStatus, EResultKind } from './inline-chat.service';
import { AIInlineContentWidget } from './inline-content-widget';

@Injectable()
export class InlineChatHandler extends Disposable {
  @Autowired(INJECTOR_TOKEN)
  private readonly injector: Injector;

  @Autowired(AINativeConfigService)
  private readonly aiNativeConfigService: AINativeConfigService;

  @Autowired(IAIInlineChatService)
  private readonly aiInlineChatService: AIInlineChatService;

  @Autowired(InlineChatFeatureRegistryToken)
  private readonly inlineChatFeatureRegistry: InlineChatFeatureRegistry;

  @Autowired(PreferenceService)
  private readonly preferenceService: PreferenceService;

  @Autowired(IAIReporter)
  private readonly aiReporter: IAIReporter;

  @Autowired(WorkbenchEditorService)
  private readonly workbenchEditorService: WorkbenchEditorServiceImpl;

  @Autowired(ILoggerManagerClient)
  private readonly loggerManagerClient: ILoggerManagerClient;

  @Autowired(CodeActionService)
  private readonly codeActionService: CodeActionService;

  private logger: ILogServiceClient;

  private diffPreviewer: BaseInlineDiffPreviewer<InlineDiffWidget | InlineStreamDiffHandler>;
  private aiInlineContentWidget: AIInlineContentWidget;
  private aiInlineChatDisposed: Disposable = new Disposable();
  private aiInlineChatOperationDisposed: Disposable = new Disposable();
  private cancelIndicator = new CancellationTokenSource();

  constructor() {
    super();

    this.logger = this.loggerManagerClient.getLogger(SupportLogNamespace.Browser);
  }

  private cancelToken() {
    this.cancelIndicator.cancel();
    this.cancelIndicator = new CancellationTokenSource();
  }

  private disposeAllWidget() {
    [
      this.diffPreviewer,
      this.aiInlineContentWidget,
      this.aiInlineChatDisposed,
      this.aiInlineChatOperationDisposed,
    ].forEach((widget) => {
      widget?.dispose();
    });

    this.inlineChatInUsing = false;
  }

  protected inlineChatInUsing = false;

  public registerInlineChatFeature(editor: IEditor): IDisposable {
    const { monacoEditor } = editor;

    this.disposables.push(
      this.aiInlineChatService.onInlineChatVisible((value: boolean) => {
        if (value) {
          this.showInlineChat(editor);
        } else {
          this.cancelToken();
          this.disposeAllWidget();
        }
      }),
      this.codeActionService.onCodeActionRun(({ id, range }) => {
        const currentEditor = this.workbenchEditorService.currentEditor;

        if (currentEditor?.currentUri !== editor.currentUri) {
          return;
        }

        monacoEditor.setSelection(range);
        this.showInlineChat(editor);
        if (this.aiInlineContentWidget) {
          this.aiInlineContentWidget.clickActionId(id, 'codeAction');
        }
      }),
      monacoEditor.onWillChangeModel(() => {
        this.disposeAllWidget();
      }),
    );

    let needShowInlineChat = false;
    this.disposables.push(
      monacoEditor.onMouseDown(() => {
        needShowInlineChat = false;
      }),
      monacoEditor.onMouseUp((event) => {
        const target = event.target;
        const detail = (target as any).detail;
        if (detail && typeof detail === 'string' && detail === AIInlineChatContentWidgetId) {
          needShowInlineChat = false;
        } else {
          needShowInlineChat = true;
        }
      }),
    );

    let prefInlineChatAutoVisible = this.preferenceService.getValid(
      AINativeSettingSectionsId.InlineChatAutoVisible,
      true,
    );
    this.disposables.push(
      this.preferenceService.onSpecificPreferenceChange(
        AINativeSettingSectionsId.InlineChatAutoVisible,
        ({ newValue }) => {
          prefInlineChatAutoVisible = newValue;
        },
      ),
    );

    this.disposables.push(
      Event.debounce(
        Event.any<any>(monacoEditor.onDidChangeCursorSelection, monacoEditor.onMouseUp),
        (_, e) => e,
        100,
      )(() => {
        if (!prefInlineChatAutoVisible || !needShowInlineChat) {
          return;
        }

        if (
          this.aiInlineContentWidget &&
          this.aiInlineContentWidget.status !== EInlineChatStatus.READY &&
          this.aiInlineContentWidget.status !== EInlineChatStatus.ERROR
        ) {
          return;
        }

        this.showInlineChat(editor);
      }),
    );

    return this;
  }

  protected async showInlineChat(editor: IEditor): Promise<void> {
    if (!this.aiNativeConfigService.capabilities.supportsInlineChat) {
      return;
    }
    if (this.inlineChatInUsing) {
      return;
    }

    this.inlineChatInUsing = true;

    this.disposeAllWidget();

    const { monacoEditor } = editor;

    const selection = monacoEditor.getSelection();

    if (!selection || selection.isEmpty()) {
      this.disposeAllWidget();
      return;
    }

    this.aiInlineContentWidget = this.injector.get(AIInlineContentWidget, [monacoEditor]);

    this.aiInlineContentWidget.show({ selection });

    this.aiInlineChatDisposed.addDispose(
      this.inlineChatFeatureRegistry.onChatClick(() => {
        this.aiInlineChatService.launchInputVisible(true);
      }),
    );

    this.aiInlineChatDisposed.addDispose(
      this.aiInlineContentWidget.onActionClick(({ actionId, source }) => {
        const handler = this.inlineChatFeatureRegistry.getEditorHandler(actionId);
        const action = this.inlineChatFeatureRegistry.getAction(actionId);
        if (!handler || !action) {
          return;
        }

        this.runInlineChatAction(
          monacoEditor,
          () => {
            const relationId = this.aiReporter.start(action.name, {
              message: action.name,
              type: AISerivceType.InlineChat,
              source,
              runByCodeAction: source === 'codeAction',
            });
            return relationId;
          },
          handler.execute ? handler.execute!.bind(this, monacoEditor, this.cancelIndicator.token) : undefined,
          handler.providerDiffPreviewStrategy
            ? handler.providerDiffPreviewStrategy.bind(this, monacoEditor, this.cancelIndicator.token)
            : undefined,
        );
      }),
    );

    this.aiInlineChatDisposed.addDispose(
      this.aiInlineContentWidget.onInteractiveInputValue(async (value) => {
        const handler = this.inlineChatFeatureRegistry.getInteractiveInputHandler();

        if (!handler) {
          return;
        }

        const strategy = await this.inlineChatFeatureRegistry.getInteractiveInputStrategyHandler()(monacoEditor, value);

        this.runInlineChatAction(
          monacoEditor,
          () => {
            const relationId = this.aiReporter.start(AISerivceType.InlineChatInput, {
              message: value,
              type: AISerivceType.InlineChatInput,
              source: 'input',
            });
            return relationId;
          },
          handler.execute && strategy === ERunStrategy.EXECUTE
            ? handler.execute!.bind(this, monacoEditor, value, this.cancelIndicator.token)
            : undefined,
          handler.providerDiffPreviewStrategy && strategy === ERunStrategy.DIFF_PREVIEW
            ? handler.providerDiffPreviewStrategy.bind(this, monacoEditor, value, this.cancelIndicator.token)
            : undefined,
        );
      }),
    );
  }

  private formatAnswer(answer: string, crossCode: string): string {
    const leadingWhitespaceMatch = crossCode.match(/^\s*/);
    const indent = leadingWhitespaceMatch ? leadingWhitespaceMatch[0] : '  ';
    return answer
      .split('\n')
      .map((line) => `${indent}${line}`)
      .join('\n');
  }

  private convertInlineChatStatus(
    status: EInlineChatStatus,
    reportInfo: {
      relationId: string;
      message: string;
      startTime: number;
      isRetry?: boolean;
      isStop?: boolean;
    },
  ): void {
    const { relationId, message, startTime, isRetry, isStop } = reportInfo;

    this.aiInlineChatDisposed.addDispose(this.aiInlineContentWidget.launchChatStatus(status));
    this.aiReporter.end(relationId, {
      message,
      success: status !== EInlineChatStatus.ERROR,
      replytime: Date.now() - startTime,
      isStop,
      isRetry,
    });
  }

  visibleDiffWidget(
    monacoEditor: monaco.ICodeEditor,
    options: {
      crossSelection: monaco.Selection;
      chatResponse?: ChatResponse | InlineChatController;
    },
    reportInfo: {
      relationId: string;
      startTime: number;
      isRetry: boolean;
    },
  ): void {
    const { crossSelection, chatResponse } = options;
    const { relationId, startTime, isRetry } = reportInfo;

    const inlineDiffMode = this.preferenceService.getValid<EInlineDiffPreviewMode>(
      AINativeSettingSectionsId.InlineDiffPreviewMode,
      EInlineDiffPreviewMode.inlineLive,
    );

    if (inlineDiffMode === EInlineDiffPreviewMode.sideBySide) {
      this.diffPreviewer = this.injector.get(SideBySideInlineDiffWidget, [monacoEditor, crossSelection]);
    } else {
      this.diffPreviewer = this.injector.get(LiveInlineDiffPreviewer, [monacoEditor, crossSelection]);
    }

    this.diffPreviewer.mount(this.aiInlineContentWidget);

    this.diffPreviewer.show(
      crossSelection.startLineNumber - 1,
      crossSelection.endLineNumber - crossSelection.startLineNumber + 2,
    );

<<<<<<< HEAD
    const doLayoutContentWidget = () => {
      if (inlineDiffMode === EInlineDiffPreviewMode.sideBySide) {
        this.aiInlineContentWidget.setPositionPreference([ContentWidgetPositionPreference.BELOW]);
      } else {
        this.aiInlineContentWidget.setPositionPreference([ContentWidgetPositionPreference.EXACT]);
      }
      this.aiInlineContentWidget?.setOptions({
        position: this.diffPreviewer.getPosition(),
      });
      this.aiInlineContentWidget?.layoutContentWidget();
    };

=======
>>>>>>> 511d9a1b
    if (InlineChatController.is(chatResponse)) {
      const controller = chatResponse as InlineChatController;

      this.aiInlineChatOperationDisposed.addDispose(
        this.diffPreviewer.onReady(() => {
          controller.deffered.resolve();

          this.aiInlineChatOperationDisposed.addDispose([
            controller.onData((data) => {
              if (ReplyResponse.is(data)) {
                this.diffPreviewer.onData(data);
              }
            }),
            controller.onError((error) => {
              this.convertInlineChatStatus(EInlineChatStatus.ERROR, {
                relationId,
                message: error.message || '',
                startTime,
                isRetry,
              });
              this.diffPreviewer.onError(error);
              this.diffPreviewer.layout();
            }),
            controller.onAbort(() => {
              this.convertInlineChatStatus(EInlineChatStatus.READY, {
                relationId,
                message: 'abort',
                startTime,
                isRetry,
                isStop: true,
              });
              this.diffPreviewer.onAbort();
              this.diffPreviewer.layout();
            }),
            controller.onEnd(() => {
              this.convertInlineChatStatus(EInlineChatStatus.DONE, {
                relationId,
                message: '',
                startTime,
                isRetry,
              });
              this.diffPreviewer.onEnd();
              this.diffPreviewer.layout();
            }),
          ]);
        }),
      );
    } else {
      const model = monacoEditor.getModel();
      const crossCode = model!.getValueInRange(crossSelection);

      if (this.aiInlineChatDisposed.disposed || CancelResponse.is(chatResponse)) {
        this.convertInlineChatStatus(EInlineChatStatus.READY, {
          relationId,
          message: (chatResponse as CancelResponse).message || '',
          startTime,
          isRetry,
          isStop: true,
        });
        return;
      }

      if (ErrorResponse.is(chatResponse)) {
        this.convertInlineChatStatus(EInlineChatStatus.ERROR, {
          relationId,
          message: (chatResponse as ErrorResponse).message || '',
          startTime,
          isRetry,
        });
        return;
      }

      this.convertInlineChatStatus(EInlineChatStatus.DONE, {
        relationId,
        message: '',
        startTime,
        isRetry,
      });

      let answer = (chatResponse as ReplyResponse).message;
      answer = this.formatAnswer(answer, crossCode);

      this.aiInlineChatOperationDisposed.addDispose(
        this.diffPreviewer.onReady(() => {
          this.diffPreviewer.setValue(answer);
        }),
      );
    }

    this.diffPreviewer.layout();

    this.aiInlineChatOperationDisposed.addDispose(
      this.diffPreviewer.onDispose(() => {
        this.aiInlineContentWidget.dispose();
      }),
    );
  }

  get onPartialEditEvent() {
    return (this.diffPreviewer as LiveInlineDiffPreviewer).onPartialEditEvent;
  }

  acceptAllPartialEdits() {
    this.diffPreviewer.handleAction(EResultKind.ACCEPT);
  }

  discardAllPartialEdits() {
    this.diffPreviewer.handleAction(EResultKind.DISCARD);
  }

  private async handleDiffPreviewStrategy(
    monacoEditor: monaco.ICodeEditor,
    strategy: (...arg: any[]) => MaybePromise<ChatResponse | InlineChatController>,
    crossSelection: monaco.Selection,
    relationId: string,
    isRetry: boolean,
  ) {
    if (!this.aiInlineContentWidget) {
      return;
    }

    const model = monacoEditor.getModel();

    this.diffPreviewer?.dispose();
    this.aiInlineChatOperationDisposed.dispose();
    this.aiInlineChatDisposed.addDispose(this.aiInlineContentWidget.launchChatStatus(EInlineChatStatus.THINKING));

    const startTime = Date.now();

    if (this.cancelIndicator.token.isCancellationRequested) {
      this.convertInlineChatStatus(EInlineChatStatus.READY, {
        relationId,
        message: 'abort',
        startTime,
        isRetry,
        isStop: true,
      });
      return;
    }

    const response = await strategy();

    if (CancelResponse.is(response)) {
      this.convertInlineChatStatus(EInlineChatStatus.READY, {
        relationId,
        message: 'abort',
        startTime,
        isRetry,
        isStop: true,
      });
      this.disposeAllWidget();
      return;
    }

    this.visibleDiffWidget(
      monacoEditor,
      { crossSelection, chatResponse: response },
      { relationId, startTime, isRetry },
    );

    this.aiInlineChatOperationDisposed.addDispose([
      this.aiInlineContentWidget.onResultClick((kind: EResultKind) => {
        if (kind === EResultKind.ACCEPT) {
          this.diffPreviewer.handleAction(kind);

          this.aiReporter.end(relationId, { message: 'accept', success: true, isReceive: true });
          runWhenIdle(() => {
            this.disposeAllWidget();
          });
        }
      }),
      this.aiInlineChatService.onThumbs((isLike: boolean) => {
        this.aiReporter.end(relationId, { isLike });
      }),
      this.diffPreviewer.onLineCount((count) => {
        requestAnimationFrame(() => {
          if (crossSelection.endLineNumber === model!.getLineCount()) {
            // 如果用户是选中了最后一行，直接显示在最后一行
            const lineHeight = monacoEditor.getOption(monacoApi.editor.EditorOption.lineHeight);
            this.aiInlineContentWidget.offsetTop(lineHeight * count + 12);
          }
        });
      }),
    ]);
  }

  private async runInlineChatAction(
    monacoEditor: monaco.ICodeEditor,
    reporterFn: () => string,
    execute?: () => MaybePromise<void>,
    providerDiffPreviewStrategy?: () => MaybePromise<ChatResponse | InlineChatController>,
  ) {
    const selection = monacoEditor.getSelection();
    if (!selection) {
      this.logger.error('No selection found, aborting inline chat action.');
      return;
    }

    if (execute) {
      await execute();
      this.disposeAllWidget();
    }

    if (providerDiffPreviewStrategy) {
      const crossSelection = selection
        .setStartPosition(selection.startLineNumber, 1)
        .setEndPosition(selection.endLineNumber, Number.MAX_SAFE_INTEGER);

      const relationId = reporterFn();

      await this.handleDiffPreviewStrategy(
        monacoEditor,
        providerDiffPreviewStrategy,
        crossSelection,
        relationId,
        false,
      );

      this.aiInlineChatDisposed.addDispose([
        this.aiInlineContentWidget.onResultClick(async (kind: EResultKind) => {
          this.diffPreviewer.handleAction(kind);

          if (kind === EResultKind.DISCARD) {
            this.aiReporter.end(relationId, { message: 'discard', success: true, isDrop: true });
            this.disposeAllWidget();
          } else if (kind === EResultKind.REGENERATE) {
            await this.handleDiffPreviewStrategy(
              monacoEditor,
              providerDiffPreviewStrategy,
              crossSelection,
              relationId,
              true,
            );
          }
        }),
      ]);
    }
  }
}<|MERGE_RESOLUTION|>--- conflicted
+++ resolved
@@ -343,21 +343,6 @@
       crossSelection.endLineNumber - crossSelection.startLineNumber + 2,
     );
 
-<<<<<<< HEAD
-    const doLayoutContentWidget = () => {
-      if (inlineDiffMode === EInlineDiffPreviewMode.sideBySide) {
-        this.aiInlineContentWidget.setPositionPreference([ContentWidgetPositionPreference.BELOW]);
-      } else {
-        this.aiInlineContentWidget.setPositionPreference([ContentWidgetPositionPreference.EXACT]);
-      }
-      this.aiInlineContentWidget?.setOptions({
-        position: this.diffPreviewer.getPosition(),
-      });
-      this.aiInlineContentWidget?.layoutContentWidget();
-    };
-
-=======
->>>>>>> 511d9a1b
     if (InlineChatController.is(chatResponse)) {
       const controller = chatResponse as InlineChatController;
 
