import { AINativeSettingSectionsId, PreferenceSchema } from '@opensumi/ide-core-browser';
import { localize } from '@opensumi/ide-core-common';

export enum EInlineDiffPreviewMode {
  inlineLive = 'inlineLive',
  sideBySide = 'sideBySide',
}

export const aiNativePreferenceSchema: PreferenceSchema = {
  properties: {
    [AINativeSettingSectionsId.InlineDiffPreviewMode]: {
      type: 'string',
      enum: [EInlineDiffPreviewMode.inlineLive, EInlineDiffPreviewMode.sideBySide],
      enumDescriptions: [
        localize('preference.ai.native.inlineDiff.preview.mode.inlineLive'),
        localize('preference.ai.native.inlineDiff.preview.mode.sideBySide'),
      ],
      default: EInlineDiffPreviewMode.inlineLive,
    },
    [AINativeSettingSectionsId.InlineChatAutoVisible]: {
      type: 'boolean',
      default: true,
    },
    [AINativeSettingSectionsId.InlineChatCodeActionEnabled]: {
      type: 'boolean',
      default: true,
    },
    [AINativeSettingSectionsId.InterfaceQuickNavigationEnabled]: {
      type: 'boolean',
      default: true,
    },
    [AINativeSettingSectionsId.ChatVisibleType]: {
      type: 'string',
      enum: ['never', 'always', 'default'],
      default: 'default',
    },
    [AINativeSettingSectionsId.IntelligentCompletionsPromptEngineeringEnabled]: {
      type: 'boolean',
      default: true,
    },
    [AINativeSettingSectionsId.IntelligentCompletionsDebounceTime]: {
      type: 'number',
      default: 150,
    },
    [AINativeSettingSectionsId.IntelligentCompletionsCacheEnabled]: {
      type: 'boolean',
      default: true,
    },
    [AINativeSettingSectionsId.IntelligentCompletionsAlwaysVisible]: {
      type: 'boolean',
      default: false,
    },
    [AINativeSettingSectionsId.CodeEditsLintErrors]: {
      type: 'boolean',
      default: false,
    },
    [AINativeSettingSectionsId.CodeEditsLineChange]: {
      type: 'boolean',
      default: false,
    },
<<<<<<< HEAD
    [AINativeSettingSectionsId.LLMModelSelection]: {
      type: 'string',
      default: 'deepseek',
      enum: ['deepseek', 'anthropic', 'openai'],
      description: localize('preference.ai.native.llm.model.selection.description'),
    },
    [AINativeSettingSectionsId.DeepseekApiKey]: {
      type: 'string',
      default: '',
      description: localize('preference.ai.native.deepseek.apiKey.description'),
    },
    [AINativeSettingSectionsId.AnthropicApiKey]: {
      type: 'string',
      default: '',
      description: localize('preference.ai.native.anthropic.apiKey.description'),
    },
    [AINativeSettingSectionsId.OpenaiApiKey]: {
      type: 'string',
      default: '',
      description: localize('preference.ai.native.openai.apiKey.description'),
    },
    [AINativeSettingSectionsId.OpenaiBaseURL]: {
      type: 'string',
      default: '',
      description: localize('preference.ai.native.openai.baseURL.description'),
    },
    [AINativeSettingSectionsId.MCPServers]: {
      type: 'array',
      default: [],
      description: localize('preference.ai.native.mcp.servers.description'),
      items: {
        type: 'object',
        required: ['name', 'command', 'args'],
        properties: {
          name: {
            type: 'string',
            description: localize('preference.ai.native.mcp.servers.name.description'),
          },
          command: {
            type: 'string',
            description: localize('preference.ai.native.mcp.servers.command.description'),
          },
          args: {
            type: 'array',
            items: {
              type: 'string',
            },
            description: localize('preference.ai.native.mcp.servers.args.description'),
          },
          env: {
            type: 'object',
            additionalProperties: {
              type: 'string',
            },
            description: localize('preference.ai.native.mcp.servers.env.description'),
            default: {},
          },
        },
      },
=======
    [AINativeSettingSectionsId.CodeEditsTyping]: {
      type: 'boolean',
      default: false,
>>>>>>> a7956300
    },
  },
};<|MERGE_RESOLUTION|>--- conflicted
+++ resolved
@@ -58,7 +58,6 @@
       type: 'boolean',
       default: false,
     },
-<<<<<<< HEAD
     [AINativeSettingSectionsId.LLMModelSelection]: {
       type: 'string',
       default: 'deepseek',
@@ -118,11 +117,9 @@
           },
         },
       },
-=======
     [AINativeSettingSectionsId.CodeEditsTyping]: {
       type: 'boolean',
       default: false,
->>>>>>> a7956300
     },
   },
 };