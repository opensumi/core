--- conflicted
+++ resolved
@@ -1,15 +1,16 @@
 import React from 'react';
 
 import { AIActionItem } from '@opensumi/ide-core-browser/lib/components/ai-native/index';
-<<<<<<< HEAD
-import { CancellationToken, IAICompletionResultModel, MaybePromise } from '@opensumi/ide-core-common';
-import { IEditor } from '@opensumi/ide-editor/lib/browser';
-=======
-import { CancellationToken, Deferred, IDisposable, MaybePromise } from '@opensumi/ide-core-common';
+import {
+  CancellationToken,
+  Deferred,
+  IAICompletionResultModel,
+  IDisposable,
+  MaybePromise,
+} from '@opensumi/ide-core-common';
 import { ICodeEditor } from '@opensumi/ide-monaco';
 
 import { IChatWelcomeMessageContent, ISampleQuestions } from '../common';
->>>>>>> a7bb17f0
 
 import { CompletionRequestBean } from './inline-completions/model/competionModel';
 
@@ -92,26 +93,11 @@
    */
   registerInlineChatFeature?(registry: IInlineChatFeatureRegistry): void;
   /**
-<<<<<<< HEAD
    * 通过中间件扩展部分 ai 能力
    */
   middleware?: IAIMiddleware;
-}
 
-export type IProvideInlineCompletionsSignature = (
-  this: void,
-  model: monaco.editor.ITextModel,
-  position: monaco.Position,
-  token: CancellationToken,
-  next: (reqBean: CompletionRequestBean) => MaybePromise<IAICompletionResultModel | null>,
-  completionRequestBean: CompletionRequestBean,
-) => MaybePromise<IAICompletionResultModel | null>;
-
-export interface IAIMiddleware {
-  language?: {
-    provideInlineCompletions?: IProvideInlineCompletionsSignature;
-  };
-=======
+  /*
    * 注册 chat 面板相关功能
    */
   registerChatFeature?(registry: IChatFeatureRegistry): void;
@@ -129,5 +115,19 @@
   registerChatComponent(component: IChatComponentConfig): IDisposable;
   getChatComponent(componentId: string): IChatComponentConfig | null;
   getChatComponentDeferred(componentId: string): Deferred<IChatComponentConfig> | null;
->>>>>>> a7bb17f0
+}
+
+export type IProvideInlineCompletionsSignature = (
+  this: void,
+  model: monaco.editor.ITextModel,
+  position: monaco.Position,
+  token: CancellationToken,
+  next: (reqBean: CompletionRequestBean) => MaybePromise<IAICompletionResultModel | null>,
+  completionRequestBean: CompletionRequestBean,
+) => MaybePromise<IAICompletionResultModel | null>;
+
+export interface IAIMiddleware {
+  language?: {
+    provideInlineCompletions?: IProvideInlineCompletionsSignature;
+  };
 }