--- conflicted
+++ resolved
@@ -13,12 +13,7 @@
   MergeConflictEditorMode,
   ReplyResponse,
 } from '@opensumi/ide-core-common';
-<<<<<<< HEAD
-import { ICodeEditor } from '@opensumi/ide-monaco';
-import * as monaco from '@opensumi/ide-monaco';
-=======
 import { ICodeEditor, ITextModel, NewSymbolNamesProvider, Position } from '@opensumi/ide-monaco';
->>>>>>> 426adea0
 
 import { IChatWelcomeMessageContent, ISampleQuestions } from '../common';
 
