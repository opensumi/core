--- conflicted
+++ resolved
@@ -115,12 +115,8 @@
     .left_bar {
       display: flex;
       flex-direction: column;
-<<<<<<< HEAD
       // width: calc(100% - 24px);
       width: 100%;
-=======
-      width: calc(100% - 24px);
->>>>>>> cedf4b89
 
       // chat loading
       .chat_loading_msg_box {
