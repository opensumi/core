import cls from 'classnames';
import React, { useEffect, useMemo, useState } from 'react';

import { Icon, Popover } from '@opensumi/ide-components';
import {
  AppConfig,
  LabelService,
  MarkerSeverity,
  URI,
  Uri,
  detectModeId,
  path,
  useInjectable,
} from '@opensumi/ide-core-browser';
import { Loading } from '@opensumi/ide-core-browser/lib/components/ai-native';
import { WorkbenchEditorService } from '@opensumi/ide-editor';
import { ILanguageService } from '@opensumi/monaco-editor-core/esm/vs/editor/common/languages/language';
import { IModelService } from '@opensumi/monaco-editor-core/esm/vs/editor/common/services/model';
import { StandaloneServices } from '@opensumi/monaco-editor-core/esm/vs/editor/standalone/browser/standaloneServices';

import { CodeBlockData } from '../../../../common/types';
import { ChatMarkdown } from '../../../components/ChatMarkdown';
import { IMCPServerToolComponentProps } from '../../../types';
import { BaseApplyService } from '../../base-apply.service';

import styles from './index.module.less';

export const EditFileToolComponent = (props: IMCPServerToolComponentProps) => {
  const { args, messageId, toolCallId } = props;
  const [mode, setMode] = useState<'code' | 'diff'>('code');
  const labelService = useInjectable(LabelService);
  const appConfig = useInjectable<AppConfig>(AppConfig);
  const applyService = useInjectable<BaseApplyService>(BaseApplyService);
  const editorService = useInjectable<WorkbenchEditorService>(WorkbenchEditorService);
  const { target_file = '', code_edit, instructions } = args || {};
  const absolutePath = path.join(appConfig.workspaceDir, target_file);
  const [codeBlockData, setCodeBlockData] = useState<CodeBlockData | undefined>(
    applyService.getCodeBlock(toolCallId, messageId),
  );

  const icon = useMemo(() => {
    if (!target_file) {
      return;
    }
    const icon = `file-icon ${labelService.getIcon(URI.file(absolutePath))}`;
    return icon;
  }, [target_file, absolutePath]);
  const languageId = useMemo(() => {
    if (!target_file) {
      return;
    }
    const modelService = StandaloneServices.get(IModelService);
    const languageService = StandaloneServices.get(ILanguageService);
    const detectedModeId = detectModeId(modelService, languageService, Uri.file(absolutePath));
    return detectedModeId;
  }, [target_file, absolutePath]);

  useEffect(() => {
    const disposable = applyService.onCodeBlockUpdate((codeBlockData) => {
<<<<<<< HEAD
      setCodeBlockData({ ...codeBlockData });
=======
      if (codeBlockData.toolCallId === toolCallId) {
        setCodeBlockData({ ...codeBlockData });
      }
>>>>>>> 30c372d8
    });
    return () => {
      disposable.dispose();
    };
  }, []);

<<<<<<< HEAD
  // 多次迭代时，仅在首处tool组件中展示
  // FIXME: 这个优化有必要吗？每次都展示也挺好？
=======
  const handleToggleMode = (e: React.MouseEvent<HTMLDivElement>) => {
    e.stopPropagation();
    setMode(mode === 'code' ? 'diff' : 'code');
  };

>>>>>>> 30c372d8
  if (!args || !codeBlockData) {
    return null;
  }

  return [
    instructions && <p>{instructions}</p>,
    <div className={styles['edit-file-tool']} key={'edit-file-tool'}>
      <div
        className={cls(styles['edit-file-tool-header'], {
          clickable: codeBlockData.status === 'pending' || codeBlockData.status === 'success',
        })}
        onClick={() => {
          if (codeBlockData.status === 'pending') {
<<<<<<< HEAD
            applyService.renderApplyResult(codeBlockData, codeBlockData.updatedCode!);
=======
            editorService.open(URI.file(absolutePath));
>>>>>>> 30c372d8
          } else if (codeBlockData.status === 'success') {
            applyService.revealApplyPosition(codeBlockData);
          }
        }}
      >
        <div className={styles.left}>
          {icon && <span className={icon}></span>}
          <span className={styles['edit-file-tool-file-name']}>{target_file}</span>
          {codeBlockData.iterationCount > 1 && (
            <span className={styles['edit-file-tool-iteration-count']}>{codeBlockData.iterationCount}/3</span>
          )}
<<<<<<< HEAD
          {renderStatus(codeBlockData)}
        </div>
        <div className={styles.right}>
          <Popover title={'Show Code'} id={'edit-file-tool-show-code'}>
            <Icon iconClass='codicon codicon-file-code' onClick={() => setMode('code')} />
          </Popover>
          {codeBlockData.applyResult?.diff && (
            <Popover title={'Show Diff'} id={'edit-file-tool-show-diff'}>
              <Icon iconClass='codicon codicon-diff-multiple' onClick={() => setMode('diff')} />
=======
          {renderStatus(codeBlockData, props.result)}
        </div>
        <div className={styles.right}>
          <Popover title={'Show Code'} id={'edit-file-tool-show-code'}>
            <Icon iconClass='codicon codicon-file-code' onClick={handleToggleMode} />
          </Popover>
          {codeBlockData.applyResult?.diff && (
            <Popover title={'Show Diff'} id={'edit-file-tool-show-diff'}>
              <Icon iconClass='codicon codicon-diff-multiple' onClick={handleToggleMode} />
>>>>>>> 30c372d8
            </Popover>
          )}
        </div>
      </div>
      <ChatMarkdown
        markdown={
          mode === 'code'
            ? `\`\`\`${languageId || ''}\n${code_edit}\n\`\`\``
            : `\`\`\`diff\n${codeBlockData.applyResult?.diff}\n\`\`\``
        }
        hideInsert={true}
      />
    </div>,
    codeBlockData.applyResult && codeBlockData.applyResult.diagnosticInfos.length > 0 && (
      <div className={styles['edit-file-tool-diagnostic-errors']} key={'edit-file-tool-diagnostic-errors'}>
        <div className={styles['title']}>Found Lints:</div>
        {codeBlockData.applyResult?.diagnosticInfos.map((info) => (
          <div
            key={info.message}
            className={cls({
              [styles['error']]: info.severity === MarkerSeverity.Error,
              [styles['warning']]: info.severity === MarkerSeverity.Warning,
            })}
          >
            <Icon className={`codicon codicon-${info.severity === MarkerSeverity.Error ? 'error' : 'warning'}`} />
            {info.message.split('\n')[0]}
          </div>
        ))}
      </div>
    ),
  ];
};

<<<<<<< HEAD
const renderStatus = (codeBlockData: CodeBlockData) => {
=======
const renderStatus = (codeBlockData: CodeBlockData, error?: string) => {
>>>>>>> 30c372d8
  const status = codeBlockData.status;
  switch (status) {
    case 'generating':
      return <Loading />;
    case 'pending':
      return (
        <Popover title='Pending' id={'edit-file-tool-status-pending'}>
          <Icon iconClass='codicon codicon-circle-large' />
        </Popover>
      );
    case 'success':
      return (
        <Popover title='Success' id={'edit-file-tool-status-success'}>
          <Icon iconClass='codicon codicon-check-all' />
        </Popover>
      );
    case 'failed':
      return (
<<<<<<< HEAD
        <Popover title='Failed' id={'edit-file-tool-status-failed'}>
=======
        <Popover title={`Failed (${error})`} id={'edit-file-tool-status-failed'}>
>>>>>>> 30c372d8
          <Icon iconClass='codicon codicon-error' style={{ color: 'var(--debugConsole-errorForeground)' }} />
        </Popover>
      );
    case 'cancelled':
      return (
        <Popover title='Cancelled' id={'edit-file-tool-status-cancelled'}>
          <Icon iconClass='codicon codicon-close' style={{ color: 'var(--input-placeholderForeground)' }} />
        </Popover>
      );
    default:
      return null;
  }
};<|MERGE_RESOLUTION|>--- conflicted
+++ resolved
@@ -57,29 +57,20 @@
 
   useEffect(() => {
     const disposable = applyService.onCodeBlockUpdate((codeBlockData) => {
-<<<<<<< HEAD
-      setCodeBlockData({ ...codeBlockData });
-=======
       if (codeBlockData.toolCallId === toolCallId) {
         setCodeBlockData({ ...codeBlockData });
       }
->>>>>>> 30c372d8
     });
     return () => {
       disposable.dispose();
     };
   }, []);
 
-<<<<<<< HEAD
-  // 多次迭代时，仅在首处tool组件中展示
-  // FIXME: 这个优化有必要吗？每次都展示也挺好？
-=======
   const handleToggleMode = (e: React.MouseEvent<HTMLDivElement>) => {
     e.stopPropagation();
     setMode(mode === 'code' ? 'diff' : 'code');
   };
 
->>>>>>> 30c372d8
   if (!args || !codeBlockData) {
     return null;
   }
@@ -93,11 +84,7 @@
         })}
         onClick={() => {
           if (codeBlockData.status === 'pending') {
-<<<<<<< HEAD
-            applyService.renderApplyResult(codeBlockData, codeBlockData.updatedCode!);
-=======
             editorService.open(URI.file(absolutePath));
->>>>>>> 30c372d8
           } else if (codeBlockData.status === 'success') {
             applyService.revealApplyPosition(codeBlockData);
           }
@@ -109,17 +96,6 @@
           {codeBlockData.iterationCount > 1 && (
             <span className={styles['edit-file-tool-iteration-count']}>{codeBlockData.iterationCount}/3</span>
           )}
-<<<<<<< HEAD
-          {renderStatus(codeBlockData)}
-        </div>
-        <div className={styles.right}>
-          <Popover title={'Show Code'} id={'edit-file-tool-show-code'}>
-            <Icon iconClass='codicon codicon-file-code' onClick={() => setMode('code')} />
-          </Popover>
-          {codeBlockData.applyResult?.diff && (
-            <Popover title={'Show Diff'} id={'edit-file-tool-show-diff'}>
-              <Icon iconClass='codicon codicon-diff-multiple' onClick={() => setMode('diff')} />
-=======
           {renderStatus(codeBlockData, props.result)}
         </div>
         <div className={styles.right}>
@@ -129,7 +105,6 @@
           {codeBlockData.applyResult?.diff && (
             <Popover title={'Show Diff'} id={'edit-file-tool-show-diff'}>
               <Icon iconClass='codicon codicon-diff-multiple' onClick={handleToggleMode} />
->>>>>>> 30c372d8
             </Popover>
           )}
         </div>
@@ -163,11 +138,7 @@
   ];
 };
 
-<<<<<<< HEAD
-const renderStatus = (codeBlockData: CodeBlockData) => {
-=======
 const renderStatus = (codeBlockData: CodeBlockData, error?: string) => {
->>>>>>> 30c372d8
   const status = codeBlockData.status;
   switch (status) {
     case 'generating':
@@ -186,11 +157,7 @@
       );
     case 'failed':
       return (
-<<<<<<< HEAD
-        <Popover title='Failed' id={'edit-file-tool-status-failed'}>
-=======
         <Popover title={`Failed (${error})`} id={'edit-file-tool-status-failed'}>
->>>>>>> 30c372d8
           <Icon iconClass='codicon codicon-error' style={{ color: 'var(--debugConsole-errorForeground)' }} />
         </Popover>
       );
