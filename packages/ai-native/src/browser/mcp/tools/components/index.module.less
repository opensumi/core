--- conflicted
+++ resolved
@@ -17,12 +17,9 @@
     align-items: center;
     justify-content: center;
   }
-<<<<<<< HEAD
-=======
   .left {
     overflow: hidden;
   }
->>>>>>> 30c372d8
   .left,
   .right {
     display: flex;
