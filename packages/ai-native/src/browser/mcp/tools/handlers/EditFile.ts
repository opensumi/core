--- conflicted
+++ resolved
@@ -14,11 +14,7 @@
 
   async handler(params: { targetFile: string; codeEdit: string; instructions?: string }, toolCallId: string) {
     const { targetFile, codeEdit } = params;
-<<<<<<< HEAD
-    const block = this.applyService.registerCodeBlock(targetFile, codeEdit, toolCallId);
-=======
     const block = await this.applyService.registerCodeBlock(targetFile, codeEdit, toolCallId);
->>>>>>> 30c372d8
     const blockData = await this.applyService.apply(block);
     return blockData;
   }
