import { Autowired, INJECTOR_TOKEN, Injectable, Injector } from '@opensumi/di';
import { PreferenceService } from '@opensumi/ide-core-browser';
import {
  AINativeSettingSectionsId,
  CancellationToken,
  CancellationTokenSource,
  Disposable,
  DisposableMap,
  Emitter,
  IChatProgress,
<<<<<<< HEAD
=======
  IDisposable,
>>>>>>> 445496e3
  IStorage,
  LRUCache,
  STORAGE_NAMESPACE,
  StorageProvider,
  debounce,
} from '@opensumi/ide-core-common';
import { IHistoryChatMessage } from '@opensumi/ide-core-common/lib/types/ai-native';

import { IChatAgentService, IChatFollowup, IChatRequestMessage, IChatResponseErrorDetails } from '../../common';
import { MsgHistoryManager } from '../model/msg-history-manager';

import { ChatModel, ChatRequestModel, ChatResponseModel, IChatProgressResponseContent } from './chat-model';

interface ISessionModel {
  sessionId: string;
  history: { additional: Record<string, any>; messages: IHistoryChatMessage[] };
  requests: {
    requestId: string;
    message: IChatRequestMessage;
    response: {
      isCanceled: boolean;
      responseText: string;
      responseContents: IChatProgressResponseContent[];
      responseParts: IChatProgressResponseContent[];
      errorDetails: IChatResponseErrorDetails | undefined;
      followups: IChatFollowup[];
    };
  }[];
}

const MAX_SESSION_COUNT = 20;

class DisposableLRUCache<K, V extends IDisposable = IDisposable> extends LRUCache<K, V> implements IDisposable {
  disposeKey(key: K): void {
    const disposable = this.get(key);
    if (disposable) {
      disposable.dispose();
    }
    this.delete(key);
  }

  dispose(): void {
    this.forEach((disposable) => {
      disposable.dispose();
    });
    this.clear();
  }
}

@Injectable()
export class ChatManagerService extends Disposable {
  #sessionModels = this.registerDispose(new DisposableLRUCache<string, ChatModel>(MAX_SESSION_COUNT));
  #pendingRequests = this.registerDispose(new DisposableMap<string, CancellationTokenSource>());
  private storageInitEmitter = new Emitter<void>();
  public onStorageInit = this.storageInitEmitter.event;

  @Autowired(INJECTOR_TOKEN)
  injector: Injector;

  @Autowired(IChatAgentService)
  chatAgentService: IChatAgentService;

  @Autowired(StorageProvider)
  private storageProvider: StorageProvider;

  @Autowired(PreferenceService)
  private preferenceService: PreferenceService;

  private _chatStorage: IStorage;

  protected fromJSON(data: ISessionModel[]) {
    return data
      .filter((item) => item.history.messages.length > 0)
      .map((item) => {
        const model = new ChatModel({
          sessionId: item.sessionId,
          history: new MsgHistoryManager(item.history),
        });
        const requests = item.requests.map(
          (request) =>
            new ChatRequestModel(
              request.requestId,
              model,
              request.message,
              new ChatResponseModel(request.requestId, model, request.message.agentId, {
                responseContents: request.response.responseContents,
                isComplete: true,
                responseText: request.response.responseText,
                responseParts: request.response.responseParts,
                errorDetails: request.response.errorDetails,
                followups: request.response.followups,
                isCanceled: request.response.isCanceled,
              }),
            ),
        );
        model.restoreRequests(requests);
        return model;
      });
  }

  constructor() {
    super();
  }

  async init() {
    this._chatStorage = await this.storageProvider(STORAGE_NAMESPACE.CHAT);
    const sessionsModelData = this._chatStorage.get<ISessionModel[]>('sessionModels', []);
    const savedSessions = this.fromJSON(sessionsModelData);
    savedSessions.forEach((session) => {
      this.#sessionModels.set(session.sessionId, session);
      this.listenSession(session);
    });
    await this.storageInitEmitter.fireAndAwait();
  }

  getSessions() {
    return Array.from(this.#sessionModels.values());
  }

  startSession() {
    const model = new ChatModel();
    this.#sessionModels.set(model.sessionId, model);
    this.listenSession(model);
    return model;
  }

  getSession(sessionId: string): ChatModel | undefined {
    return this.#sessionModels.get(sessionId);
  }

  clearSession(sessionId: string) {
    const model = this.#sessionModels.get(sessionId) as ChatModel;
    if (!model) {
      throw new Error(`Unknown session: ${sessionId}`);
    }
    this.#sessionModels.disposeKey(sessionId);
    this.#pendingRequests.get(sessionId)?.cancel();
    this.#pendingRequests.disposeKey(sessionId);
    this.saveSessions();
  }

  createRequest(sessionId: string, message: string, agentId: string, command?: string) {
    const model = this.getSession(sessionId);
    if (!model) {
      throw new Error(`Unknown session: ${sessionId}`);
    }

    if (this.#pendingRequests.has(sessionId)) {
      return;
    }

    return model.addRequest({ prompt: message, agentId, command });
  }

  async sendRequest(sessionId: string, request: ChatRequestModel, regenerate: boolean) {
    const model = this.getSession(sessionId);
    if (!model) {
      throw new Error(`Unknown session: ${sessionId}`);
    }

    const source = new CancellationTokenSource();
    const token = source.token;
    this.#pendingRequests.set(model.sessionId, source);
    const listener = token.onCancellationRequested(() => {
      request.response.cancel();
    });

    const contextWindow = this.preferenceService.get<number>(AINativeSettingSectionsId.ContextWindow);
    const history = model.getMessageHistory(contextWindow);

    try {
      const progressCallback = (progress: IChatProgress) => {
        if (token.isCancellationRequested) {
          return;
        }
        model.acceptResponseProgress(request, progress);
      };
      const requestProps = {
        sessionId,
        requestId: request.requestId,
        message: request.message.prompt,
        command: request.message.command,
        regenerate,
      };
      const result = await this.chatAgentService.invokeAgent(
        request.message.agentId,
        requestProps,
        progressCallback,
        history,
        token,
      );

      if (!token.isCancellationRequested) {
        if (result.errorDetails) {
          request.response.setErrorDetails(result.errorDetails);
        }
        const followups = this.chatAgentService.getFollowups(
          request.message.agentId,
          sessionId,
          CancellationToken.None,
        );
        followups.then((followups) => {
          request.response.setFollowups(followups);
          request.response.complete();
        });
      }
    } finally {
      listener.dispose();
      this.#pendingRequests.disposeKey(model.sessionId);
      this.saveSessions();
    }
  }

  protected listenSession(session: ChatModel) {
    this.addDispose(
      session.history.onMessageAdditionalChange(() => {
        this.saveSessions();
      }),
    );
  }

  @debounce(1000)
  protected saveSessions() {
    this._chatStorage.set('sessionModels', this.getSessions());
  }

  cancelRequest(sessionId: string) {
    this.#pendingRequests.get(sessionId)?.cancel();
    this.#pendingRequests.disposeKey(sessionId);
    this.saveSessions();
  }
}<|MERGE_RESOLUTION|>--- conflicted
+++ resolved
@@ -8,10 +8,7 @@
   DisposableMap,
   Emitter,
   IChatProgress,
-<<<<<<< HEAD
-=======
   IDisposable,
->>>>>>> 445496e3
   IStorage,
   LRUCache,
   STORAGE_NAMESPACE,
