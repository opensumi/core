--- conflicted
+++ resolved
@@ -7,13 +7,10 @@
 import { EnhanceIcon } from '@opensumi/ide-core-browser/lib/components/ai-native';
 import {
   AISerivceType,
-<<<<<<< HEAD
+  ActionSourceEnum,
+  ActionTypeEnum,
   CancellationToken,
   CancellationTokenSource,
-=======
-  ActionSourceEnum,
-  ActionTypeEnum,
->>>>>>> acc8715a
   ChatFeatureRegistryToken,
   ChatMessageRole,
   ChatRenderRegistryToken,
@@ -200,7 +197,6 @@
     );
 
     disposer.addDispose(
-<<<<<<< HEAD
       chatApiService.onChatReplyMessageLaunch((data) => {
         if (data.kind === 'content') {
           const relationId = aiReporter.start(AISerivceType.CustomReplay, {
@@ -222,20 +218,6 @@
             relationId,
           });
           renderCustomComponent({ chunk: data, relationId });
-=======
-      chatApiService.onChatReplyMessageLaunch((chunk) => {
-        const relationId = aiReporter.start(AISerivceType.CustomReplay, {
-          message: chunk,
-        });
-
-        let renderContent = (
-          <ChatMarkdown markdown={chunk} fillInIncompleteTokens agentId={agentId} command={command} />
-        );
-
-        if (chatRenderRegistry.chatAIRoleRender) {
-          const ChatAIRoleRender = chatRenderRegistry.chatAIRoleRender;
-          renderContent = <ChatAIRoleRender content={chunk} />;
->>>>>>> acc8715a
         }
       }),
     );
@@ -375,45 +357,11 @@
     [containerRef, msgHistoryManager],
   );
 
-<<<<<<< HEAD
   const renderUserMessage = React.useCallback(
     async (renderModel: { message: string; agentId?: string; relationId: string; command?: string }) => {
       const ChatUserRoleRender = chatRenderRegistry.chatUserRoleRender;
 
       const { message, agentId, relationId, command } = renderModel;
-=======
-  const handleAgentReply = React.useCallback(
-    async (value: IChatMessageStructure) => {
-      const { message, agentId, command, reportExtra } = value;
-      const { actionType, actionSource } = reportExtra || {};
-
-      const request = aiChatService.createRequest(message, agentId!, command);
-      if (!request) {
-        return;
-      }
-
-      setLoading(true);
-      aiChatService.setLatestRequestId(request.requestId);
-
-      const ChatUserRoleRender = chatRenderRegistry.chatUserRoleRender;
-
-      const startTime = Date.now();
-      const reportType = ChatProxyService.AGENT_ID === agentId ? AISerivceType.Chat : AISerivceType.Agent;
-      const relationId = aiReporter.start(command || reportType, {
-        message,
-        agentId,
-        command,
-        userMessage: message,
-        actionType,
-        actionSource,
-      });
-
-      msgHistoryManager.addUserMessage({
-        content: message,
-        agentId: agentId!,
-        agentCommand: command!,
-      });
->>>>>>> acc8715a
 
       const visibleAgentId = agentId === ChatProxyService.AGENT_ID ? '' : agentId;
 
@@ -446,6 +394,8 @@
       msgId: string;
     }) => {
       const { message, agentId, request, relationId, command, startTime, msgId } = renderModel;
+
+      const visibleAgentId = agentId === ChatProxyService.AGENT_ID ? '' : agentId;
 
       if (agentId === ChatProxyService.AGENT_ID && command) {
         const commandHandler = chatFeatureRegistry.getSlashCommandHandler(command);
@@ -496,7 +446,7 @@
   const renderSimpleMarkdownReply = React.useCallback(
     (renderModel: { chunk: string; relationId: string }) => {
       const { chunk, relationId } = renderModel;
-      let renderContent = <ChatMarkdown markdown={chunk} fillInIncompleteTokens />;
+      let renderContent = <ChatMarkdown markdown={chunk} fillInIncompleteTokens agentId={agentId} command={command} />;
 
       if (chatRenderRegistry.chatAIRoleRender) {
         const ChatAIRoleRender = chatRenderRegistry.chatAIRoleRender;
@@ -534,7 +484,8 @@
 
   const handleAgentReply = React.useCallback(
     async (value: IChatMessageStructure) => {
-      const { message, agentId, command } = value;
+      const { message, agentId, command, reportExtra } = value;
+      const { actionType, actionSource } = reportExtra || {};
 
       const request = aiChatService.createRequest(message, agentId!, command);
       if (!request) {
@@ -550,6 +501,8 @@
         message,
         agentId,
         userMessage: message,
+        actionType,
+        actionSource,
       });
 
       msgHistoryManager.addUserMessage({
@@ -586,24 +539,15 @@
     [chatRenderRegistry, chatRenderRegistry.chatUserRoleRender, msgHistoryManager, scrollToBottom],
   );
 
-<<<<<<< HEAD
   const handleSend = React.useCallback(
     async (value: IChatMessageStructure) => {
-      const { message, command } = value;
+      const { message, command, reportExtra } = value;
 
       const agentId = value.agentId ? value.agentId : ChatProxyService.AGENT_ID;
-      return handleAgentReply({ message, agentId, command });
+      return handleAgentReply({ message, agentId, command, reportExtra });
     },
     [handleAgentReply],
   );
-=======
-  const handleSend = React.useCallback(async (value: IChatMessageStructure) => {
-    const { message, command, reportExtra } = value;
-
-    const agentId = value.agentId ? value.agentId : ChatProxyService.AGENT_ID;
-    return handleAgentReply({ message, agentId, command, reportExtra });
-  }, []);
->>>>>>> acc8715a
 
   const handleClear = React.useCallback(() => {
     aiChatService.clearSessionModel();
