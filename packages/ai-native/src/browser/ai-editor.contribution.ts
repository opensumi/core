import debounce from 'lodash/debounce';

import { Autowired, INJECTOR_TOKEN, Injectable, Injector } from '@opensumi/di';
import { AINativeConfigService, IAIInlineChatService, PreferenceService } from '@opensumi/ide-core-browser';
import { IBrowserCtxMenu } from '@opensumi/ide-core-browser/lib/menu/next/renderer/ctxmenu/browser';
import {
  AINativeSettingSectionsId,
  AISerivceType,
  CancelResponse,
  CancellationToken,
  ChatResponse,
  ContributionProvider,
  Disposable,
  ErrorResponse,
  Event,
  IAIReporter,
  IDisposable,
  IEventBus,
  ILogServiceClient,
  ILoggerManagerClient,
  InlineChatFeatureRegistryToken,
  MaybePromise,
  ReplyResponse,
  Schemes,
  SupportLogNamespace,
  getErrorMessage,
  runWhenIdle,
} from '@opensumi/ide-core-common';
import { DesignBrowserCtxMenuService } from '@opensumi/ide-design/lib/browser/override/menu.service';
import { EditorSelectionChangeEvent, IEditor, IEditorFeatureContribution } from '@opensumi/ide-editor/lib/browser';
import * as monaco from '@opensumi/ide-monaco';
import { monaco as monacoApi } from '@opensumi/ide-monaco/lib/browser/monaco-api';
import { MonacoTelemetryService } from '@opensumi/ide-monaco/lib/browser/telemetry.service';

import { AIInlineChatContentWidget } from '../common';

import { AINativeService } from './ai-native.service';
import { AIInlineCompletionsProvider } from './inline-completions/completeProvider';
import { AICompletionsService } from './inline-completions/service/ai-completions.service';
import { LanguageParserService } from './languages/service';
import { ICodeBlockInfo } from './languages/tree-sitter/language-facts/base';
import { RenameSuggestionsService } from './rename/rename.service';
import { AINativeCoreContribution, IAIMiddleware } from './types';
import { InlineChatFeatureRegistry } from './widget/inline-chat/inline-chat.feature.registry';
import { AIInlineChatService, EInlineChatStatus } from './widget/inline-chat/inline-chat.service';
import { AIInlineContentWidget } from './widget/inline-chat/inline-content-widget';
import { AIDiffWidget } from './widget/inline-diff/inline-diff-widget';

@Injectable()
export class AIEditorContribution extends Disposable implements IEditorFeatureContribution {
  @Autowired(INJECTOR_TOKEN)
  private readonly injector: Injector;

  @Autowired(AINativeConfigService)
  private readonly aiNativeConfigService: AINativeConfigService;

  @Autowired(IAIInlineChatService)
  private readonly aiInlineChatService: AIInlineChatService;

  @Autowired(AINativeService)
  private readonly aiNativeService: AINativeService;

  @Autowired(ILoggerManagerClient)
  private readonly loggerManagerClient: ILoggerManagerClient;

  @Autowired(PreferenceService)
  private readonly preferenceService: PreferenceService;

  @Autowired(IBrowserCtxMenu)
  private readonly ctxMenuRenderer: DesignBrowserCtxMenuService;

  @Autowired(InlineChatFeatureRegistryToken)
  private readonly inlineChatFeatureRegistry: InlineChatFeatureRegistry;

  @Autowired(IAIReporter)
  private readonly aiReporter: IAIReporter;

  @Autowired(AINativeCoreContribution)
  private readonly contributions: ContributionProvider<AINativeCoreContribution>;

  @Autowired(AIInlineCompletionsProvider)
  private readonly aiInlineCompletionsProvider: AIInlineCompletionsProvider;

  @Autowired(RenameSuggestionsService)
  private readonly renameSuggestionService: RenameSuggestionsService;

  @Autowired(AICompletionsService)
  private aiCompletionsService: AICompletionsService;

  @Autowired(IEventBus)
  protected eventBus: IEventBus;

  @Autowired(LanguageParserService)
  protected languageParserService: LanguageParserService;

  @Autowired()
  monacoTelemetryService: MonacoTelemetryService;

  private latestMiddlewareCollector: IAIMiddleware;

  private logger: ILogServiceClient;

  constructor() {
    super();

    this.logger = this.loggerManagerClient.getLogger(SupportLogNamespace.Browser);
  }

  private aiDiffWidget: AIDiffWidget;
  private aiInlineContentWidget: AIInlineContentWidget;
  private aiInlineChatDisposed: Disposable = new Disposable();
  private aiInlineChatOperationDisposed: Disposable = new Disposable();

  private modelSessionDisposable: Disposable;

  private disposeAllWidget() {
    [
      this.aiDiffWidget,
      this.aiInlineContentWidget,
      this.aiInlineChatDisposed,
      this.aiInlineChatOperationDisposed,
    ].forEach((widget) => {
      widget?.dispose();
    });

    this.aiNativeService.cancelToken();
    this.inlineChatInUsing = false;
  }

  contribute(editor: IEditor): IDisposable {
    if (!editor) {
      return this;
    }

    const { monacoEditor, currentUri } = editor;
    if (currentUri && currentUri.codeUri.scheme !== Schemes.file) {
      return this;
    }

    this.contributeInlineCompletionFeature(editor);
    this.contributeInlineChatFeature(editor);
    this.registerLanguageFeatures(editor);

    this.disposables.push(
      monacoEditor.onDidScrollChange(() => {
        /**
         * 其他的 ctxmenu 服务注册的菜单在 onHide 函数里会有其他逻辑处理，例如在 editor.context.ts 会在 hide 的时候 focus 编辑器，影响使用
         */
        this.ctxMenuRenderer.onHide = undefined;
        this.ctxMenuRenderer.hide(true);
      }),
    );

    return this;
  }

  protected contributeInlineCompletionFeature(editor: IEditor): void {
    const { monacoEditor } = editor;
    // 判断用户是否选择了一块区域或者移动光标 取消掉请补全求
    const selectionChange = () => {
      this.aiCompletionsService.hideStatusBarItem();
      const selection = monacoEditor.getSelection();
      if (!selection) {
        return;
      }

      // 判断是否选中区域
      if (selection.startLineNumber !== selection.endLineNumber || selection.startColumn !== selection.endColumn) {
        this.aiInlineCompletionsProvider.cancelRequest();
      }
      requestAnimationFrame(() => {
        this.aiCompletionsService.setVisibleCompletion(false);
      });
    };

    const debouncedSelectionChange = debounce(selectionChange, 50, {
      maxWait: 200,
      leading: true,
      trailing: true,
    });

    this.disposables.push(
      this.eventBus.on(EditorSelectionChangeEvent, (e) => {
        if (e.payload.source === 'mouse') {
          debouncedSelectionChange();
        } else {
          debouncedSelectionChange.cancel();
          selectionChange();
        }
      }),
      monacoEditor.onDidChangeModelContent((e) => {
        const changes = e.changes;
        for (const change of changes) {
          if (change.text === '') {
            this.aiInlineCompletionsProvider.isDelEvent = true;
            this.aiInlineCompletionsProvider.cancelRequest();
          } else {
            this.aiInlineCompletionsProvider.isDelEvent = false;
          }
        }
      }),
      monacoEditor.onWillChangeModel(() => {
        this.aiCompletionsService.hideStatusBarItem();
        this.disposeAllWidget();
      }),
      monacoEditor.onDidBlurEditorText(() => {
        this.aiCompletionsService.hideStatusBarItem();
        this.aiCompletionsService.setVisibleCompletion(false);
      }),
    );
  }

  protected contributeInlineChatFeature(editor: IEditor): void {
    const { monacoEditor } = editor;

    this.disposables.push(
      this.aiNativeService.onInlineChatVisible((value: boolean) => {
        if (value) {
          this.showInlineChat(editor);
        } else {
          this.disposeAllWidget();
        }
      }),
      // 通过 code actions 来透出我们 inline chat 的功能
      this.inlineChatFeatureRegistry.onCodeActionRun(({ id, range }) => {
        monacoEditor.setSelection(range);
        this.showInlineChat(editor);
        if (this.aiInlineContentWidget) {
          this.aiInlineContentWidget.clickActionId(id, 'codeAction');
        }
      }),
    );

    let needShowInlineChat = false;
    this.disposables.push(
      monacoEditor.onMouseDown(() => {
        needShowInlineChat = false;
      }),
      monacoEditor.onMouseUp((event) => {
        const target = event.target;
        const detail = (target as any).detail;
        if (detail && typeof detail === 'string' && detail === AIInlineChatContentWidget) {
          needShowInlineChat = false;
        } else {
          needShowInlineChat = true;
        }
      }),
    );

    let prefInlineChatAutoVisible = this.preferenceService.getValid(
      AINativeSettingSectionsId.INLINE_CHAT_AUTO_VISIBLE,
      true,
    );
    this.disposables.push(
      this.preferenceService.onSpecificPreferenceChange(
        AINativeSettingSectionsId.INLINE_CHAT_AUTO_VISIBLE,
        ({ newValue }) => {
          prefInlineChatAutoVisible = newValue;
        },
      ),
    );

    this.disposables.push(
      Event.debounce(
        Event.any<any>(monacoEditor.onDidChangeCursorSelection, monacoEditor.onMouseUp),
        (_, e) => e,
        100,
      )(() => {
        if (!prefInlineChatAutoVisible || !needShowInlineChat) {
          return;
        }

        if (
          this.aiInlineChatService.status !== EInlineChatStatus.READY &&
          this.aiInlineChatService.status !== EInlineChatStatus.ERROR
        ) {
          return;
        }

        this.showInlineChat(editor);
      }),
    );
<<<<<<< HEAD

    // 判断用户是否选择了一块区域或者移动光标 取消掉请补全求
    const selectionChange = () => {
      this.aiCompletionsService.hideStatusBarItem();
      const selection = monacoEditor.getSelection();
      if (!selection) {
        return;
      }

      // 判断是否选中区域
      if (selection.startLineNumber !== selection.endLineNumber || selection.startColumn !== selection.endColumn) {
        this.aiInlineCompletionsProvider.cancelRequest();
      }
      requestAnimationFrame(() => {
        this.aiCompletionsService.setVisibleCompletion(false);
      });
    };

    const debouncedSelectionChange = debounce(() => selectionChange(), 50, {
      maxWait: 200,
      leading: true,
      trailing: true,
    });

    this.disposables.push(
      this.eventBus.on(EditorSelectionChangeEvent, (e) => {
        if (e.payload.source === 'mouse') {
          debouncedSelectionChange();
        } else {
          debouncedSelectionChange.cancel();
          selectionChange();
        }
      }),
    );

    return this;
=======
>>>>>>> 340989b3
  }

  protected inlineChatInUsing = false;
  protected async showInlineChat(editor: IEditor): Promise<void> {
    if (!this.aiNativeConfigService.capabilities.supportsInlineChat) {
      return;
    }
    if (this.inlineChatInUsing) {
      return;
    }

    this.inlineChatInUsing = true;

    this.disposeAllWidget();

    const { monacoEditor } = editor;

    const selection = monacoEditor.getSelection();

    if (!selection || selection.isEmpty()) {
      this.disposeAllWidget();
      return;
    }

    this.aiInlineChatDisposed.addDispose(this.aiInlineChatService.launchChatStatus(EInlineChatStatus.READY));

    this.aiInlineContentWidget = this.injector.get(AIInlineContentWidget, [monacoEditor]);

    this.aiInlineContentWidget.show({
      selection,
    });

    this.aiInlineChatDisposed.addDispose(
      this.aiInlineContentWidget.onActionClick((action) => {
        this.runInlineChatAction(action, monacoEditor);
      }),
    );
  }

  private async runInlineChatAction(
    {
      actionId: id,
      source,
    }: {
      actionId: string;
      source: string;
    },
    monacoEditor: monaco.ICodeEditor,
  ) {
    const handler = this.inlineChatFeatureRegistry.getEditorHandler(id);
    const action = this.inlineChatFeatureRegistry.getAction(id);
    if (!handler || !action) {
      return;
    }

    const selection = monacoEditor.getSelection();
    if (!selection) {
      this.logger.error('No selection found, aborting inline chat action.');
      return;
    }

    const { execute, providerDiffPreviewStrategy } = handler;

    if (execute) {
      await execute(monacoEditor);
      this.disposeAllWidget();
    }

    if (providerDiffPreviewStrategy) {
      const crossSelection = selection
        .setStartPosition(selection.startLineNumber, 1)
        .setEndPosition(selection.endLineNumber, Number.MAX_SAFE_INTEGER);

      const relationId = this.aiReporter.start(action.name, {
        message: action.name,
        type: AISerivceType.InlineChat,
        source,
        runByCodeAction: source === 'codeAction',
      });

      const result = await this.handleDiffPreviewStrategy(
        monacoEditor,
        providerDiffPreviewStrategy,
        crossSelection,
        relationId,
        false,
      );

      this.aiInlineChatDisposed.addDispose([
        this.aiInlineChatService.onDiscard(() => {
          this.aiReporter.end(relationId, { message: result.message, success: true, isDrop: true });
          this.disposeAllWidget();
        }),
        this.aiInlineChatService.onRegenerate(async () => {
          await this.handleDiffPreviewStrategy(
            monacoEditor,
            providerDiffPreviewStrategy,
            crossSelection,
            relationId,
            true,
          );
        }),
      ]);
    }
  }

  private async handleDiffPreviewStrategy(
    monacoEditor: monaco.ICodeEditor,
    strategy: (
      editor: monaco.ICodeEditor,
      cancelToken: CancellationToken,
    ) => MaybePromise<ReplyResponse | ErrorResponse | CancelResponse>,
    crossSelection: monaco.Selection,
    relationId: string,
    isRetry: boolean,
  ): Promise<ChatResponse> {
    const model = monacoEditor.getModel();

    this.resetDiffEnvironment();

    const crossCode = model!.getValueInRange(crossSelection);
    this.aiInlineChatDisposed.addDispose(this.aiInlineChatService.launchChatStatus(EInlineChatStatus.THINKING));

    const startTime = Date.now();
    const response = await strategy(monacoEditor, this.aiNativeService.cancelIndicator.token);

    if (this.aiInlineChatDisposed.disposed || CancelResponse.is(response)) {
      this.aiInlineChatDisposed.addDispose(this.aiInlineChatService.launchChatStatus(EInlineChatStatus.READY));
      this.aiReporter.end(relationId, {
        message: response.message,
        success: true,
        replytime: Date.now() - startTime,
        isStop: true,
        isRetry,
      });
      return response;
    }

    if (ErrorResponse.is(response)) {
      this.aiInlineChatDisposed.addDispose(this.aiInlineChatService.launchChatStatus(EInlineChatStatus.ERROR));
      this.aiReporter.end(relationId, {
        message: response.message,
        success: false,
        replytime: Date.now() - startTime,
        isRetry,
      });
      return response;
    }

    this.aiInlineChatDisposed.addDispose(this.aiInlineChatService.launchChatStatus(EInlineChatStatus.DONE));

    this.aiReporter.end(relationId, {
      message: response.message,
      success: true,
      replytime: Date.now() - startTime,
      isRetry,
    });

    let answer = this.extractAnswerFromResponse(response as ReplyResponse);

    answer = this.formatAnswer(answer, crossCode);
    this.visibleDiffWidget(monacoEditor, crossSelection, answer);

    this.aiInlineChatOperationDisposed.addDispose([
      this.aiInlineChatService.onAccept(() => {
        this.aiReporter.end(relationId, { message: 'accept', success: true, isReceive: true });
        monacoEditor.getModel()?.pushEditOperations(null, [{ range: crossSelection, text: answer! }], () => null);
        runWhenIdle(() => {
          this.disposeAllWidget();
        });
      }),
      this.aiInlineChatService.onThumbs((isLike: boolean) => {
        this.aiReporter.end(relationId, { isLike });
      }),
      this.aiDiffWidget.onMaxLincCount((count) => {
        requestAnimationFrame(() => {
          if (crossSelection.endLineNumber === model!.getLineCount()) {
            const lineHeight = monacoEditor.getOption(monacoApi.editor.EditorOption.lineHeight);
            this.aiInlineContentWidget.offsetTop(lineHeight * count + 12);
          }
        });
      }),
    ]);

    return response;
  }

  private resetDiffEnvironment(): void {
    this.aiDiffWidget?.dispose();
    this.aiInlineChatOperationDisposed.dispose();
  }

  private extractAnswerFromResponse(response: ReplyResponse): string {
    const regex = /```\w*([\s\S]+?)\s*```/;
    const match = regex.exec(response.message);
    return match ? match[1].trim() : response.message.trim();
  }

  private formatAnswer(answer: string, crossCode: string): string {
    const leadingWhitespaceMatch = crossCode.match(/^\s*/);
    const indent = leadingWhitespaceMatch ? leadingWhitespaceMatch[0] : '  ';
    return answer
      .split('\n')
      .map((line, index) => (index === 0 ? line : `${indent}${line}`))
      .join('\n');
  }

  private visibleDiffWidget(monacoEditor: monaco.ICodeEditor, crossSelection: monaco.Selection, answer: string): void {
    monacoEditor.setHiddenAreas([crossSelection], AIDiffWidget._hideId);
    this.aiDiffWidget = this.injector.get(AIDiffWidget, [monacoEditor, crossSelection, answer]);
    this.aiDiffWidget.create();
    this.aiDiffWidget.showByLine(
      crossSelection.startLineNumber - 1,
      crossSelection.endLineNumber - crossSelection.startLineNumber + 2,
    );

    this.updateInlineContentWidgetPosition(crossSelection);
  }

  private updateInlineContentWidgetPosition(crossSelection: monaco.Selection): void {
    this.aiInlineContentWidget?.setOptions({
      position: {
        lineNumber: crossSelection.endLineNumber + 1,
        column: 1,
      },
    });
    this.aiInlineContentWidget?.layoutContentWidget();
  }

  private async registerLanguageFeatures(editor: IEditor): Promise<void> {
    const { monacoEditor } = editor;

    this.disposables.push(
      Event.debounce(
        monacoEditor.onWillChangeModel,
        (_, e) => e,
        300,
      )(async () => {
        if (this.modelSessionDisposable) {
          this.modelSessionDisposable.dispose();
        }

        const model = monacoEditor.getModel();
        if (!model) {
          return;
        }

        this.modelSessionDisposable = new Disposable();

        const languageId = model.getLanguageId();

        if (this.aiNativeConfigService.capabilities.supportsInlineCompletion) {
          this.contributions.getContributions().forEach((contribution) => {
            if (contribution.middleware) {
              this.latestMiddlewareCollector = contribution.middleware;
            }
          });

          this.aiInlineCompletionsProvider.registerEditor(editor);
          this.modelSessionDisposable.addDispose({
            dispose: () => {
              this.aiInlineCompletionsProvider.dispose();
            },
          });
          this.modelSessionDisposable.addDispose(
            monacoApi.languages.registerInlineCompletionsProvider(languageId, {
              provideInlineCompletions: async (model, position, context, token) => {
                if (this.latestMiddlewareCollector?.language?.provideInlineCompletions) {
                  this.aiCompletionsService.setMiddlewareComplete(
                    this.latestMiddlewareCollector?.language?.provideInlineCompletions,
                  );
                }

                const list = await this.aiInlineCompletionsProvider.provideInlineCompletionItems(
                  model,
                  position,
                  context,
                  token,
                );

                this.logger.log(
                  'provideInlineCompletions: ',
                  list.items.map((data) => data.insertText),
                );

                return list;
              },
              freeInlineCompletions() {},
              handleItemDidShow: (completions) => {
                if (completions.items.length > 0) {
                  this.aiCompletionsService.setVisibleCompletion(true);
                }
              },
            }),
          );
        }

        if (this.aiNativeConfigService.capabilities.supportsRenameSuggestions) {
          this.modelSessionDisposable.addDispose(this.contributeRenameFeature(languageId));
        }

        if (this.aiNativeConfigService.capabilities.supportsInlineChat) {
          this.modelSessionDisposable.addDispose(this.contributeCodeActionFeature(languageId, editor));
        }
      }),
    );
  }

  lastModelRequestRenameEndTime: number | undefined;
  lastModelRequestRenameSessionId: string | undefined;

  protected contributeRenameFeature(languageId: string): IDisposable {
    const disposable = new Disposable();

    const provider = async (model: monaco.ITextModel, range: monaco.IRange, token: CancellationToken) => {
      this.lastModelRequestRenameSessionId = undefined;

      const startTime = +new Date();
      const relationId = this.aiReporter.start('rename', {
        message: 'start',
        type: AISerivceType.Rename,
        modelRequestStartTime: startTime,
      });
      this.lastModelRequestRenameSessionId = relationId;

      const toDispose = token.onCancellationRequested(() => {
        const endTime = +new Date();

        this.aiReporter.end(relationId, {
          message: 'cancel',
          success: false,
          isCancel: true,
          modelRequestStartTime: startTime,
          modelRequestEndTime: endTime,
        });

        this.lastModelRequestRenameSessionId = undefined;
      });

      try {
        const result = await this.renameSuggestionService.provideRenameSuggestions(model, range, token);
        toDispose.dispose();
        this.lastModelRequestRenameEndTime = +new Date();
        return result;
      } catch (error) {
        const endTime = +new Date();
        this.aiReporter.end(relationId, {
          message: 'error:' + getErrorMessage(error),
          success: false,
          modelRequestStartTime: startTime,
          modelRequestEndTime: endTime,
        });
        throw error;
      }
    };

    disposable.addDispose([
      monacoApi.languages.registerNewSymbolNameProvider(languageId, {
        provideNewSymbolNames: provider,
      }),
      this.monacoTelemetryService.onEventLog('renameInvokedEvent', (event) => {
        if (this.lastModelRequestRenameSessionId) {
          this.aiReporter.end(this.lastModelRequestRenameSessionId, {
            message: 'done',
            success: true,
            modelRequestEndTime: this.lastModelRequestRenameEndTime,
            ...event,
          });
        }
      }),
    ]);

    return disposable;
  }

  protected contributeCodeActionFeature(languageId: string, editor: IEditor): IDisposable {
    const disposable = new Disposable();

    let prefInlineChatActionEnabled = this.preferenceService.getValid(
      AINativeSettingSectionsId.INLINE_CHAT_CODE_ACTION_ENABLED,
      true,
    );

    if (!prefInlineChatActionEnabled) {
      return disposable;
    }

    const { monacoEditor } = editor;
    const { languageParserService, inlineChatFeatureRegistry } = this;

    let codeActionDispose: IDisposable | undefined;

    disposable.addDispose(
      this.preferenceService.onSpecificPreferenceChange(
        AINativeSettingSectionsId.INLINE_CHAT_CODE_ACTION_ENABLED,
        ({ newValue }) => {
          prefInlineChatActionEnabled = newValue;
          if (newValue) {
            register();
          } else {
            if (codeActionDispose) {
              codeActionDispose.dispose();
              codeActionDispose = undefined;
            }
          }
        },
      ),
    );

    register();

    return disposable;

    function register() {
      if (codeActionDispose) {
        codeActionDispose.dispose();
        codeActionDispose = undefined;
      }

      codeActionDispose = monacoApi.languages.registerCodeActionProvider(languageId, {
        provideCodeActions: async (model) => {
          if (!prefInlineChatActionEnabled) {
            return;
          }

          const parser = languageParserService.createParser(languageId);
          if (!parser) {
            return;
          }
          const actions = inlineChatFeatureRegistry.getCodeActions();
          if (!actions || actions.length === 0) {
            return;
          }

          const cursorPosition = monacoEditor.getPosition();
          if (!cursorPosition) {
            return;
          }

          function constructCodeActions(info: ICodeBlockInfo) {
            return {
              actions: actions.map((v) => {
                const command = {} as monaco.Command;
                if (v.command) {
                  command.id = v.command.id;
                  command.arguments = [info.range];
                }

                let title = v.title;

                switch (info.infoCategory) {
                  case 'function': {
                    title = title + ` for Function: ${info.name}`;
                  }
                }

                return {
                  ...v,
                  title,
                  ranges: [info.range],
                  command,
                };
              }) as monaco.CodeAction[],
              dispose() {},
            };
          }

          const info = await parser.provideCodeBlockInfo(model, cursorPosition);
          if (info) {
            return constructCodeActions(info);
          }

          // check current line is empty
          const currentLineLength = model.getLineLength(cursorPosition.lineNumber);
          if (currentLineLength !== 0) {
            return;
          }

          // 获取视窗范围内的代码块
          const ranges = monacoEditor.getVisibleRanges();
          if (ranges.length === 0) {
            return;
          }

          // 查找从当前行至视窗最后一行的代码块中是否包含函数
          const newRange = new monaco.Range(cursorPosition.lineNumber, 0, ranges[0].endLineNumber + 1, 0);

          const rangeInfo = await parser.provideCodeBlockInfoInRange(model, newRange);
          if (rangeInfo) {
            return constructCodeActions(rangeInfo);
          }
        },
      });

      disposable.addDispose(codeActionDispose);
    }
  }

  dispose(): void {
    super.dispose();
    if (this.modelSessionDisposable) {
      this.modelSessionDisposable.dispose();
    }
  }
}<|MERGE_RESOLUTION|>--- conflicted
+++ resolved
@@ -280,45 +280,6 @@
         this.showInlineChat(editor);
       }),
     );
-<<<<<<< HEAD
-
-    // 判断用户是否选择了一块区域或者移动光标 取消掉请补全求
-    const selectionChange = () => {
-      this.aiCompletionsService.hideStatusBarItem();
-      const selection = monacoEditor.getSelection();
-      if (!selection) {
-        return;
-      }
-
-      // 判断是否选中区域
-      if (selection.startLineNumber !== selection.endLineNumber || selection.startColumn !== selection.endColumn) {
-        this.aiInlineCompletionsProvider.cancelRequest();
-      }
-      requestAnimationFrame(() => {
-        this.aiCompletionsService.setVisibleCompletion(false);
-      });
-    };
-
-    const debouncedSelectionChange = debounce(() => selectionChange(), 50, {
-      maxWait: 200,
-      leading: true,
-      trailing: true,
-    });
-
-    this.disposables.push(
-      this.eventBus.on(EditorSelectionChangeEvent, (e) => {
-        if (e.payload.source === 'mouse') {
-          debouncedSelectionChange();
-        } else {
-          debouncedSelectionChange.cancel();
-          selectionChange();
-        }
-      }),
-    );
-
-    return this;
-=======
->>>>>>> 340989b3
   }
 
   protected inlineChatInUsing = false;
