--- conflicted
+++ resolved
@@ -8,9 +8,11 @@
   Disposable,
   Event,
   IDisposable,
+  ILogServiceClient,
   ILoggerManagerClient,
   MaybePromise,
   Schemes,
+  SupportLogNamespace,
   runWhenIdle,
 } from '@opensumi/ide-core-common';
 import { DesignBrowserCtxMenuService } from '@opensumi/ide-design/lib/browser/override/menu.service';
@@ -62,7 +64,6 @@
   @Autowired(IInlineChatFeatureRegistry)
   private readonly inlineChatFeatureRegistry: InlineChatFeatureRegistry;
 
-<<<<<<< HEAD
   @Autowired(AINativeCoreContribution)
   private readonly contributions: ContributionProvider<AINativeCoreContribution>;
 
@@ -82,8 +83,6 @@
     this.logger = this.loggerManagerClient.getLogger(SupportLogNamespace.Browser);
   }
 
-=======
->>>>>>> a7bb17f0
   private aiDiffWidget: AIDiffWidget;
   private aiInlineContentWidget: AIInlineContentWidget;
   private aiInlineChatDisposed: Disposable = new Disposable();
