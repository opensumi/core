import debounce from 'lodash/debounce';

import { Autowired, INJECTOR_TOKEN, Injectable, Injector } from '@opensumi/di';
import { AINativeConfigService, IAIInlineChatService, PreferenceService } from '@opensumi/ide-core-browser';
import { IBrowserCtxMenu } from '@opensumi/ide-core-browser/lib/menu/next/renderer/ctxmenu/browser';
import {
  AINativeSettingSectionsId,
  CancelResponse,
  CancellationToken,
  ContributionProvider,
  Disposable,
  ErrorResponse,
  Event,
  IAIReporter,
  IDisposable,
  IEventBus,
  ILogServiceClient,
  ILoggerManagerClient,
  InlineChatFeatureRegistryToken,
  MaybePromise,
  ReplyResponse,
  Schemes,
  SupportLogNamespace,
  runWhenIdle,
} from '@opensumi/ide-core-common';
import { DesignBrowserCtxMenuService } from '@opensumi/ide-design/lib/browser/override/menu.service';
import { EditorSelectionChangeEvent, IEditor, IEditorFeatureContribution } from '@opensumi/ide-editor/lib/browser';
import * as monaco from '@opensumi/ide-monaco';
import { monaco as monacoApi } from '@opensumi/ide-monaco/lib/browser/monaco-api';

import { AIInlineChatContentWidget } from '../common';

import { AINativeService } from './ai-native.service';
import { AIInlineCompletionsProvider } from './inline-completions/completeProvider';
import { AICompletionsService } from './inline-completions/service/ai-completions.service';
import { LanguageParserFactory } from './languages/parser';
import { RenameSuggestionsService } from './rename/rename.service';
import { AINativeCoreContribution, IAIMiddleware } from './types';
import { InlineChatFeatureRegistry } from './widget/inline-chat/inline-chat.feature.registry';
import { AIInlineChatService, EInlineChatStatus } from './widget/inline-chat/inline-chat.service';
import { AIInlineContentWidget } from './widget/inline-chat/inline-content-widget';
import { AIDiffWidget } from './widget/inline-diff/inline-diff-widget';

@Injectable()
export class AIEditorContribution extends Disposable implements IEditorFeatureContribution {
  @Autowired(INJECTOR_TOKEN)
  private readonly injector: Injector;

  @Autowired(AINativeConfigService)
  private readonly aiNativeConfigService: AINativeConfigService;

  @Autowired(IAIInlineChatService)
  private readonly aiInlineChatService: AIInlineChatService;

  @Autowired(AINativeService)
  private readonly aiNativeService: AINativeService;

  @Autowired(ILoggerManagerClient)
  private readonly loggerManagerClient: ILoggerManagerClient;

  @Autowired(PreferenceService)
  private readonly preferenceService: PreferenceService;

  @Autowired(IBrowserCtxMenu)
  private readonly ctxMenuRenderer: DesignBrowserCtxMenuService;

  @Autowired(InlineChatFeatureRegistryToken)
  private readonly inlineChatFeatureRegistry: InlineChatFeatureRegistry;

  @Autowired(IAIReporter)
  private readonly aiReporter: IAIReporter;

  @Autowired(AINativeCoreContribution)
  private readonly contributions: ContributionProvider<AINativeCoreContribution>;

  @Autowired(AIInlineCompletionsProvider)
  private readonly aiInlineCompletionsProvider: AIInlineCompletionsProvider;

  @Autowired(RenameSuggestionsService)
  private readonly renameSuggestionService: RenameSuggestionsService;

  @Autowired(AICompletionsService)
  private aiCompletionsService: AICompletionsService;

  @Autowired(IEventBus)
  protected eventBus: IEventBus;

  @Autowired(LanguageParserFactory)
  protected languageParserFactory: LanguageParserFactory;

  private latestMiddlewareCollector: IAIMiddleware;

  private logger: ILogServiceClient;

  constructor() {
    super();

    this.logger = this.loggerManagerClient.getLogger(SupportLogNamespace.Browser);
  }

  private aiDiffWidget: AIDiffWidget;
  private aiInlineContentWidget: AIInlineContentWidget;
  private aiInlineChatDisposed: Disposable = new Disposable();
  private aiInlineChatOperationDisposed: Disposable = new Disposable();

  private modelSessionDisposable: Disposable;

  private disposeAllWidget() {
    [
      this.aiDiffWidget,
      this.aiInlineContentWidget,
      this.aiInlineChatDisposed,
      this.aiInlineChatOperationDisposed,
    ].forEach((widget) => {
      widget?.dispose();
    });

    this.aiNativeService.cancelToken();
    this.inlineChatInUsing = false;
  }

  contribute(editor: IEditor): IDisposable {
    if (!editor) {
      return this;
    }

    const { monacoEditor, currentUri } = editor;
    if (currentUri && currentUri.codeUri.scheme !== Schemes.file) {
      return this;
    }

    this.registerLanguageFeatures(editor);

    this.disposables.push(
      this.aiNativeService.onInlineChatVisible((value: boolean) => {
        if (value) {
          this.showInlineChat(editor);
        } else {
          this.disposeAllWidget();
        }
      }),
    );

    let needShowInlineChat = false;

    this.disposables.push(
      monacoEditor.onMouseDown(() => {
        needShowInlineChat = false;
      }),
      monacoEditor.onMouseUp((event) => {
        const target = event.target;
        const detail = (target as any).detail;
        if (detail && typeof detail === 'string' && detail === AIInlineChatContentWidget) {
          needShowInlineChat = false;
        } else {
          needShowInlineChat = true;
        }
      }),
      monacoEditor.onDidChangeModelContent((e) => {
        const changes = e.changes;
        for (const change of changes) {
          if (change.text === '') {
            this.aiInlineCompletionsProvider.isDelEvent = true;
            this.aiInlineCompletionsProvider.cancelRequest();
          } else {
            this.aiInlineCompletionsProvider.isDelEvent = false;
          }
        }
      }),
      monacoEditor.onWillChangeModel(() => {
        this.aiCompletionsService.hideStatusBarItem();
        this.disposeAllWidget();
      }),
      monacoEditor.onDidBlurEditorText(() => {
        this.aiCompletionsService.hideStatusBarItem();
        this.aiCompletionsService.setVisibleCompletion(false);
      }),
      monacoEditor.onDidScrollChange(() => {
        /**
         * 其他的 ctxmenu 服务注册的菜单在 onHide 函数里会有其他逻辑处理，例如在 editor.context.ts 会在 hide 的时候 focus 编辑器，影响使用
         */
        this.ctxMenuRenderer.onHide = undefined;
        this.ctxMenuRenderer.hide(true);
      }),
    );

    let prefInlineChatAutoVisible = this.preferenceService.getValid(
      AINativeSettingSectionsId.INLINE_CHAT_AUTO_VISIBLE,
      true,
    );
    this.disposables.push({
      dispose: () => {
        this.preferenceService.onSpecificPreferenceChange(
          AINativeSettingSectionsId.INLINE_CHAT_AUTO_VISIBLE,
          ({ newValue }) => {
            prefInlineChatAutoVisible = newValue;
          },
        );
      },
    });

    this.disposables.push(
      Event.debounce(
        Event.any<any>(monacoEditor.onDidChangeCursorSelection, monacoEditor.onMouseUp),
        (_, e) => e,
        100,
      )(() => {
        if (!prefInlineChatAutoVisible) {
          return;
        }

        if (!needShowInlineChat) {
          return;
        }

        if (
          this.aiInlineChatService.status !== EInlineChatStatus.READY &&
          this.aiInlineChatService.status !== EInlineChatStatus.ERROR
        ) {
          return;
        }

        this.showInlineChat(editor);
      }),
    );

    // 判断用户是否选择了一块区域或者移动光标 取消掉请补全求
    const selectionChange = () => {
      this.aiCompletionsService.hideStatusBarItem();
      const selection = monacoEditor.getSelection()!;
      // 判断是否选中区域
      if (selection.startLineNumber !== selection.endLineNumber || selection.startColumn !== selection.endColumn) {
        this.aiInlineCompletionsProvider.cancelRequest();
      }
      requestAnimationFrame(() => {
        this.aiCompletionsService.setVisibleCompletion(false);
      });
    };

    const debouncedSelectionChange = debounce(() => selectionChange(), 50, {
      maxWait: 200,
      leading: true,
      trailing: true,
    });

    this.disposables.push(
      this.eventBus.on(EditorSelectionChangeEvent, (e) => {
        if (e.payload.source === 'mouse') {
          debouncedSelectionChange();
        } else {
          debouncedSelectionChange.cancel();
          selectionChange();
        }
      }),
    );

    return this;
  }

  protected inlineChatInUsing = false;
  private async showInlineChat(editor: IEditor, actionId?: string): Promise<void> {
    if (!this.aiNativeConfigService.capabilities.supportsInlineChat) {
      return;
    }
    if (this.inlineChatInUsing) {
      return;
    }

    this.inlineChatInUsing = true;

    this.disposeAllWidget();

    const { monacoEditor, currentUri } = editor;

    if (!currentUri || currentUri.codeUri.scheme !== Schemes.file) {
      return;
    }

    const selection = monacoEditor.getSelection();
    const selectCode = selection && monacoEditor.getModel()?.getValueInRange(selection);

    if (!selection || !selectCode?.trim()) {
      this.disposeAllWidget();
      return;
    }

    this.aiInlineChatService.launchChatStatus(EInlineChatStatus.READY);

    this.aiInlineContentWidget = this.injector.get(AIInlineContentWidget, [monacoEditor]);

    this.aiInlineContentWidget.show({
      selection,
    });

    this.aiInlineChatDisposed.addDispose(
      this.aiInlineContentWidget.onActionClick((id: string) => {
        this.runInlineChatAction(id, monacoEditor);
      }),
    );
    if (actionId) {
      this.aiInlineContentWidget.clickActionId(actionId);
    }
  }

  private async runInlineChatAction(id: string, monacoEditor: monaco.ICodeEditor) {
    const handler = this.inlineChatFeatureRegistry.getEditorHandler(id);
    const action = this.inlineChatFeatureRegistry.getAction(id);
    if (!handler || !action) {
      return;
    }

    const selection = monacoEditor.getSelection();
    if (!selection) {
      this.logger.error('No selection found, aborting inline chat action.');
      return;
    }

    const { execute, providerDiffPreviewStrategy } = handler;

<<<<<<< HEAD
    if (execute) {
      execute(monacoEditor);
      this.disposeAllWidget();
    }

    if (providerDiffPreviewStrategy) {
      const crossSelection = selection
        .setStartPosition(selection.startLineNumber, 1)
        .setEndPosition(selection.endLineNumber, Number.MAX_SAFE_INTEGER);

      await this.handleDiffPreviewStrategy(monacoEditor, providerDiffPreviewStrategy, crossSelection);
      this.aiInlineChatDisposed.addDispose(
        this.aiInlineChatService.onDiscard(() => {
          this.disposeAllWidget();
        }),
      );

      this.aiInlineChatDisposed.addDispose(
        this.aiInlineChatService.onRegenerate(async () => {
          await this.handleDiffPreviewStrategy(monacoEditor, providerDiffPreviewStrategy, crossSelection);
        }),
      );
    }
=======
          const relationId = this.aiReporter.start(action.name, { message: action.name });
          const startTime = +new Date();

          const result = await this.handleDiffPreviewStrategy(
            monacoEditor,
            providerDiffPreviewStrategy,
            crossSelection,
            relationId,
          );

          this.aiReporter.end(relationId, { message: result, success: !!result, replytime: +new Date() - startTime });

          this.aiInlineChatDisposed.addDispose(
            this.aiInlineChatService.onDiscard(() => {
              this.aiReporter.end(relationId, { message: result, success: !!result, isDrop: true });
              this.disposeAllWidget();
            }),
          );

          this.aiInlineChatDisposed.addDispose(
            this.aiInlineChatService.onRegenerate(async () => {
              const retryStartTime = +new Date();
              const retryResult = await this.handleDiffPreviewStrategy(
                monacoEditor,
                providerDiffPreviewStrategy,
                crossSelection,
                relationId,
              );
              this.aiReporter.end(relationId, {
                message: retryResult,
                success: !!result,
                replytime: +new Date() - retryStartTime,
                isRetry: true,
              });
            }),
          );
        }
      }),
    );
>>>>>>> 0babbe64
  }

  private async handleDiffPreviewStrategy(
    monacoEditor: monaco.ICodeEditor,
    strategy: (
      editor: monaco.ICodeEditor,
      cancelToken: CancellationToken,
    ) => MaybePromise<ReplyResponse | ErrorResponse | CancelResponse>,
    crossSelection: monaco.Selection,
    relationId: string,
  ): Promise<string | undefined> {
    const model = monacoEditor.getModel();
    if (!model || !crossSelection) {
      return;
    }

    this.resetDiffEnvironment();

    const crossCode = model.getValueInRange(crossSelection);
    this.aiInlineChatService.launchChatStatus(EInlineChatStatus.THINKING);

    const response = await strategy(monacoEditor, this.aiNativeService.cancelIndicator.token);

    if (this.aiInlineChatDisposed.disposed || CancelResponse.is(response)) {
      this.aiInlineChatService.launchChatStatus(EInlineChatStatus.READY);
      return;
    }

    if (ErrorResponse.is(response)) {
      this.aiInlineChatService.launchChatStatus(EInlineChatStatus.ERROR);
      return;
    }

    this.aiInlineChatService.launchChatStatus(EInlineChatStatus.DONE);
    let answer = this.extractAnswerFromResponse(response as ReplyResponse);
    if (!answer) {
      return;
    }

    answer = this.formatAnswer(answer, crossCode);
    this.visibleDiffWidget(monacoEditor, crossSelection, answer);

    this.aiInlineChatOperationDisposed.addDispose([
      this.aiInlineChatService.onAccept(() => {
        this.aiReporter.end(relationId, { message: 'accept', success: true, isReceive: true });
        monacoEditor.getModel()?.pushEditOperations(null, [{ range: crossSelection, text: answer! }], () => null);
        runWhenIdle(() => {
          this.disposeAllWidget();
        });
      }),
      this.aiInlineChatService.onThumbs((isLike: boolean) => {
        this.aiReporter.end(relationId, { isLike });
      }),
      this.aiDiffWidget.onMaxLincCount((count) => {
        requestAnimationFrame(() => {
          if (crossSelection.endLineNumber === model.getLineCount()) {
            const lineHeight = monacoEditor.getOption(monacoApi.editor.EditorOption.lineHeight);
            this.aiInlineContentWidget.offsetTop(lineHeight * count + 12);
          }
        });
      }),
    ]);

    return answer;
  }

  private resetDiffEnvironment(): void {
    this.aiDiffWidget?.dispose();
    this.aiInlineChatOperationDisposed.dispose();
  }

  private extractAnswerFromResponse(response: ReplyResponse): string | undefined {
    const regex = /```\w*([\s\S]+?)\s*```/;
    const match = regex.exec(response.message);
    return match ? match[1].trim() : response.message.trim();
  }

  private formatAnswer(answer: string, crossCode: string): string {
    const leadingWhitespaceMatch = crossCode.match(/^\s*/);
    const indent = leadingWhitespaceMatch ? leadingWhitespaceMatch[0] : '  ';
    return answer
      .split('\n')
      .map((line, index) => (index === 0 ? line : `${indent}${line}`))
      .join('\n');
  }

  private visibleDiffWidget(monacoEditor: monaco.ICodeEditor, crossSelection: monaco.Selection, answer: string): void {
    monacoEditor.setHiddenAreas([crossSelection], AIDiffWidget._hideId);
    this.aiDiffWidget = this.injector.get(AIDiffWidget, [monacoEditor, crossSelection, answer]);
    this.aiDiffWidget.create();
    this.aiDiffWidget.showByLine(
      crossSelection.startLineNumber - 1,
      crossSelection.endLineNumber - crossSelection.startLineNumber + 2,
    );

    this.updateInlineContentWidgetPosition(crossSelection);
  }

  private updateInlineContentWidgetPosition(crossSelection: monaco.Selection): void {
    this.aiInlineContentWidget?.setOptions({
      position: {
        lineNumber: crossSelection.endLineNumber + 1,
        column: 1,
      },
    });
    this.aiInlineContentWidget?.layoutContentWidget();
  }

  private async registerLanguageFeatures(editor: IEditor): Promise<void> {
    const { monacoEditor, currentUri } = editor;

    if (currentUri && currentUri.codeUri.scheme !== Schemes.file) {
      return;
    }

    this.disposables.push(
      Event.debounce(
        monacoEditor.onWillChangeModel,
        (_, e) => e,
        300,
      )(async () => {
        if (this.modelSessionDisposable) {
          this.modelSessionDisposable.dispose();
        }

        const model = monacoEditor.getModel();
        if (!model) {
          return;
        }

        this.modelSessionDisposable = new Disposable();

        if (this.aiNativeConfigService.capabilities.supportsInlineCompletion) {
          this.contributions.getContributions().forEach((contribution) => {
            if (contribution.middleware) {
              this.latestMiddlewareCollector = contribution.middleware;
            }
          });

          this.aiInlineCompletionsProvider.registerEditor(editor);
          this.modelSessionDisposable.addDispose({
            dispose: () => {
              this.aiInlineCompletionsProvider.dispose();
            },
          });
          this.modelSessionDisposable.addDispose(
            monacoApi.languages.registerInlineCompletionsProvider(model.getLanguageId(), {
              provideInlineCompletions: async (model, position, context, token) => {
                if (this.latestMiddlewareCollector?.language?.provideInlineCompletions) {
                  this.aiCompletionsService.setMiddlewareComplete(
                    this.latestMiddlewareCollector?.language?.provideInlineCompletions,
                  );
                }

                const list = await this.aiInlineCompletionsProvider.provideInlineCompletionItems(
                  model,
                  position,
                  context,
                  token,
                );

                this.logger.log(
                  'provideInlineCompletions: ',
                  list.items.map((data) => data.insertText),
                );

                return list;
              },
              freeInlineCompletions() {},
              handleItemDidShow: (completions, item) => {
                if (completions.items.length > 0) {
                  this.aiCompletionsService.setVisibleCompletion(true);
                }
              },
            }),
          );
        }

        if (this.aiNativeConfigService.capabilities.supportsRenameSuggestions) {
          const provider = async (model: monaco.ITextModel, range: monaco.IRange, token: CancellationToken) => {
            const result = await this.renameSuggestionService.provideRenameSuggestions(model, range, token);
            return result;
          };

          this.modelSessionDisposable.addDispose(
            monacoApi.languages.registerNewSymbolNameProvider(model.getLanguageId(), {
              provideNewSymbolNames: provider,
            }),
          );
        }

        if (this.aiNativeConfigService.capabilities.supportsInlineChat) {
          // 通过 code actions 来透出我们 inline chat 的功能
          const languageId = model.getLanguageId();
          this.modelSessionDisposable.addDispose(
            this.inlineChatFeatureRegistry.onActionRun(({ id, range }) => {
              monacoEditor.setSelection(range);
              this.showInlineChat(editor, id);
            }),
          );
          this.modelSessionDisposable.addDispose(
            monacoApi.languages.registerCodeActionProvider(languageId, {
              provideCodeActions: async (model) => {
                const parser = this.languageParserFactory(languageId);
                if (!parser) {
                  return;
                }

                const cursorPosition = monacoEditor.getPosition()!;
                const actions = this.inlineChatFeatureRegistry.getCodeActions();
                const functionInfo = await parser.provideFunctionInfo(model, cursorPosition);

                if (functionInfo) {
                  return {
                    actions: actions.map((v) => {
                      const command = {} as monaco.Command;
                      if (v.command) {
                        command.id = v.command.id;
                        command.arguments = [functionInfo.range];
                      }

                      return {
                        ...v,
                        title: v.title + ` for Function: ${functionInfo.name}`,
                        ranges: [functionInfo.range],
                        command,
                      };
                    }) as monaco.CodeAction[],
                    dispose() {},
                  };
                }

                const codeblock = await parser.findCodeBlock(model, cursorPosition);
                if (codeblock) {
                  return {
                    actions: actions.map((v) => {
                      const command = {} as monaco.Command;
                      if (v.command) {
                        command.id = v.command.id;
                        command.arguments = [codeblock.range];
                      }

                      return {
                        ...v,
                        title: v.title,
                        ranges: [codeblock.range],
                        command,
                      };
                    }) as monaco.CodeAction[],
                    dispose() {},
                  };
                }
              },
            }),
          );
        }
      }),
    );
  }

  dispose(): void {
    super.dispose();
    if (this.modelSessionDisposable) {
      this.modelSessionDisposable.dispose();
    }
  }
}<|MERGE_RESOLUTION|>--- conflicted
+++ resolved
@@ -317,7 +317,6 @@
 
     const { execute, providerDiffPreviewStrategy } = handler;
 
-<<<<<<< HEAD
     if (execute) {
       execute(monacoEditor);
       this.disposeAllWidget();
@@ -328,60 +327,43 @@
         .setStartPosition(selection.startLineNumber, 1)
         .setEndPosition(selection.endLineNumber, Number.MAX_SAFE_INTEGER);
 
-      await this.handleDiffPreviewStrategy(monacoEditor, providerDiffPreviewStrategy, crossSelection);
+      const relationId = this.aiReporter.start(action.name, { message: action.name });
+      const startTime = +new Date();
+
+      const result = await this.handleDiffPreviewStrategy(
+        monacoEditor,
+        providerDiffPreviewStrategy,
+        crossSelection,
+        relationId,
+      );
+
+      this.aiReporter.end(relationId, { message: result, success: !!result, replytime: +new Date() - startTime });
+
       this.aiInlineChatDisposed.addDispose(
         this.aiInlineChatService.onDiscard(() => {
+          this.aiReporter.end(relationId, { message: result, success: !!result, isDrop: true });
           this.disposeAllWidget();
         }),
       );
 
       this.aiInlineChatDisposed.addDispose(
         this.aiInlineChatService.onRegenerate(async () => {
-          await this.handleDiffPreviewStrategy(monacoEditor, providerDiffPreviewStrategy, crossSelection);
-        }),
-      );
-    }
-=======
-          const relationId = this.aiReporter.start(action.name, { message: action.name });
-          const startTime = +new Date();
-
-          const result = await this.handleDiffPreviewStrategy(
+          const retryStartTime = +new Date();
+          const retryResult = await this.handleDiffPreviewStrategy(
             monacoEditor,
             providerDiffPreviewStrategy,
             crossSelection,
             relationId,
           );
-
-          this.aiReporter.end(relationId, { message: result, success: !!result, replytime: +new Date() - startTime });
-
-          this.aiInlineChatDisposed.addDispose(
-            this.aiInlineChatService.onDiscard(() => {
-              this.aiReporter.end(relationId, { message: result, success: !!result, isDrop: true });
-              this.disposeAllWidget();
-            }),
-          );
-
-          this.aiInlineChatDisposed.addDispose(
-            this.aiInlineChatService.onRegenerate(async () => {
-              const retryStartTime = +new Date();
-              const retryResult = await this.handleDiffPreviewStrategy(
-                monacoEditor,
-                providerDiffPreviewStrategy,
-                crossSelection,
-                relationId,
-              );
-              this.aiReporter.end(relationId, {
-                message: retryResult,
-                success: !!result,
-                replytime: +new Date() - retryStartTime,
-                isRetry: true,
-              });
-            }),
-          );
-        }
-      }),
-    );
->>>>>>> 0babbe64
+          this.aiReporter.end(relationId, {
+            message: retryResult,
+            success: !!result,
+            replytime: +new Date() - retryStartTime,
+            isRetry: true,
+          });
+        }),
+      );
+    }
   }
 
   private async handleDiffPreviewStrategy(
