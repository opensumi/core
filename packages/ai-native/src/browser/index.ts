import { Autowired, Injectable, Provider } from '@opensumi/di';
import {
  AIBackSerivcePath,
  AIBackSerivceToken,
  AINativeConfigService,
  BrowserModule,
  ChatAgentViewServiceToken,
  ChatFeatureRegistryToken,
  ChatRenderRegistryToken,
  ChatServiceToken,
  IAIInlineChatService,
  InlineChatFeatureRegistryToken,
  RenameCandidatesProviderRegistryToken,
  ResolveConflictRegistryToken,
} from '@opensumi/ide-core-browser';
import {
  IntelligentCompletionsRegistryToken,
  ProblemFixRegistryToken,
  TerminalRegistryToken,
} from '@opensumi/ide-core-common';

import {
  ChatProxyServiceToken,
  IAIInlineCompletionsProvider,
  IChatAgentService,
  IChatInternalService,
  IChatManagerService,
  SumiMCPServerProxyServicePath,
  TokenMCPServerProxyService,
} from '../common';
<<<<<<< HEAD
=======
import { LLMContextServiceToken } from '../common/llm-context';
>>>>>>> ff995f51
import { MCPServerManager, MCPServerManagerPath } from '../common/mcp-server-manager';

import { AINativeBrowserContribution } from './ai-core.contribution';
import { ChatAgentService } from './chat/chat-agent.service';
import { ChatAgentViewService } from './chat/chat-agent.view.service';
import { ChatManagerService } from './chat/chat-manager.service';
import { ChatProxyService } from './chat/chat-proxy.service';
import { ChatService } from './chat/chat.api.service';
import { ChatFeatureRegistry } from './chat/chat.feature.registry';
import { ChatInternalService } from './chat/chat.internal.service';
import { ChatRenderRegistry } from './chat/chat.render.registry';
import { LlmContextContribution } from './context/llm-context.contribution';
import { LLMContextServiceImpl } from './context/llm-context.service';
import { AICodeActionContribution } from './contrib/code-action/code-action.contribution';
import { AIInlineCompletionsProvider } from './contrib/inline-completions/completeProvider';
import { IntelligentCompletionsContribution } from './contrib/intelligent-completions/intelligent-completions.contribution';
import { IntelligentCompletionsRegistry } from './contrib/intelligent-completions/intelligent-completions.feature.registry';
import { InterfaceNavigationContribution } from './contrib/interface-navigation/interface-navigation.contribution';
import { MergeConflictContribution } from './contrib/merge-conflict';
import { ResolveConflictRegistry } from './contrib/merge-conflict/merge-conflict.feature.registry';
import { ProblemFixProviderRegistry } from './contrib/problem-fix/problem-fix.feature.registry';
import { RenameCandidatesProviderRegistry } from './contrib/rename/rename.feature.registry';
import { TerminalAIContribution } from './contrib/terminal/terminal-ai.contributon';
import { TerminalFeatureRegistry } from './contrib/terminal/terminal.feature.registry';
import { LanguageParserService } from './languages/service';
import { MCPServerProxyService } from './mcp/mcp-server-proxy.service';
import { MCPServerRegistry } from './mcp/mcp-server.feature.registry';
import { CreateNewFileWithTextTool } from './mcp/tools/createNewFileWithText';
import { FindFilesByNameSubstringTool } from './mcp/tools/findFilesByNameSubstring';
import { GetCurrentFilePathTool } from './mcp/tools/getCurrentFilePath';
import { GetDiagnosticsByPathTool } from './mcp/tools/getDiagnosticsByPath';
import { GetFileTextByPathTool } from './mcp/tools/getFileTextByPath';
import { GetOpenEditorFileDiagnosticsTool } from './mcp/tools/getOpenEditorFileDiagnostics';
import { GetOpenEditorFileTextTool } from './mcp/tools/getOpenEditorFileText';
import { GetSelectedTextTool } from './mcp/tools/getSelectedText';
import { ListDirTool } from './mcp/tools/listDir';
import { ReadFileTool } from './mcp/tools/readFile';
import { ReplaceOpenEditorFileByDiffPreviewerTool } from './mcp/tools/replaceOpenEditorFileByDiffPreviewer';
<<<<<<< HEAD
=======
import { RunTerminalCommandTool } from './mcp/tools/runTerminalCmd';
>>>>>>> ff995f51
import { AINativePreferencesContribution } from './preferences';
import { AINativeCoreContribution, MCPServerContribution, TokenMCPServerRegistry } from './types';
import { InlineChatFeatureRegistry } from './widget/inline-chat/inline-chat.feature.registry';
import { InlineChatService } from './widget/inline-chat/inline-chat.service';
import { InlineDiffService } from './widget/inline-diff';

@Injectable()
export class AINativeModule extends BrowserModule {
  @Autowired(AINativeConfigService)
  protected readonly aiNativeConfig: AINativeConfigService;

  constructor() {
    super();
    this.aiNativeConfig.setAINativeModuleLoaded(true);
  }

  contributionProvider = [AINativeCoreContribution, MCPServerContribution];
  providers: Provider[] = [
    AINativeBrowserContribution,
    InterfaceNavigationContribution,
    TerminalAIContribution,
    MergeConflictContribution,
    AICodeActionContribution,
    AINativePreferencesContribution,
    IntelligentCompletionsContribution,

    // MCP Server Contributions START
    ListDirTool,
    ReadFileTool,
    CreateNewFileWithTextTool,
    GetSelectedTextTool,
    GetOpenEditorFileDiagnosticsTool,
<<<<<<< HEAD
    // GetOpenEditorFileTextTool,
=======
    GetOpenEditorFileTextTool,
>>>>>>> ff995f51
    GetFileTextByPathTool,
    GetCurrentFilePathTool,
    FindFilesByNameSubstringTool,
    GetDiagnosticsByPathTool,
<<<<<<< HEAD
    ReplaceOpenEditorFileByDiffPreviewerTool,
    // MCP Server Contributions END

=======
    RunTerminalCommandTool,
    ReplaceOpenEditorFileByDiffPreviewerTool,
    // MCP Server Contributions END

    // Context Service
    LlmContextContribution,
    {
      token: LLMContextServiceToken,
      useClass: LLMContextServiceImpl,
    },

>>>>>>> ff995f51
    {
      token: TokenMCPServerRegistry,
      useClass: MCPServerRegistry,
    },
    {
      token: TokenMCPServerProxyService,
      useClass: MCPServerProxyService,
    },
    {
      token: InlineChatFeatureRegistryToken,
      useClass: InlineChatFeatureRegistry,
    },
    {
      token: ChatFeatureRegistryToken,
      useClass: ChatFeatureRegistry,
    },
    {
      token: ChatRenderRegistryToken,
      useClass: ChatRenderRegistry,
    },
    {
      token: ResolveConflictRegistryToken,
      useClass: ResolveConflictRegistry,
    },
    {
      token: IntelligentCompletionsRegistryToken,
      useClass: IntelligentCompletionsRegistry,
    },
    {
      token: IAIInlineChatService,
      useClass: InlineChatService,
    },
    {
      token: IChatManagerService,
      useClass: ChatManagerService,
    },
    {
      token: IChatAgentService,
      useClass: ChatAgentService,
    },
    {
      token: ChatAgentViewServiceToken,
      useClass: ChatAgentViewService,
    },
    {
      token: IChatInternalService,
      useClass: ChatInternalService,
    },
    {
      token: ChatProxyServiceToken,
      useClass: ChatProxyService,
    },
    {
      token: ChatServiceToken,
      useClass: ChatService,
    },
    {
      token: RenameCandidatesProviderRegistryToken,
      useClass: RenameCandidatesProviderRegistry,
    },
    {
      token: ProblemFixRegistryToken,
      useClass: ProblemFixProviderRegistry,
    },
    {
      token: TerminalRegistryToken,
      useClass: TerminalFeatureRegistry,
    },
    {
      token: LanguageParserService,
      useClass: LanguageParserService,
    },
    {
      token: IAIInlineCompletionsProvider,
      useClass: AIInlineCompletionsProvider,
    },
    {
      token: InlineDiffService,
      useClass: InlineDiffService,
    },
  ];

  backServices = [
    {
      servicePath: AIBackSerivcePath,
      token: AIBackSerivceToken,
      clientToken: ChatProxyServiceToken,
    },
    {
      servicePath: MCPServerManagerPath,
      token: MCPServerManager,
    },
    {
      clientToken: TokenMCPServerProxyService,
      servicePath: SumiMCPServerProxyServicePath,
    },
  ];
}<|MERGE_RESOLUTION|>--- conflicted
+++ resolved
@@ -28,10 +28,7 @@
   SumiMCPServerProxyServicePath,
   TokenMCPServerProxyService,
 } from '../common';
-<<<<<<< HEAD
-=======
 import { LLMContextServiceToken } from '../common/llm-context';
->>>>>>> ff995f51
 import { MCPServerManager, MCPServerManagerPath } from '../common/mcp-server-manager';
 
 import { AINativeBrowserContribution } from './ai-core.contribution';
@@ -70,10 +67,7 @@
 import { ListDirTool } from './mcp/tools/listDir';
 import { ReadFileTool } from './mcp/tools/readFile';
 import { ReplaceOpenEditorFileByDiffPreviewerTool } from './mcp/tools/replaceOpenEditorFileByDiffPreviewer';
-<<<<<<< HEAD
-=======
 import { RunTerminalCommandTool } from './mcp/tools/runTerminalCmd';
->>>>>>> ff995f51
 import { AINativePreferencesContribution } from './preferences';
 import { AINativeCoreContribution, MCPServerContribution, TokenMCPServerRegistry } from './types';
 import { InlineChatFeatureRegistry } from './widget/inline-chat/inline-chat.feature.registry';
@@ -106,20 +100,11 @@
     CreateNewFileWithTextTool,
     GetSelectedTextTool,
     GetOpenEditorFileDiagnosticsTool,
-<<<<<<< HEAD
-    // GetOpenEditorFileTextTool,
-=======
     GetOpenEditorFileTextTool,
->>>>>>> ff995f51
     GetFileTextByPathTool,
     GetCurrentFilePathTool,
     FindFilesByNameSubstringTool,
     GetDiagnosticsByPathTool,
-<<<<<<< HEAD
-    ReplaceOpenEditorFileByDiffPreviewerTool,
-    // MCP Server Contributions END
-
-=======
     RunTerminalCommandTool,
     ReplaceOpenEditorFileByDiffPreviewerTool,
     // MCP Server Contributions END
@@ -131,7 +116,6 @@
       useClass: LLMContextServiceImpl,
     },
 
->>>>>>> ff995f51
     {
       token: TokenMCPServerRegistry,
       useClass: MCPServerRegistry,
