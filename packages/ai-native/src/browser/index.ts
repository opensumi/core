--- conflicted
+++ resolved
@@ -39,11 +39,7 @@
   contributionProvider = AINativeCoreContribution;
   providers: Provider[] = [
     AINativeBrowserContribution,
-<<<<<<< HEAD
     InterfaceNavigationContribution,
-    AIMenuBarContribution,
-=======
->>>>>>> 1c4484d8
     TerminalAIContribution,
     MergeConflictContribution,
     {
