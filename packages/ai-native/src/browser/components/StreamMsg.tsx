--- conflicted
+++ resolved
@@ -100,17 +100,7 @@
   const renderMsgList = useCallback(
     () => (
       <div className={styles.ai_chat_code_wrapper}>
-        <div className={styles.render_text}>
-<<<<<<< HEAD
-          {isError ? <span>当前与我互动的人太多，请稍后再试，感谢您的理解与支持</span> : renderContent(content)}
-=======
-          {isError ? (
-            <span>{ERROR_RESPONSE}</span>
-          ) : (
-            <CodeBlockWrapper text={content} />
-          )}
->>>>>>> 24cc1d6a
-        </div>
+        <div className={styles.render_text}>{isError ? <span>{ERROR_RESPONSE}</span> : renderContent(content)}</div>
       </div>
     ),
     [content, isError, isDone, status, sessionId, renderContent],
