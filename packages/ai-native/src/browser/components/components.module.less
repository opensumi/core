--- conflicted
+++ resolved
@@ -600,7 +600,6 @@
   line-height: 20px;
   vertical-align: middle;
   font-size: 12px;
-<<<<<<< HEAD
 }
 
 .thumbnail_container {
@@ -642,6 +641,4 @@
       font-size: 12px;
     }
   }
-=======
->>>>>>> 82ddf9af
 }