import cls from 'classnames';
import React, { useCallback, useEffect, useMemo, useRef, useState } from 'react';

import { Icon, Input, Popover, getIcon } from '@opensumi/ide-core-browser/lib/components';
import { uuid } from '@opensumi/ide-core-common';

import { InstructionEnum } from '../../common';

import * as styles from './components.module.less';
import { EnhanceIcon } from './Icon';

interface IBlockProps {
  icon?: string;
  name: string;
  text?: string;
  onClick?: () => void;
}

const Block = ({ icon, name, onClick, text }: IBlockProps) => (
  <div className={styles.block} onClick={onClick}>
    {icon && <EnhanceIcon className={icon} />}
    {name && <span className={styles.name}>{name}</span>}
    {text && <span className={styles.text}>{text}</span>}
  </div>
);

// 指令列表
const optionsList: IBlockProps[] = [
  {
    name: InstructionEnum.aiExplainKey,
    text: '解释代码',
  },
  {
    name: InstructionEnum.aiTestKey,
    text: '生成测试',
  },
  {
    name: InstructionEnum.aiOptimzeKey,
    text: '优化代码',
  },
  {
<<<<<<< HEAD
    // icon: getIcon('search'),
=======
    icon: getIcon('search'),
>>>>>>> cedf4b89
    name: InstructionEnum.aiSearchKey,
    text: '搜索问题',
  },
  {
    // icon: getIcon('code'),
    name: InstructionEnum.aiSumiKey,
    text: 'IDE功能',
  },
];

// 指令命令激活组件
const InstructionOptions = ({ onClick, bottom }) => {
  const [commonlyUsed, setCommonlyUsed] = useState<IBlockProps[]>([]);
  const [options, setOptions] = useState<IBlockProps[]>([]);

  useEffect(() => {
    setOptions(optionsList);
  }, []);

  const handleClick = useCallback(
    (name: string | undefined) => {
      if (onClick) {
        onClick(name || '');
      }
    },
    [onClick],
  );

  return (
    <div className={styles.instruction_options_container} style={{ bottom: bottom + 'px' }}>
      <div className={styles.options}>
        <ul>
          {options.map(({ icon, name, text }) => (
            <li key={name} onClick={() => handleClick(name)}>
              <Block icon={icon} name={name} text={text} />
            </li>
          ))}
        </ul>
      </div>
      {commonlyUsed.length > 0 && (
        <div className={styles.commonly_used}>
          <span>常用指令：</span>
          {commonlyUsed.map(({ icon, name }, i) => (
            <Block key={i} icon={icon} name={name} />
          ))}
        </div>
      )}
    </div>
  );
};

<<<<<<< HEAD
const ThemeWidget = ({ themeBlock }) => (
  <div className={styles.theme_container}>
    <div className={styles.theme_block}>{themeBlock}</div>
=======
const ThemeWidget = ({ themeBlock, text }) => (
  <div className={styles.theme_container}>
    <div className={styles.theme_block}>{themeBlock}</div>
    {text && <div className={styles.theme_content}>{text}:</div>}
>>>>>>> cedf4b89
  </div>
);

export interface IChatInputProps {
  onSend: (value: string) => void;
  onValueChange?: (value: string) => void;
  onExpand?: (value: boolean) => void;
  placeholder?: string;
  enableOptions?: boolean;
  disabled?: boolean;
  sendBtnClassName?: string;
  defaultHeight?: number;
  value?: string;
  autoFocus?: boolean;
  theme?: string | null;
<<<<<<< HEAD
  setTheme: (theme: string | null) => void;
=======
>>>>>>> cedf4b89
}

// 指令命令激活组件
export const ChatInput = (props: IChatInputProps) => {
  const {
    onSend,
    onValueChange,
    onExpand,
    placeholder,
    enableOptions = false,
    disabled = false,
    defaultHeight = 32,
    autoFocus,
    setTheme,
    theme,
  } = props;
  const [value, setValue] = useState(props.value || '');
  const [isShowOptions, setIsShowOptions] = useState<boolean>(false);
  const [wrapperHeight, setWrapperHeight] = useState<number>(defaultHeight);
  // const [slashWidget, setSlashWidget] = useState('');
  const inputRef = useRef<HTMLInputElement | null>(null);
  const [focus, setFocus] = useState(false);
  const [showExpand, setShowExpand] = useState(false);
  const [isExpand, setIsExpand] = useState(false);

  useEffect(() => {
    if (props.value !== value) {
      setValue(props.value || '');
    }
  }, [props.value]);

  useEffect(() => {
<<<<<<< HEAD
    setTheme(props.theme || '');
  }, [props.theme]);

  useEffect(() => {
=======
>>>>>>> cedf4b89
    acquireOptionsCheck(props.theme || '');
  }, [props.theme]);

  useEffect(() => {
    if (inputRef && autoFocus) {
      inputRef.current?.focus();
    }
  }, [inputRef, autoFocus, props.value]);

  useEffect(() => {
    if (enableOptions) {
      if (value.length === 1 && value.startsWith('/')) {
        setIsShowOptions(true);
      } else {
        setIsShowOptions(false);
      }
    }

    // 自适应高度
    if (inputRef && inputRef.current && !isExpand) {
      inputRef.current.style.height = 0 + 'px';
      const scrollHeight = inputRef.current.scrollHeight;
      inputRef.current.style.height = Math.min(scrollHeight, 160) + 'px';
      const wapperHeight = Math.min(scrollHeight + (defaultHeight - 20), 160);
      setWrapperHeight(wapperHeight);
      if (wapperHeight > 68) {
        setShowExpand(true);
      } else {
        setShowExpand(false);
      }
    }
  }, [inputRef, value, enableOptions]);

  const handleInputChange = useCallback((value: string) => {
    setValue(value);
    if (onValueChange) {
      onValueChange(value);
    }
  }, []);

  const handleSend = useCallback(() => {
    let preText = '';
<<<<<<< HEAD
    if (theme) {
      preText = theme;
=======
    if (slashWidget) {
      const text = optionsList.find(({ name }) => name === slashWidget)?.text;
      preText = slashWidget + text || '' + '\n';
>>>>>>> cedf4b89
    }

    if (value.trim() && onSend && !disabled) {
      setValue('');
<<<<<<< HEAD
      onSend(preText + value);
=======
      const val = slashWidget ? ` \`\`\`\n ${value} \`\`\`\n ` : value;
      onSend(preText + val);
>>>>>>> cedf4b89
      isExpand ? resetStatus() : resetStatus(true);
    }
  }, [onSend, value]);

  const acquireOptionsCheck = useCallback(
    (themeValue: string) => {
      if (themeValue) {
        setIsShowOptions(false);

        // 设置 slash widget 块
        const regex = /\/\s(\w+)\s/;
        const match = themeValue.match(regex);
        if (match) {
          const keyword = match[0];
          if (optionsList.find(({ name }) => name === keyword)) {
<<<<<<< HEAD
            setTheme(keyword);
          }
        } else {
          setTheme('');
=======
            setSlashWidget(keyword);
          }
        } else {
          setSlashWidget('');
>>>>>>> cedf4b89
        }

        if (inputRef && inputRef.current) {
          inputRef.current.focus();
          const inputValue = inputRef.current.value;
          if (inputValue.length === 1 && inputValue.startsWith('/')) {
            setValue('');
          }
        }
      }
    },
    [inputRef],
  );

  const optionsBottomPosition = useMemo(() => Math.min(181, Math.max(61, 21 + wrapperHeight)), [wrapperHeight]);

  const handleKeyDown = (event) => {
    if (event.key === 'Enter' && !event.nativeEvent.isComposing) {
      if (!event.shiftKey) {
        event.preventDefault();
        handleSend();
      }
    } else if (event.key === 'Backspace') {
      if (inputRef.current?.selectionEnd === 0 && inputRef.current?.selectionStart === 0) {
        setTheme('');
      }
    }
  };

  const handleFocus = () => {
    setFocus(true);
  };
  const handleBlur = () => {
    setFocus(false);
  };

  const handleExpandClick = useCallback(() => {
    const expand = isExpand;
    setIsExpand(!expand);
    if (!expand) {
      const ele = document.querySelector('#ai_chat_left_container');
      // ai_chat_left_container - (padding + header_operate + border ) - theme_container - padding
<<<<<<< HEAD
      const maxHeight = ele!.clientHeight - 68 - (theme ? 32 : 0) - 16;
=======
      const maxHeight = ele!.clientHeight - 68 - (slashWidget ? 32 : 0) - 16;
>>>>>>> cedf4b89
      setWrapperHeight(maxHeight);
    } else {
      setWrapperHeight(defaultHeight);
      setShowExpand(false);
    }
  }, [isExpand]);

  const resetStatus = (clearExpand?: boolean) => {
    setWrapperHeight(defaultHeight);
    if (clearExpand) {
      setShowExpand(false);
    }
    setIsExpand(false);
<<<<<<< HEAD
    setTheme('');
=======
    setSlashWidget('');
>>>>>>> cedf4b89
  };

  return (
    <div className={styles.chat_input_container}>
      {isShowOptions && <InstructionOptions onClick={acquireOptionsCheck} bottom={optionsBottomPosition} />}
<<<<<<< HEAD
      {theme && <ThemeWidget themeBlock={theme} />}
=======
      {slashWidget && (
        <ThemeWidget themeBlock={slashWidget} text={optionsList.find(({ name }) => name === slashWidget)?.text} />
      )}
>>>>>>> cedf4b89
      {showExpand && (
        <div className={styles.expand_icon} onClick={() => handleExpandClick()}>
          <Popover id={'ai_chat_input_expand'} title={isExpand ? '收起' : '展开全屏'}>
            <Icon className={cls(isExpand ? getIcon('shrink') : getIcon('expand'))}></Icon>
          </Popover>
        </div>
      )}
      <Input
        ref={inputRef}
        placeholder={placeholder}
        wrapperStyle={{ height: wrapperHeight + 'px' }}
        style={{
          height: wrapperHeight - 16 + 'px',
          // maxHeight: wrapperHeight-16 + 'px',
          // minHeight: wrapperHeight-16 + 'px',
        }}
        value={value}
        type={'textarea'}
        onKeyDown={handleKeyDown}
        onFocus={handleFocus}
        onBlur={handleBlur}
        onValueChange={handleInputChange}
        disabled={disabled}
        className={styles.input_wrapper}
        addonAfter={
          <div className={styles.input_icon_container}>
            <div
              className={cls(
                styles.send_chat_btn,
                focus && styles.active,
                disabled && styles.disabled,
                props.sendBtnClassName,
              )}
            >
              <Popover id={`ai_chat_input_send_${uuid(4)}`} title={'Enter 发送'} disable={disabled}>
                <Icon className={cls(getIcon('send'), styles.send_icon)} onClick={() => handleSend()} />
              </Popover>
            </div>
          </div>
        }
      />
    </div>
  );
};<|MERGE_RESOLUTION|>--- conflicted
+++ resolved
@@ -39,11 +39,7 @@
     text: '优化代码',
   },
   {
-<<<<<<< HEAD
     // icon: getIcon('search'),
-=======
-    icon: getIcon('search'),
->>>>>>> cedf4b89
     name: InstructionEnum.aiSearchKey,
     text: '搜索问题',
   },
@@ -95,16 +91,9 @@
   );
 };
 
-<<<<<<< HEAD
 const ThemeWidget = ({ themeBlock }) => (
   <div className={styles.theme_container}>
     <div className={styles.theme_block}>{themeBlock}</div>
-=======
-const ThemeWidget = ({ themeBlock, text }) => (
-  <div className={styles.theme_container}>
-    <div className={styles.theme_block}>{themeBlock}</div>
-    {text && <div className={styles.theme_content}>{text}:</div>}
->>>>>>> cedf4b89
   </div>
 );
 
@@ -120,10 +109,7 @@
   value?: string;
   autoFocus?: boolean;
   theme?: string | null;
-<<<<<<< HEAD
   setTheme: (theme: string | null) => void;
-=======
->>>>>>> cedf4b89
 }
 
 // 指令命令激活组件
@@ -156,13 +142,10 @@
   }, [props.value]);
 
   useEffect(() => {
-<<<<<<< HEAD
     setTheme(props.theme || '');
   }, [props.theme]);
 
   useEffect(() => {
-=======
->>>>>>> cedf4b89
     acquireOptionsCheck(props.theme || '');
   }, [props.theme]);
 
@@ -205,24 +188,13 @@
 
   const handleSend = useCallback(() => {
     let preText = '';
-<<<<<<< HEAD
     if (theme) {
       preText = theme;
-=======
-    if (slashWidget) {
-      const text = optionsList.find(({ name }) => name === slashWidget)?.text;
-      preText = slashWidget + text || '' + '\n';
->>>>>>> cedf4b89
     }
 
     if (value.trim() && onSend && !disabled) {
       setValue('');
-<<<<<<< HEAD
       onSend(preText + value);
-=======
-      const val = slashWidget ? ` \`\`\`\n ${value} \`\`\`\n ` : value;
-      onSend(preText + val);
->>>>>>> cedf4b89
       isExpand ? resetStatus() : resetStatus(true);
     }
   }, [onSend, value]);
@@ -238,17 +210,10 @@
         if (match) {
           const keyword = match[0];
           if (optionsList.find(({ name }) => name === keyword)) {
-<<<<<<< HEAD
             setTheme(keyword);
           }
         } else {
           setTheme('');
-=======
-            setSlashWidget(keyword);
-          }
-        } else {
-          setSlashWidget('');
->>>>>>> cedf4b89
         }
 
         if (inputRef && inputRef.current) {
@@ -291,11 +256,7 @@
     if (!expand) {
       const ele = document.querySelector('#ai_chat_left_container');
       // ai_chat_left_container - (padding + header_operate + border ) - theme_container - padding
-<<<<<<< HEAD
       const maxHeight = ele!.clientHeight - 68 - (theme ? 32 : 0) - 16;
-=======
-      const maxHeight = ele!.clientHeight - 68 - (slashWidget ? 32 : 0) - 16;
->>>>>>> cedf4b89
       setWrapperHeight(maxHeight);
     } else {
       setWrapperHeight(defaultHeight);
@@ -309,23 +270,13 @@
       setShowExpand(false);
     }
     setIsExpand(false);
-<<<<<<< HEAD
     setTheme('');
-=======
-    setSlashWidget('');
->>>>>>> cedf4b89
   };
 
   return (
     <div className={styles.chat_input_container}>
       {isShowOptions && <InstructionOptions onClick={acquireOptionsCheck} bottom={optionsBottomPosition} />}
-<<<<<<< HEAD
       {theme && <ThemeWidget themeBlock={theme} />}
-=======
-      {slashWidget && (
-        <ThemeWidget themeBlock={slashWidget} text={optionsList.find(({ name }) => name === slashWidget)?.text} />
-      )}
->>>>>>> cedf4b89
       {showExpand && (
         <div className={styles.expand_icon} onClick={() => handleExpandClick()}>
           <Popover id={'ai_chat_input_expand'} title={isExpand ? '收起' : '展开全屏'}>
