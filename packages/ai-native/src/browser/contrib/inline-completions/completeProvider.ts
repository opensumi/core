--- conflicted
+++ resolved
@@ -10,11 +10,12 @@
 import { AINativeContextKey } from '../../contextkey/ai-native.contextkey.service';
 
 import { DEFAULT_COMPLECTION_MODEL } from './constants';
-<<<<<<< HEAD
-import { CompletionRequestBean, InlayList, InlineCompletionItem, InlineCompletions } from './model/competionModel';
-=======
-import { CompletionRequestBean, IInlineCompletionCache, InlineCompletionItem } from './model/competionModel';
->>>>>>> 68154e63
+import {
+  CompletionRequestBean,
+  IInlineCompletionCache,
+  InlineCompletionItem,
+  InlineCompletions,
+} from './model/competionModel';
 import { PromptCache } from './promptCache';
 import { getPrefixPrompt, getSuffixPrompt, lineBasedPromptProcessor } from './provider';
 import { AICompletionsService } from './service/ai-completions.service';
@@ -388,7 +389,7 @@
     position: monaco.Position,
     context: monaco.languages.InlineCompletionContext,
     token: monaco.CancellationToken,
-  ): Promise<InlineCompletions> {
+  ): Promise<InlineCompletions | undefined> {
     this.aiNativeContextKey.inlineCompletionIsTrigger.set(true);
 
     // bugfix: 修复当鼠标移动到代码补全上会触发一次手势事件，增加防抖，当手势触发后，能够防抖一次
