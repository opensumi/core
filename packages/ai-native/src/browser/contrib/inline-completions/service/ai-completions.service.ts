import { Autowired, Injectable } from '@opensumi/di';
import { IStatusBarService, StatusBarAlignment } from '@opensumi/ide-core-browser';
import {
  AIBackSerivcePath,
  CancellationTokenSource,
  Disposable,
  Emitter,
  Event,
  IAIBackService,
  IAICompletionOption,
  IAICompletionResultModel,
  IAIReportCompletionOption,
} from '@opensumi/ide-core-common';
import { CompletionRT, IAIReporter } from '@opensumi/ide-core-common/lib/types/ai-native/reporter';
import * as monaco from '@opensumi/ide-monaco';

import { IProvideInlineCompletionsSignature } from '../../../types';
import { CompletionRequestBean } from '../model/competionModel';

@Injectable()
export class AICompletionsService extends Disposable {
  static readonly STATUS_ID = 'ai_completion_status';

  @Autowired(AIBackSerivcePath)
  private readonly aiBackService: IAIBackService;

  @Autowired(IStatusBarService)
  private readonly statusBarService: IStatusBarService;

  @Autowired(IAIReporter)
  private readonly aiReporter: IAIReporter;

  private readonly _onVisibleCompletion = new Emitter<boolean>();
  public readonly onVisibleCompletion: Event<boolean> = this._onVisibleCompletion.event;

  private cancelIndicator = new CancellationTokenSource();
  // 是否使用默认的补全模型
  protected isDefaultCompletionModel = true;
  // 是否显示了 inline 补全
  private _isVisibleCompletion = false;
  // 会话 id
  private lastSessionId: string;
  // 统计 id
  private lastRelationId: string;
  private lastRenderTime: number;
  private lastCompletionUseTime: number;
  // 中间件拓展 inlinecompletion
  private lastMiddlewareInlineCompletion?: IProvideInlineCompletionsSignature;

  private recordRenderTime(): void {
    this.lastRenderTime = Date.now();
  }

  private recordCompletionUseTime(preTime: number): void {
    this.lastCompletionUseTime = Date.now() - preTime;
  }

<<<<<<< HEAD
  public async complete(
    data: CompletionRequestBean,
    model: monaco.editor.ITextModel,
    position: monaco.Position,
    token: monaco.CancellationToken,
  ): Promise<IAICompletionResultModel | null> {
=======
  public get isVisibleCompletion(): boolean {
    return this._isVisibleCompletion;
  }

  public async complete(data: CompletionRequestBean, model, position, token): Promise<IAICompletionResultModel | null> {
>>>>>>> 55612853
    const doCompletion = async (data: CompletionRequestBean) => {
      if (!this.aiBackService.requestCompletion) {
        return null;
      }

      try {
        this.isDefaultCompletionModel = true;
        const now = Date.now();
        const result = (await this.aiBackService.requestCompletion(
          data as IAICompletionOption,
          this.cancelIndicator.token,
        )) as IAICompletionResultModel;
        this.recordCompletionUseTime(now);
        return result;
      } catch (error) {
        return null;
      }
    };

    if (this.lastMiddlewareInlineCompletion) {
      this.isDefaultCompletionModel = false;
      return this.lastMiddlewareInlineCompletion(model, position, token, doCompletion, data);
    }

    return doCompletion(data);
  }

  public setMiddlewareComplete(provideInlineCompletions: IProvideInlineCompletionsSignature): void {
    this.lastMiddlewareInlineCompletion = provideInlineCompletions;
  }

  public async report(data: IAIReportCompletionOption) {
    if (!this.aiBackService.reportCompletion) {
      return;
    }

    const { relationId, accept } = data;

    data.renderingTime = Date.now() - this.lastRenderTime;
    data.completionUseTime = this.lastCompletionUseTime;
    this.aiBackService.reportCompletion(data);
    this.reporterEnd(relationId, { success: true, isReceive: accept, renderingTime: data.renderingTime });

    this._isVisibleCompletion = false;
  }

  public async reporterEnd(relationId: string, data: CompletionRT) {
    this.aiReporter.end(relationId, {
      ...data,
      isValid: typeof data.renderingTime === 'number' ? data.renderingTime > 750 : false,
    });
  }

  public setVisibleCompletion(visible: boolean) {
    // 如果之前是 true，现在是 false，说明并没有进行采纳
    if (this._isVisibleCompletion === true && visible === false) {
      this.report({ sessionId: this.lastSessionId, accept: false, relationId: this.lastRelationId });
    }

    this._isVisibleCompletion = visible;

    this._onVisibleCompletion.fire(visible);

    if (visible === true) {
      this.recordRenderTime();
    }
  }

  public setLastSessionId(sessionId: string) {
    this.lastSessionId = sessionId;
  }

  public setLastRelationId(relationId: string) {
    this.lastRelationId = relationId;
  }

  public async cancelRequest() {
    this.cancelIndicator.cancel();
    this.cancelIndicator = new CancellationTokenSource();
  }

  public updateStatusBarItem(content: string, isLoading: boolean) {
    const text = isLoading ? `$(loading~spin) ${content}` : `$(magic-wand) ${content}`;

    this.statusBarService.addElement(AICompletionsService.STATUS_ID, {
      text,
      alignment: StatusBarAlignment.RIGHT,
      priority: 1,
    });
  }

  public hideStatusBarItem() {
    this.statusBarService.removeElement(AICompletionsService.STATUS_ID);
  }
}<|MERGE_RESOLUTION|>--- conflicted
+++ resolved
@@ -55,20 +55,16 @@
     this.lastCompletionUseTime = Date.now() - preTime;
   }
 
-<<<<<<< HEAD
+  public get isVisibleCompletion(): boolean {
+    return this._isVisibleCompletion;
+  }
+
   public async complete(
     data: CompletionRequestBean,
     model: monaco.editor.ITextModel,
     position: monaco.Position,
     token: monaco.CancellationToken,
   ): Promise<IAICompletionResultModel | null> {
-=======
-  public get isVisibleCompletion(): boolean {
-    return this._isVisibleCompletion;
-  }
-
-  public async complete(data: CompletionRequestBean, model, position, token): Promise<IAICompletionResultModel | null> {
->>>>>>> 55612853
     const doCompletion = async (data: CompletionRequestBean) => {
       if (!this.aiBackService.requestCompletion) {
         return null;
