--- conflicted
+++ resolved
@@ -41,10 +41,6 @@
   private readonly maxViewFilesLimit = 20;
   private attachedFiles: FileContext[] = [];
   private attachedFolders: FileContext[] = [];
-<<<<<<< HEAD
-  private attachedImages: Array<DataContent | URL> = [];
-=======
->>>>>>> 82ddf9af
   private readonly recentlyViewFiles: FileContext[] = [];
   private readonly onDidContextFilesChangeEmitter = new Emitter<{
     viewed: FileContext[];
@@ -224,33 +220,6 @@
 
   private async getPartiaFolderStructure(folder: string, level = 2): Promise<string[]> {
     const result: string[] = [];
-<<<<<<< HEAD
-    const stat = await this.fileService.getFileStat(folder);
-
-    for (const child of stat?.children || []) {
-      const relativePath = new URI(folder).relative(new URI(child.uri))!.toString();
-
-      if (child.isSymbolicLink) {
-        // 处理软链接
-        const target = await this.fileService.getFileStat(child.realUri || child.uri);
-        if (target) {
-          result.push(`${relativePath} -> ${target} (symbolic link)`);
-        } else {
-          result.push(`${relativePath} (broken symbolic link)`);
-        }
-        continue;
-      }
-
-      if (child.type === FileType.Directory) {
-        result.push(`${relativePath}/`);
-        if (level > 1) {
-          const subDirStructure = await this.getPartiaFolderStructure(child.uri, level - 1);
-          result.push(...subDirStructure.map((subEntry) => `${relativePath}/${subEntry}`));
-        }
-      } else if (child.type === FileType.File) {
-        result.push(relativePath);
-      }
-=======
     try {
       const stat = await this.fileService.getFileStat(folder);
 
@@ -280,7 +249,6 @@
       }
     } catch {
       return result;
->>>>>>> 82ddf9af
     }
 
     return result;
