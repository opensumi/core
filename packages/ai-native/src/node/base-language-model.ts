import { CoreMessage, ToolExecutionOptions, jsonSchema, streamText, tool } from 'ai';

import { Autowired, Injectable } from '@opensumi/di';
import { ChatMessageRole, IAIBackServiceOption, IChatMessage } from '@opensumi/ide-core-common';
import { ChatReadableStream } from '@opensumi/ide-core-node';
import { CancellationToken } from '@opensumi/ide-utils';

import { ModelInfo } from '../common';
import {
  IToolInvocationRegistryManager,
  ToolInvocationRegistryManager,
  ToolRequest,
} from '../common/tool-invocation-registry';

@Injectable()
export abstract class BaseLanguageModel {
  static ModelOptions: Record<string, ModelInfo>;

  @Autowired(ToolInvocationRegistryManager)
  protected readonly toolInvocationRegistryManager: IToolInvocationRegistryManager;

  protected abstract initializeProvider(options: IAIBackServiceOption): any;

  private convertChatMessageRole(role: ChatMessageRole) {
    switch (role) {
      case ChatMessageRole.System:
        return 'system';
      case ChatMessageRole.User:
        return 'user';
      case ChatMessageRole.Assistant:
        return 'assistant';
      case ChatMessageRole.Function:
        return 'tool';
      default:
        return 'user';
    }
  }

  async request(
    request: string,
    chatReadableStream: ChatReadableStream,
    options: IAIBackServiceOption,
    cancellationToken?: CancellationToken,
  ): Promise<any> {
    const provider = this.initializeProvider(options);
    const clientId = options.clientId;

    let allFunctions: ToolRequest[] = [];
    // 如果没有传入 clientId，则不使用工具
    if (clientId) {
      const registry = this.toolInvocationRegistryManager.getRegistry(clientId);
      allFunctions = options.noTool ? [] : registry.getAllFunctions();
    }

    return this.handleStreamingRequest(
      provider,
      request,
      allFunctions,
      chatReadableStream,
      options.history || [],
      options.modelId,
      options.providerOptions,
      options.trimTexts,
      options.system,
      cancellationToken,
    );
  }

  private convertToolRequestToAITool(toolRequest: ToolRequest) {
    return tool({
      description: toolRequest.description || '',
      // TODO 这里应该是 z.object 而不是 JSON Schema
      parameters: jsonSchema(toolRequest.parameters),
      execute: async (args: any, options: ToolExecutionOptions) =>
        await toolRequest.handler(JSON.stringify(args), options),
    });
  }

  protected abstract getModelIdentifier(provider: any, modelId?: string): any;

  protected abstract getModelInfo(modelId: string): ModelInfo | undefined;

  protected async handleStreamingRequest(
    provider: any,
    request: string,
    tools: ToolRequest[],
    chatReadableStream: ChatReadableStream,
    history: IChatMessage[] = [],
    modelId?: string,
    providerOptions?: Record<string, any>,
    trimTexts?: [string, string],
    systemPrompt?: string,
    cancellationToken?: CancellationToken,
  ): Promise<any> {
    try {
      const aiTools = Object.fromEntries(tools.map((tool) => [tool.name, this.convertToolRequestToAITool(tool)]));

      const abortController = new AbortController();
      if (cancellationToken) {
        cancellationToken.onCancellationRequested(() => {
          abortController.abort();
        });
      }

      const messages: CoreMessage[] = [
        ...history.map((msg) => ({
          role: this.convertChatMessageRole(msg.role) as any, // 这个 SDK 包里的类型不太好完全对应，
          content: msg.content,
        })),
        { role: 'user', content: request },
      ];
      const modelInfo = modelId ? this.getModelInfo(modelId) : undefined;
      const stream = streamText({
        model: this.getModelIdentifier(provider, modelId),
        tools: aiTools,
        messages,
        abortSignal: abortController.signal,
        experimental_toolCallStreaming: true,
        maxSteps: 12,
<<<<<<< HEAD
        temperature: modelInfo?.temperature || 0,
        topP: modelInfo?.topP || 0.8,
        topK: modelInfo?.topK || 1,
=======
        temperature,
        topP: topP || 0.8,
        topK: topK || 1,
        system: systemPrompt,
>>>>>>> daa85647
        providerOptions,
      });

      // 状态跟踪变量
      let isFirstChunk = true;
      let bufferedText = '';
      const pendingLines: string[] = [];
      for await (const chunk of stream.fullStream) {
        if (chunk.type === 'text-delta') {
          if (trimTexts?.length) {
            // 将收到的文本追加到缓冲区
            bufferedText += chunk.textDelta;

            // 处理第一个文本块的前缀（只处理一次）
            if (isFirstChunk && bufferedText.includes(trimTexts[0])) {
              bufferedText = bufferedText.substring(bufferedText.indexOf(trimTexts[0]) + trimTexts[0].length);
              isFirstChunk = false;
            }

            // 检查是否有完整的行，并将它们添加到待发送行队列
            const lines = bufferedText.split('\n');

            // 最后一个元素可能是不完整的行，保留在缓冲区
            bufferedText = lines.pop() || '';

            // 将完整的行添加到待发送队列
            if (lines.length > 0) {
              pendingLines.push(...lines);
            }

            // 发送除最后几行外的所有行（保留足够的行以处理后缀）
            while (pendingLines.length > 3) {
              // 保留最后3行以确保能完整识别后缀
              const lineToSend = pendingLines.shift() + '\n';
              chatReadableStream.emitData({ kind: 'content', content: lineToSend });
            }
          } else {
            chatReadableStream.emitData({ kind: 'content', content: chunk.textDelta });
          }
        } else if (chunk.type === 'tool-call') {
          chatReadableStream.emitData({
            kind: 'toolCall',
            content: {
              id: chunk.toolCallId || Date.now().toString(),
              type: 'function',
              function: { name: chunk.toolName, arguments: JSON.stringify(chunk.args) },
              state: 'complete',
            },
          });
        } else if (chunk.type === 'tool-call-streaming-start') {
          chatReadableStream.emitData({
            kind: 'toolCall',
            content: {
              id: chunk.toolCallId,
              type: 'function',
              function: { name: chunk.toolName },
              state: 'streaming-start',
            },
          });
        } else if (chunk.type === 'tool-call-delta') {
          chatReadableStream.emitData({
            kind: 'toolCall',
            content: {
              id: chunk.toolCallId,
              type: 'function',
              function: { name: chunk.toolName, arguments: chunk.argsTextDelta },
              state: 'streaming',
            },
          });
        } else if (chunk.type === 'tool-result') {
          chatReadableStream.emitData({
            kind: 'toolCall',
            content: {
              id: chunk.toolCallId,
              type: 'function',
              function: { name: chunk.toolName, arguments: JSON.stringify(chunk.args) },
              result: chunk.result,
              state: 'result',
            },
          });
        } else if (chunk.type === 'error') {
          chatReadableStream.emitError(new Error(chunk.error as string));
        }
      }

      if (trimTexts?.[1]) {
        // 完成处理所有块后，检查并发送剩余文本

        // 将剩余缓冲区加入待发送行
        if (bufferedText) {
          pendingLines.push(bufferedText);
        }

        // 处理最后一行可能存在的后缀
        if (pendingLines.length > 0) {
          let lastLine = pendingLines[pendingLines.length - 1];

          if (lastLine.endsWith(trimTexts[1])) {
            // 移除后缀
            lastLine = lastLine.substring(0, lastLine.length - trimTexts[1].length);
            pendingLines[pendingLines.length - 1] = lastLine;
          }
        }

        // 发送所有剩余的行
        for (let i = 0; i < pendingLines.length; i++) {
          const isLastLine = i === pendingLines.length - 1;
          const lineToSend = pendingLines[i] + (isLastLine ? '' : '\n');
          chatReadableStream.emitData({ kind: 'content', content: lineToSend });
        }
      }

      chatReadableStream.end();
    } catch (error) {
      // Use a logger service in production instead of console
      chatReadableStream.emitError(error);
    }

    return chatReadableStream;
  }
}<|MERGE_RESOLUTION|>--- conflicted
+++ resolved
@@ -117,16 +117,10 @@
         abortSignal: abortController.signal,
         experimental_toolCallStreaming: true,
         maxSteps: 12,
-<<<<<<< HEAD
         temperature: modelInfo?.temperature || 0,
         topP: modelInfo?.topP || 0.8,
         topK: modelInfo?.topK || 1,
-=======
-        temperature,
-        topP: topP || 0.8,
-        topK: topK || 1,
         system: systemPrompt,
->>>>>>> daa85647
         providerOptions,
       });
 
