--- conflicted
+++ resolved
@@ -4,19 +4,7 @@
 
 import { ILogger } from '@opensumi/ide-core-common';
 
-<<<<<<< HEAD
 import { IMCPServer } from '../common/mcp-server-manager';
-=======
-export interface IMCPServer {
-  isStarted(): boolean;
-  start(): Promise<void>;
-  getServerName(): string;
-  callTool(toolName: string, toolCallId: string, arg_string: string): ReturnType<Client['callTool']>;
-  getTools(): ReturnType<Client['listTools']>;
-  update(command: string, args?: string[], env?: { [key: string]: string }): void;
-  stop(): void;
-}
->>>>>>> 7094c8c0
 
 export class MCPServerImpl implements IMCPServer {
   private name: string;
