--- conflicted
+++ resolved
@@ -86,14 +86,10 @@
   );
 
   useEffect(() => {
-<<<<<<< HEAD
     treeService.current = new BasicTreeService(treeData, resolveChildren, sortComparator, {
       treeName,
     });
-    const disposable = treeService.current?.onDidUpdateTreeModel(async (model?: BasicTreeModel) => {
-=======
-    const disposable = treeService.current.onDidUpdateTreeModel((model?: BasicTreeModel) => {
->>>>>>> 2b0d4ada
+    const disposable = treeService.current?.onDidUpdateTreeModel((model?: BasicTreeModel) => {
       ensureLoaded(model);
     });
     const handleBlur = () => {
