--- conflicted
+++ resolved
@@ -1,10 +1,13 @@
-<<<<<<< HEAD
-import { Event, Emitter, DisposableCollection, path } from '@opensumi/ide-utils';
-
-=======
 /* eslint-disable @typescript-eslint/prefer-for-of */
-import { Event, Emitter, DisposableCollection, Path, CancellationToken, CancellationTokenSource } from '../../utils';
->>>>>>> 573e36c0
+import {
+  Event,
+  Emitter,
+  DisposableCollection,
+  path,
+  CancellationToken,
+  CancellationTokenSource,
+} from '@opensumi/ide-utils';
+
 import {
   IWatcherCallback,
   IWatchTerminator,
