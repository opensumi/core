--- conflicted
+++ resolved
@@ -16,11 +16,7 @@
   },
   "dependencies": {
     "@ant-design/icons": "^4.6.4",
-<<<<<<< HEAD
     "@opensumi/ide-utils": "workspace:*",
-=======
-    "@opensumi/ide-utils": "2.21.11",
->>>>>>> 725301d9
     "@types/react-window": "^1.8.5",
     "fuzzy": "^0.1.3",
     "lodash": "^4.17.15",
@@ -39,13 +35,8 @@
     "react-window": "^1.8.5"
   },
   "devDependencies": {
-<<<<<<< HEAD
     "@opensumi/ide-dev-tool": "workspace:*",
-    "@types/marked": "^4.0.7"
-=======
-    "@opensumi/ide-dev-tool": "^1.3.1",
     "@types/marked": "^4.0.7",
     "prop-types": "^15.8.1"
->>>>>>> 725301d9
   }
 }