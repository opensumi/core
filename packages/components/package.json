--- conflicted
+++ resolved
@@ -1,10 +1,6 @@
 {
   "name": "@opensumi/ide-components",
-<<<<<<< HEAD
   "version": "2.13.7",
-=======
-  "version": "2.13.6",
->>>>>>> 45d8ba5b
   "description": "@opensumi/ide-components",
   "license": "MIT",
   "main": "lib/index.js",
