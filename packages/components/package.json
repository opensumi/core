--- conflicted
+++ resolved
@@ -1,10 +1,6 @@
 {
   "name": "@opensumi/ide-components",
-<<<<<<< HEAD
-  "version": "2.19.11",
-=======
   "version": "2.19.12",
->>>>>>> 6eafe648
   "description": "@opensumi/ide-components",
   "license": "MIT",
   "main": "lib/index.js",
@@ -20,11 +16,7 @@
   },
   "dependencies": {
     "@ant-design/icons": "^4.6.4",
-<<<<<<< HEAD
-    "@opensumi/ide-utils": "2.19.11",
-=======
     "@opensumi/ide-utils": "2.19.12",
->>>>>>> 6eafe648
     "@types/react-window": "^1.8.5",
     "marked": "4.0.10",
     "fuzzy": "^0.1.3",
