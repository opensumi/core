import {
  IApplicationService,
  IClipboardService,
  IContextKeyService,
<<<<<<< HEAD
  INativeClipboardService,
=======
>>>>>>> 1554596b
  OS,
  PreferenceService,
  QuickOpenService,
} from '@opensumi/ide-core-browser';
import { MockContextKeyService } from '@opensumi/ide-core-browser/__mocks__/context-key';
import { Emitter, URI } from '@opensumi/ide-core-node';
import { IDecorationsService } from '@opensumi/ide-decoration';
import { WorkbenchEditorService } from '@opensumi/ide-editor';
import { MockWorkbenchEditorService } from '@opensumi/ide-editor/lib/common/mocks/workbench-editor.service';
import { EXPLORER_CONTAINER_ID } from '@opensumi/ide-explorer/lib/browser/explorer-contribution';
import { IFileServiceClient } from '@opensumi/ide-file-service';
import { IFileTreeAPI, IFileTreeService } from '@opensumi/ide-file-tree-next';
import { FileTreeContribution } from '@opensumi/ide-file-tree-next/lib/browser/file-tree-contribution';
import { IMainLayoutService, IViewsRegistry } from '@opensumi/ide-main-layout';
import { ViewsRegistry } from '@opensumi/ide-main-layout/lib/browser/views-registry';
import { OutlineModule } from '@opensumi/ide-outline/lib/browser';
import { IDialogService, IMessageService, IWindowDialogService } from '@opensumi/ide-overlay';
import { MockQuickOpenService } from '@opensumi/ide-quick-open/lib/common/mocks/quick-open.service';
import { IWorkspaceService } from '@opensumi/ide-workspace';

import { createBrowserInjector } from '../../../../tools/dev-tool/src/injector-helper';
import { MockInjector } from '../../../../tools/dev-tool/src/mock-injector';

describe('FileTreeContribution', () => {
  let mockInjector: MockInjector;
  const tabbarHandlerMap = new Map();

  const mockMainLayoutService = {
    collectViewComponent: jest.fn(),
    getTabbarHandler: (name: string) => {
      if (tabbarHandlerMap.has(name)) {
        return tabbarHandlerMap.get(name);
      }
      const handler = {
        updateViewTitle: jest.fn(),
        onActivate: jest.fn(),
        onInActivate: jest.fn(),
      };
      tabbarHandlerMap.set(name, handler);
      return handler;
    },
  };
  const mockFileTreeService = {
    init: jest.fn(),
    reWatch: jest.fn(),
    getNodeByPathOrUri: () => ({
      filestat: {
        isSymbolicLink: true,
        isDirectory: false,
        lastModification: new Date().getTime(),
        uri: URI.file('userhome').resolve('test').toString(),
      },
    }),
  };
  const mockDecorationsService = {
    registerDecorationsProvider: jest.fn(),
  };
  const onWorkspaceLocationChangedEmitter = new Emitter();
  const mockWorkspaceService = {
    workspace: {
      isSymbolicLink: false,
      isDirectory: true,
      lastModification: new Date().getTime(),
      uri: URI.file('userhome').toString(),
    },
    onWorkspaceLocationChanged: onWorkspaceLocationChangedEmitter.event,
  };
  const mockFileService = {};

  beforeEach(() => {
    mockInjector = createBrowserInjector([OutlineModule]);

    mockInjector.overrideProviders(
      {
        token: IMainLayoutService,
        useValue: mockMainLayoutService,
      },
      {
        token: IFileTreeService,
        useValue: mockFileTreeService,
      },
      {
        token: IFileServiceClient,
        useValue: mockFileService,
      },
      {
        token: IWorkspaceService,
        useValue: mockWorkspaceService,
      },
      {
        token: IDecorationsService,
        useValue: mockDecorationsService,
      },
      {
        token: WorkbenchEditorService,
        useClass: MockWorkbenchEditorService,
      },
      {
        token: IWindowDialogService,
        useValue: {},
      },
      {
        token: IFileTreeAPI,
        useValue: {},
      },
      {
        token: IMessageService,
        useValue: {},
      },
      {
        token: IClipboardService,
        useValue: {},
      },
      {
        token: INativeClipboardService,
        useValue: {},
      },
      {
        token: IDialogService,
        useValue: {},
      },
      {
        token: IContextKeyService,
        useClass: MockContextKeyService,
      },
      {
        token: PreferenceService,
        useValue: {},
      },
      {
        token: IViewsRegistry,
        useClass: ViewsRegistry,
      },
      {
        token: QuickOpenService,
        useClass: MockQuickOpenService,
      },
      {
        token: IApplicationService,
        useValue: {
          getBackendOS: () => Promise.resolve(OS.type()),
        },
      },
    );
  });

  afterAll(async () => {
    await mockInjector.disposeAll();
  });

  describe('01 #contribution should be work', () => {
    it('should onStart be work', async () => {
      const contribution = mockInjector.get(FileTreeContribution);
      await contribution.onStart();
      expect(mockMainLayoutService.collectViewComponent).toBeCalledTimes(1);
      await onWorkspaceLocationChangedEmitter.fireAndAwait(undefined);
      const handler = tabbarHandlerMap.get(EXPLORER_CONTAINER_ID);
      expect(handler.updateViewTitle).toBeCalledTimes(1);
    });

    it('should onDidStart be work', async () => {
      const contribution = mockInjector.get(FileTreeContribution);
      await contribution.onDidStart();
      expect(mockDecorationsService.registerDecorationsProvider).toBeCalledTimes(1);
    });

    it('should onDidRender be work', async () => {
      const contribution = mockInjector.get(FileTreeContribution);
      contribution.onDidRender();
      const handler = tabbarHandlerMap.get(EXPLORER_CONTAINER_ID);
      expect(handler.onActivate).toBeCalledTimes(1);
      expect(handler.onInActivate).toBeCalledTimes(1);
    });

    it('should getWorkspaceTitle be work', async () => {
      const contribution = mockInjector.get(FileTreeContribution);
      const title = contribution.getWorkspaceTitle();
      expect(title).toBe('userhome');
    });

    it('should onReconnect be work', async () => {
      const contribution = mockInjector.get(FileTreeContribution);
      contribution.onReconnect();
      expect(mockFileTreeService.reWatch).toBeCalledTimes(1);
    });

    it('should registerCommands be work', async () => {
      const contribution = mockInjector.get(FileTreeContribution);
      const register = jest.fn();
      contribution.registerCommands({ registerCommand: register } as any);
      expect(register).toBeCalled();
    });

    it('should registerMenus be work', async () => {
      const contribution = mockInjector.get(FileTreeContribution);
      const register = jest.fn();
      contribution.registerMenus({ registerMenuItem: register } as any);
      expect(register).toBeCalled();
    });

    it('should registerKeybindings be work', async () => {
      const contribution = mockInjector.get(FileTreeContribution);
      const register = jest.fn();
      contribution.registerKeybindings({ registerKeybinding: register } as any);
      expect(register).toBeCalled();
    });

    it('should registerToolbarItems be work', async () => {
      const contribution = mockInjector.get(FileTreeContribution);
      const register = jest.fn();
      contribution.registerToolbarItems({ registerItem: register } as any);
      expect(register).toBeCalled();
    });
  });
});<|MERGE_RESOLUTION|>--- conflicted
+++ resolved
@@ -2,10 +2,7 @@
   IApplicationService,
   IClipboardService,
   IContextKeyService,
-<<<<<<< HEAD
   INativeClipboardService,
-=======
->>>>>>> 1554596b
   OS,
   PreferenceService,
   QuickOpenService,
