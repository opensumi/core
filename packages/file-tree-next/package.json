{
  "name": "@ali/ide-file-tree-next",
  "version": "1.8.16",
  "files": [
    "lib"
  ],
  "private": false,
  "main": "lib/index.js",
  "typings": "lib/index.d.ts",
  "scripts": {
    "start": "run-p start:client start:server",
    "start:client": "webpack-dev-server --config ./webpack.config.js",
    "start:server": "node --inspect -r ts-node/register ./entry/server.ts"
  },
  "repository": {
    "type": "git",
    "url": "git@gitlab.alibaba-inc.com:kaitian/ide-framework.git"
  },
  "publishConfig": {
    "registry": "http://registry.npm.alibaba-inc.com"
  },
  "dependencies": {
    "@ali/ide-core-common": "1.8.16",
    "@ali/ide-core-node": "1.8.16",
    "@ali/ide-file-service": "1.8.16",
    "@ali/ide-workspace": "1.8.16",
    "@ali/ide-workspace-edit": "1.8.16",
    "@ali/ide-components": "1.8.16"
  },
  "devDependencies": {
    "@ali/ide-core-browser": "1.8.16",
    "@ali/ide-dev-tool": "^1.1.0",
<<<<<<< HEAD
    "@ali/ide-overlay": "1.8.15",
    "@ali/ide-explorer": "1.8.15",
    "@ali/ide-decoration": "1.8.15",
    "@ali/ide-editor": "1.8.15",
    "@ali/ide-main-layout": "1.8.15",
    "@ali/ide-theme": "1.8.15",
    "@ali/ide-workspace": "1.8.15",
    "@ali/ide-terminal-next": "1.8.15",
    "@ali/ide-window": "1.8.15",
=======
    "@ali/ide-overlay": "1.8.16",
    "@ali/ide-explorer": "1.8.16",
    "@ali/ide-decoration": "1.8.16",
    "@ali/ide-editor": "1.8.16",
    "@ali/ide-main-layout": "1.8.16",
    "@ali/ide-theme": "1.8.16",
    "@ali/ide-workspace": "1.8.16",
    "@ali/ide-window": "1.8.16",
>>>>>>> 68adc1bc
    "npm-run-all": "^4.1.5",
    "ts-node": "8.0.2",
    "webpack-dev-server": "^3.3.1"
  }
}<|MERGE_RESOLUTION|>--- conflicted
+++ resolved
@@ -30,17 +30,6 @@
   "devDependencies": {
     "@ali/ide-core-browser": "1.8.16",
     "@ali/ide-dev-tool": "^1.1.0",
-<<<<<<< HEAD
-    "@ali/ide-overlay": "1.8.15",
-    "@ali/ide-explorer": "1.8.15",
-    "@ali/ide-decoration": "1.8.15",
-    "@ali/ide-editor": "1.8.15",
-    "@ali/ide-main-layout": "1.8.15",
-    "@ali/ide-theme": "1.8.15",
-    "@ali/ide-workspace": "1.8.15",
-    "@ali/ide-terminal-next": "1.8.15",
-    "@ali/ide-window": "1.8.15",
-=======
     "@ali/ide-overlay": "1.8.16",
     "@ali/ide-explorer": "1.8.16",
     "@ali/ide-decoration": "1.8.16",
@@ -48,8 +37,8 @@
     "@ali/ide-main-layout": "1.8.16",
     "@ali/ide-theme": "1.8.16",
     "@ali/ide-workspace": "1.8.16",
+    "@ali/ide-terminal-next": "1.8.16",
     "@ali/ide-window": "1.8.16",
->>>>>>> 68adc1bc
     "npm-run-all": "^4.1.5",
     "ts-node": "8.0.2",
     "webpack-dev-server": "^3.3.1"
