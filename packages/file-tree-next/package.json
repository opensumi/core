{
  "name": "@ali/ide-file-tree-next",
<<<<<<< HEAD
  "version": "1.8.13",
=======
  "version": "1.8.15",
>>>>>>> 8487cf88
  "files": [
    "lib"
  ],
  "private": false,
  "main": "lib/index.js",
  "typings": "lib/index.d.ts",
  "scripts": {
    "start": "run-p start:client start:server",
    "start:client": "webpack-dev-server --config ./webpack.config.js",
    "start:server": "node --inspect -r ts-node/register ./entry/server.ts"
  },
  "repository": {
    "type": "git",
    "url": "git@gitlab.alibaba-inc.com:kaitian/ide-framework.git"
  },
  "publishConfig": {
    "registry": "http://registry.npm.alibaba-inc.com"
  },
  "dependencies": {
<<<<<<< HEAD
    "@ali/ide-core-common": "1.8.13",
    "@ali/ide-core-node": "1.8.13",
    "@ali/ide-file-service": "1.8.13",
    "@ali/ide-workspace": "1.8.13",
    "@ali/ide-workspace-edit": "1.8.13",
    "@ali/ide-components": "1.8.13"
  },
  "devDependencies": {
    "@ali/ide-core-browser": "1.8.13",
    "@ali/ide-dev-tool": "^1.1.0",
    "@ali/ide-overlay": "1.8.13",
    "@ali/ide-explorer": "1.8.13",
    "@ali/ide-decoration": "1.8.13",
    "@ali/ide-editor": "1.8.13",
    "@ali/ide-main-layout": "1.8.13",
    "@ali/ide-theme": "1.8.13",
    "@ali/ide-workspace": "1.8.13",
    "@ali/ide-window": "1.8.13",
=======
    "@ali/ide-core-common": "1.8.15",
    "@ali/ide-core-node": "1.8.15",
    "@ali/ide-file-service": "1.8.15",
    "@ali/ide-workspace": "1.8.15",
    "@ali/ide-workspace-edit": "1.8.15",
    "@ali/ide-components": "1.8.15"
  },
  "devDependencies": {
    "@ali/ide-core-browser": "1.8.15",
    "@ali/ide-dev-tool": "^1.1.0",
    "@ali/ide-overlay": "1.8.15",
    "@ali/ide-explorer": "1.8.15",
    "@ali/ide-decoration": "1.8.15",
    "@ali/ide-editor": "1.8.15",
    "@ali/ide-main-layout": "1.8.15",
    "@ali/ide-theme": "1.8.15",
    "@ali/ide-workspace": "1.8.15",
    "@ali/ide-window": "1.8.15",
>>>>>>> 8487cf88
    "npm-run-all": "^4.1.5",
    "ts-node": "8.0.2",
    "webpack-dev-server": "^3.3.1"
  }
}<|MERGE_RESOLUTION|>--- conflicted
+++ resolved
@@ -1,10 +1,6 @@
 {
   "name": "@ali/ide-file-tree-next",
-<<<<<<< HEAD
-  "version": "1.8.13",
-=======
   "version": "1.8.15",
->>>>>>> 8487cf88
   "files": [
     "lib"
   ],
@@ -24,26 +20,6 @@
     "registry": "http://registry.npm.alibaba-inc.com"
   },
   "dependencies": {
-<<<<<<< HEAD
-    "@ali/ide-core-common": "1.8.13",
-    "@ali/ide-core-node": "1.8.13",
-    "@ali/ide-file-service": "1.8.13",
-    "@ali/ide-workspace": "1.8.13",
-    "@ali/ide-workspace-edit": "1.8.13",
-    "@ali/ide-components": "1.8.13"
-  },
-  "devDependencies": {
-    "@ali/ide-core-browser": "1.8.13",
-    "@ali/ide-dev-tool": "^1.1.0",
-    "@ali/ide-overlay": "1.8.13",
-    "@ali/ide-explorer": "1.8.13",
-    "@ali/ide-decoration": "1.8.13",
-    "@ali/ide-editor": "1.8.13",
-    "@ali/ide-main-layout": "1.8.13",
-    "@ali/ide-theme": "1.8.13",
-    "@ali/ide-workspace": "1.8.13",
-    "@ali/ide-window": "1.8.13",
-=======
     "@ali/ide-core-common": "1.8.15",
     "@ali/ide-core-node": "1.8.15",
     "@ali/ide-file-service": "1.8.15",
@@ -62,7 +38,6 @@
     "@ali/ide-theme": "1.8.15",
     "@ali/ide-workspace": "1.8.15",
     "@ali/ide-window": "1.8.15",
->>>>>>> 8487cf88
     "npm-run-all": "^4.1.5",
     "ts-node": "8.0.2",
     "webpack-dev-server": "^3.3.1"
