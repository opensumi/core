{
  "name": "@opensumi/ide-file-tree-next",
  "version": "2.21.11",
  "files": [
    "lib",
    "src"
  ],
  "license": "MIT",
  "main": "lib/index.js",
  "typings": "lib/index.d.ts",
  "scripts": {
    "prepublishOnly": "yarn run build",
    "build": "tsc --build ../../configs/ts/references/tsconfig.file-tree-next.json"
  },
  "repository": {
    "type": "git",
    "url": "git@github.com:opensumi/core.git"
  },
  "dependencies": {
<<<<<<< HEAD
    "@opensumi/ide-file-service": "2.21.10"
=======
    "@opensumi/ide-core-node": "2.21.11",
    "@opensumi/ide-file-service": "2.21.11"
>>>>>>> b4576924
  },
  "devDependencies": {
    "@opensumi/ide-components": "2.21.11",
    "@opensumi/ide-core-browser": "2.21.11",
    "@opensumi/ide-core-common": "2.21.11",
    "@opensumi/ide-decoration": "2.21.11",
    "@opensumi/ide-dev-tool": "^1.3.1",
<<<<<<< HEAD
    "@opensumi/ide-editor": "2.21.10",
    "@opensumi/ide-explorer": "2.21.10",
    "@opensumi/ide-main-layout": "2.21.10",
    "@opensumi/ide-overlay": "2.21.10",
    "@opensumi/ide-theme": "2.21.10",
    "@opensumi/ide-workspace": "2.21.10",
    "@opensumi/ide-workspace-edit": "2.21.10"
=======
    "@opensumi/ide-editor": "2.21.11",
    "@opensumi/ide-explorer": "2.21.11",
    "@opensumi/ide-main-layout": "2.21.11",
    "@opensumi/ide-overlay": "2.21.11",
    "@opensumi/ide-terminal-next": "2.21.11",
    "@opensumi/ide-theme": "2.21.11",
    "@opensumi/ide-workspace": "2.21.11",
    "@opensumi/ide-workspace-edit": "2.21.11"
>>>>>>> b4576924
  }
}<|MERGE_RESOLUTION|>--- conflicted
+++ resolved
@@ -17,12 +17,8 @@
     "url": "git@github.com:opensumi/core.git"
   },
   "dependencies": {
-<<<<<<< HEAD
-    "@opensumi/ide-file-service": "2.21.10"
-=======
     "@opensumi/ide-core-node": "2.21.11",
     "@opensumi/ide-file-service": "2.21.11"
->>>>>>> b4576924
   },
   "devDependencies": {
     "@opensumi/ide-components": "2.21.11",
@@ -30,15 +26,6 @@
     "@opensumi/ide-core-common": "2.21.11",
     "@opensumi/ide-decoration": "2.21.11",
     "@opensumi/ide-dev-tool": "^1.3.1",
-<<<<<<< HEAD
-    "@opensumi/ide-editor": "2.21.10",
-    "@opensumi/ide-explorer": "2.21.10",
-    "@opensumi/ide-main-layout": "2.21.10",
-    "@opensumi/ide-overlay": "2.21.10",
-    "@opensumi/ide-theme": "2.21.10",
-    "@opensumi/ide-workspace": "2.21.10",
-    "@opensumi/ide-workspace-edit": "2.21.10"
-=======
     "@opensumi/ide-editor": "2.21.11",
     "@opensumi/ide-explorer": "2.21.11",
     "@opensumi/ide-main-layout": "2.21.11",
@@ -47,6 +34,5 @@
     "@opensumi/ide-theme": "2.21.11",
     "@opensumi/ide-workspace": "2.21.11",
     "@opensumi/ide-workspace-edit": "2.21.11"
->>>>>>> b4576924
   }
 }