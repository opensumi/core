--- conflicted
+++ resolved
@@ -1612,12 +1612,7 @@
       pasteToFile = true;
       parent = parent.parent as Directory;
     }
-<<<<<<< HEAD
-    let useRefresh = false;
-    if (this.fileTreeService.isCompactMode && !parent.uri.isEqual(to)) {
-      // 压缩路径的粘贴操作，使用刷新操作进行更新
-      useRefresh = true;
-    }
+
     if (shouldConfirm) {
       const ok = localize('file.confirm.paste.ok');
       const cancel = localize('file.confirm.paste.cancel');
@@ -1633,16 +1628,6 @@
         return;
       }
     }
-    if (pasteStore.type === PasteTypes.CUT) {
-      if (!pasteStore.crossFiles) {
-        for (const file of pasteStore.files) {
-          if (file) {
-            this.cutDecoration.removeTarget(file);
-          }
-          if (!(parent as Directory).expanded) {
-            await (parent as Directory).setExpanded(true);
-          }
-=======
 
     if (this.pasteStore.type === PasteTypes.CUT) {
       for (const file of this.pasteStore.files) {
@@ -1651,7 +1636,6 @@
         }
         if (!(parent as Directory).expanded) {
           await (parent as Directory).setExpanded(true);
->>>>>>> d931ed7b
         }
       }
       const errors = await this.fileTreeAPI.mvFiles(
@@ -1672,34 +1656,21 @@
         type: PasteTypes.NONE,
         crossFiles: undefined,
       };
-<<<<<<< HEAD
-    } else if (pasteStore.type === PasteTypes.COPY) {
+    } else if (this.pasteStore.type === PasteTypes.COPY) {
       const uriList = pasteStore.crossFiles ? pasteStore.crossFiles : pasteStore.files.map((file) => file.uri);
       for (const uri of uriList) {
-        const newUri = parent.uri.resolve(uri.displayName);
-        if (!(parent as Directory).expanded) {
-          await (parent as Directory).setExpanded(true);
-        }
-        const res = await this.fileTreeAPI.copyFile(uri, newUri);
-        if (useRefresh) {
-          this.fileTreeService.refresh(parent.parent as Directory);
-        } else if (res) {
-=======
-    } else if (this.pasteStore.type === PasteTypes.COPY) {
-      for (const file of this.pasteStore.files) {
-        if (parent.uri.isEqual(file.uri) && !pasteToFile) {
+        if (parent.uri.isEqual(uri) && !pasteToFile) {
           // when copy a directory to it self, such as `A` directory, the result should be:
           // | - A
           // | - A copy 1
           parent = parent.parent as Directory;
         }
-        const newUri = parent.uri.resolve(file.uri.displayName);
+        const newUri = parent.uri.resolve(uri.displayName);
         if (!(parent as Directory).expanded) {
           await (parent as Directory).setExpanded(true);
         }
-        const res = await this.fileTreeAPI.copyFile(file.uri, newUri);
+        const res = await this.fileTreeAPI.copyFile(uri, newUri);
         if (res) {
->>>>>>> d931ed7b
           if ((res as FileStat).uri) {
             const copyUri = new URI((res as FileStat).uri);
             const fileStat = await this.filesystem.getFileStat(uri.toString());
