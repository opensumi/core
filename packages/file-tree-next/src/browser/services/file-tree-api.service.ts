import { Injectable, Autowired } from '@opensumi/di';
import { ITree } from '@opensumi/ide-components';
import { EDITOR_COMMANDS, CorePreferences } from '@opensumi/ide-core-browser';
import { URI, localize, CommandService, formatLocalize, path } from '@opensumi/ide-core-common';
import { FileStat } from '@opensumi/ide-file-service';
import { IFileServiceClient } from '@opensumi/ide-file-service/lib/common';
import { IDialogService } from '@opensumi/ide-overlay';
import { IWorkspaceEditService } from '@opensumi/ide-workspace-edit';

import { IFileTreeAPI, IFileTreeService } from '../../common';
import { Directory, File } from '../../common/file-tree-node.define';

@Injectable()
export class FileTreeAPI implements IFileTreeAPI {
  @Autowired(IFileServiceClient)
  protected fileServiceClient: IFileServiceClient;

  @Autowired(IWorkspaceEditService)
  private workspaceEditService: IWorkspaceEditService;

  @Autowired(CommandService)
  private commandService: CommandService;

  @Autowired(CorePreferences)
  private readonly corePreferences: CorePreferences;

  @Autowired(IDialogService)
  private readonly dialogService: IDialogService;
  private cacheFileStat: Map<string, FileStat> = new Map();

  private userhomePath: URI;

  async resolveChildren(tree: IFileTreeService, path: string | FileStat, parent?: Directory, compact?: boolean) {
    let file: FileStat | undefined;
    if (!this.userhomePath) {
      const userhome = await this.fileServiceClient.getCurrentUserHome();
      if (userhome) {
        this.userhomePath = new URI(userhome.uri);
      }
    }
    if (typeof path === 'string') {
      file = await this.fileServiceClient.getFileStat(path);
    } else {
      file = await this.fileServiceClient.getFileStat(path.uri);
    }

    if (file) {
      if (file.children?.length === 1 && file.children[0].isDirectory && compact) {
        const parentURI = new URI(file.children[0].uri);
        if (!!parent && parent.parent) {
          const parentName = (parent.parent as Directory).uri.relative(parentURI)?.toString();
          if (parentName && parentName !== parent.name) {
            parent.updateMetaData({
              name: parentName,
              displayName: parentName,
              uri: parentURI,
              fileStat: file.children[0],
              tooltip: this.getReadableTooltip(parentURI),
            });
          }
        }
        return await this.resolveChildren(tree, file.children[0].uri, parent, compact);
      } else {
        // 为文件树节点新增isInSymbolicDirectory属性，用于探测节点是否处于软链接文件中
        const filestat = {
          ...file,
          isInSymbolicDirectory: parent?.filestat.isSymbolicLink || parent?.filestat.isInSymbolicDirectory,
        };
        return {
          children: this.toNodes(tree, filestat, parent),
          filestat,
        };
      }
    } else {
      return {
        children: [],
        filestat: null,
      };
    }
  }

  async resolveNodeByPath(tree: ITree, path: string, parent?: Directory) {
    const file = await this.fileServiceClient.getFileStat(path);
    if (file) {
      return this.toNode(tree, file, parent);
    }
  }

  async resolveFileStat(uri: URI) {
    return await this.fileServiceClient.getFileStat(uri.toString());
  }

  toNodes(tree: ITree, filestat: FileStat, parent?: Directory) {
    // 如果为根目录，则返回其节点自身，否则返回子节点
    if (!parent) {
      return [this.toNode(tree, filestat, parent)];
    } else {
      if (filestat.children) {
        return filestat.children.map((child) => this.toNode(tree, child, parent));
      }
    }
    return [];
  }

  /**
   * 转换FileStat对象为TreeNode
   */
  toNode(tree: ITree, filestat: FileStat, parent?: Directory, presetName?: string): Directory | File {
    const uri = new URI(filestat.uri);
    // 这里的name主要用于拼接节点路径，即path属性, 必须遵循路径原则
    // labelService可根据uri参数提供不同的展示效果
    const name = presetName ? presetName : uri.displayName;
    let node: Directory | File;
    if (!this.cacheFileStat.has(filestat.uri)) {
      this.cacheFileStat.set(filestat.uri, filestat);
    }
    if (filestat.isDirectory) {
<<<<<<< HEAD
      node = new Directory(
        tree as any,
        parent,
        uri,
        name,
        filestat,
        this.getReadableTooltip(uri),
        parent && this.cacheNodeID.get(path.join(parent.path, name)),
      );
    } else {
      node = new File(
        tree as any,
        parent,
        uri,
        name,
        filestat,
        this.getReadableTooltip(uri),
        parent && this.cacheNodeID.get(path.join(parent.path, name)),
      );
=======
      node = new Directory(tree as any, parent, uri, name, filestat, this.getReadableTooltip(uri));
    } else {
      node = new File(tree as any, parent, uri, name, filestat, this.getReadableTooltip(uri));
>>>>>>> 573e36c0
    }
    return node;
  }

  async mvFiles(fromFiles: URI[], targetDir: URI) {
    const error: string[] = [];
    for (const from of fromFiles) {
      if (from.isEqualOrParent(targetDir)) {
        return;
      }
    }
    // 合并具有包含关系的文件移动
    const sortedFiles = fromFiles.sort((a, b) => a.toString().length - b.toString().length);
    const mergeFiles: URI[] = [];
    for (const file of sortedFiles) {
      if (mergeFiles.length > 0 && mergeFiles.find((exist) => exist.isEqualOrParent(file))) {
        continue;
      }
      mergeFiles.push(file);
    }
    if (this.corePreferences['explorer.confirmMove']) {
      const ok = localize('file.confirm.move.ok');
      const cancel = localize('file.confirm.move.cancel');
      const confirm = await this.dialogService.warning(
        formatLocalize(
          'file.confirm.move',
          `[ ${mergeFiles.map((uri) => uri.displayName).join(',')} ]`,
          targetDir.displayName,
        ),
        [cancel, ok],
      );
      if (confirm !== ok) {
        return;
      }
    }
    for (const from of mergeFiles) {
      const filestat = this.cacheFileStat.get(from.toString());
      const res = await this.mv(from, targetDir.resolve(from.displayName), filestat && filestat.isDirectory);
      if (res) {
        error.push(res);
      }
    }
    return error;
  }

  async mv(from: URI, to: URI, isDirectory = false) {
    try {
      await this.workspaceEditService.apply({
        edits: [
          {
            newResource: to,
            oldResource: from,
            options: {
              isDirectory,
              overwrite: true,
            },
          },
        ],
      });
    } catch (e) {
      return e.message;
    }
    return;
  }

  async createFile(uri: URI) {
    try {
      await this.workspaceEditService.apply({
        edits: [
          {
            newResource: uri,
            options: {},
          },
        ],
      });
    } catch (e) {
      return e.message;
    }
    this.commandService.executeCommand(EDITOR_COMMANDS.OPEN_RESOURCE.id, uri, { disableNavigate: true });
    return;
  }

  async createDirectory(uri: URI) {
    try {
      await this.workspaceEditService.apply({
        edits: [
          {
            newResource: uri,
            options: {
              isDirectory: true,
            },
          },
        ],
      });
    } catch (e) {
      return e.message;
    }
    return;
  }

  async delete(uri: URI) {
    try {
      await this.workspaceEditService.apply({
        edits: [
          {
            oldResource: uri,
            options: {},
          },
        ],
      });
      return;
    } catch (e) {
      return e.message;
    }
  }

  async copyFile(from: URI, to: URI) {
    let idx = 1;
    let exists;
    try {
      exists = await this.fileServiceClient.access(to.toString());
    } catch (e) {
      return e.message;
    }
    while (exists) {
      const name = to.displayName.replace(/\Wcopy\W\d+/, '');
      const extname = path.extname(name);
      const basename = path.basename(name, extname);
      const newFileName = `${basename} copy ${idx}${extname}`;
      to = to.parent.resolve(newFileName);
      idx++;
      try {
        exists = await this.fileServiceClient.access(to.toString());
      } catch (e) {
        return;
      }
    }
    try {
      return await this.fileServiceClient.copy(from.toString(), to.toString());
    } catch (e) {
      return e.message;
    }
  }

  /**
   * 替换用户目录为 ~
   * 移除协议头文本 file://
   *
   * @param {URI} path
   * @returns
   * @memberof FileTreeAPI
   */
  public getReadableTooltip(path: URI) {
    const pathStr = path.toString();
    const userhomePathStr = this.userhomePath && this.userhomePath.toString();
    if (!this.userhomePath) {
      return decodeURIComponent(path.withScheme('').toString());
    }
    if (this.userhomePath.isEqualOrParent(path)) {
      return decodeURIComponent(pathStr.replace(userhomePathStr, '~'));
    }
    return decodeURIComponent(path.withScheme('').toString());
  }
}<|MERGE_RESOLUTION|>--- conflicted
+++ resolved
@@ -115,31 +115,9 @@
       this.cacheFileStat.set(filestat.uri, filestat);
     }
     if (filestat.isDirectory) {
-<<<<<<< HEAD
-      node = new Directory(
-        tree as any,
-        parent,
-        uri,
-        name,
-        filestat,
-        this.getReadableTooltip(uri),
-        parent && this.cacheNodeID.get(path.join(parent.path, name)),
-      );
-    } else {
-      node = new File(
-        tree as any,
-        parent,
-        uri,
-        name,
-        filestat,
-        this.getReadableTooltip(uri),
-        parent && this.cacheNodeID.get(path.join(parent.path, name)),
-      );
-=======
       node = new Directory(tree as any, parent, uri, name, filestat, this.getReadableTooltip(uri));
     } else {
       node = new File(tree as any, parent, uri, name, filestat, this.getReadableTooltip(uri));
->>>>>>> 573e36c0
     }
     return node;
   }
