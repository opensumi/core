import React from 'react';

import { SlotRenderer } from '@opensumi/ide-core-browser';
import { BoxPanel, getStorageValue, SplitPanel } from '@opensumi/ide-core-browser/lib/components';

export function DefaultLayout() {
  const { colors, layout } = getStorageValue();
  return (
    <BoxPanel direction='top-to-bottom'>
      <SlotRenderer backgroundColor={colors.menuBarBackground} defaultSize={35} slot='top' z-index={2} />
      <SplitPanel
        id='main-horizontal'
        flex={1}
        className='ai_native_panel_container'
        resizeHandleClassName='ai_native_slot_resize_horizontal'
      >
        <SlotRenderer
          backgroundColor={colors.sideBarBackground}
          slot='left'
          isTabbar={true}
          defaultSize={layout.left?.currentId ? layout.left?.size || 310 : 49}
          minResize={280}
          maxResize={480}
        />
        <SplitPanel
          id='main-vertical'
          minResize={300}
          flexGrow={1}
          direction='top-to-bottom'
          className='ai_native_slot_main'
        >
          <SlotRenderer backgroundColor={colors.editorBackground} flex={2} flexGrow={1} minResize={200} slot='main' />
          <SlotRenderer
            backgroundColor={colors.panelBackground}
            flex={1}
            defaultSize={layout.bottom?.size}
            minResize={160}
            slot='bottom'
            isTabbar={true}
          />
        </SplitPanel>
<<<<<<< HEAD
        <SplitPanel
          id='main-vertical-right'
=======
        <SlotRenderer
            slot='right'
            isTabbar={false}
            defaultSize={layout.right?.currentId ? layout.right?.size || 310 : 320}
            minResize={280}
          />
        {/* <SplitPanel
          id='main-vertical'
>>>>>>> 42089933
          minResize={400}
          direction='left-to-right'
          className='ai_native_slot_main_right'
          // savedSize={900}
        >
          {/* <SlotRenderer
            slot='right'
            isTabbar={false}
            defaultSize={layout.right?.currentId ? layout.right?.size || 310 : 320}
            minResize={280}
            savedSize={450}
          /> */}
          <SlotRenderer
            slot='ai-chat'
            isTabbar={true}
            defaultSize={layout['ai-chat']?.currentId ? layout['ai-chat']?.size || 360 : 360}
            minResize={280}
            // savedSize={450}
          />
        </SplitPanel> */}
      </SplitPanel>
      <SlotRenderer backgroundColor={colors.statusBarBackground} defaultSize={24} slot='statusBar' />
    </BoxPanel>
  );
}<|MERGE_RESOLUTION|>--- conflicted
+++ resolved
@@ -39,10 +39,6 @@
             isTabbar={true}
           />
         </SplitPanel>
-<<<<<<< HEAD
-        <SplitPanel
-          id='main-vertical-right'
-=======
         <SlotRenderer
             slot='right'
             isTabbar={false}
@@ -51,7 +47,6 @@
           />
         {/* <SplitPanel
           id='main-vertical'
->>>>>>> 42089933
           minResize={400}
           direction='left-to-right'
           className='ai_native_slot_main_right'
@@ -71,7 +66,6 @@
             minResize={280}
             // savedSize={450}
           />
-        </SplitPanel> */}
       </SplitPanel>
       <SlotRenderer backgroundColor={colors.statusBarBackground} defaultSize={24} slot='statusBar' />
     </BoxPanel>
