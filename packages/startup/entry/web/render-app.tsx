--- conflicted
+++ resolved
@@ -9,18 +9,13 @@
 
   opts.extensionDir = opts.extensionDir || process.env.EXTENSION_DIR;
   opts.injector = injector;
-<<<<<<< HEAD
-  opts.wsPath = 'ws://127.0.0.1:8000'; // 代理测试地址: ws://127.0.0.1:8001
-
-  opts.extWorkerHost = opts.extWorkerHost || process.env.EXTENSION_WORKER_HOST; // `http://127.0.0.1:8080/kaitian/ext/worker-host.js`; // 访问 Host
-  opts.iconStyleSheets = opts.iconStyleSheets;
-=======
   opts.wsPath =  process.env.WS_PATH || 'ws://127.0.0.1:8000'; // 代理测试地址: ws://127.0.0.1:8001
 
   opts.extWorkerHost = opts.extWorkerHost || process.env.EXTENSION_WORKER_HOST; // `http://127.0.0.1:8080/kaitian/ext/worker-host.js`; // 访问 Host
 
   opts.staticServicePath = process.env.STATIC_SERVICE_PATH || 'http://127.0.0.1:8000';
->>>>>>> 2e0c9838
+
+  opts.iconStyleSheets = opts.iconStyleSheets;
   // 使用不一样的host名称
   const anotherHostName = process.env.WEBVIEW_HOST || (window.location.hostname === 'localhost' ? '127.0.0.1' : 'localhost');
   opts.webviewEndpoint = `http://${anotherHostName}:9090`;
