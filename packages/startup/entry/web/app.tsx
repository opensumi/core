import '@ali/ide-i18n/lib/browser';
import { defaultConfig } from '@ali/ide-main-layout/lib/browser/default-config';
import { renderApp } from './render-app';
import { CommonBrowserModules } from '../../src/browser/common-modules';
import { StartupModule } from '../../src/browser';

// 引入公共样式文件
import '@ali/ide-core-browser/lib/style/index.less';
// 引入本地icon，不使用cdn版本，与useCdnIcon配套使用
import '@ali/ide-core-browser/lib/style/icon.less';
import { ExpressFileServerModule } from '@ali/ide-express-file-server/lib/browser';

renderApp({
  modules: [
    ...CommonBrowserModules,
    ExpressFileServerModule,
    StartupModule,
  ],
  layoutConfig: defaultConfig,
  useCdnIcon: false,
<<<<<<< HEAD
  workspaceDir: '/Users/munong/Documents/IDE/editor',
=======
  defaultPreferences: {
    'general.theme': 'ide-dark',
    'general.icon': 'vscode-icons',
  },
>>>>>>> 17fe3d22
  // iconStyleSheets: [
  //   {
  //     iconMap: {
  //       eye: 'shake',
  //     },
  //     prefix: 'tbe tbe-',
  //     cssPath: '//at.alicdn.com/t/font_403404_1qiu0eed62f.css',
  //   },
  // ],
});<|MERGE_RESOLUTION|>--- conflicted
+++ resolved
@@ -18,14 +18,10 @@
   ],
   layoutConfig: defaultConfig,
   useCdnIcon: false,
-<<<<<<< HEAD
-  workspaceDir: '/Users/munong/Documents/IDE/editor',
-=======
   defaultPreferences: {
     'general.theme': 'ide-dark',
     'general.icon': 'vscode-icons',
   },
->>>>>>> 17fe3d22
   // iconStyleSheets: [
   //   {
   //     iconMap: {
