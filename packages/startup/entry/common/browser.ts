import { MainLayoutModule } from '@ali/ide-main-layout/lib/browser';
import { MenuBarModule } from '@ali/ide-menu-bar/lib/browser';
import { MonacoModule } from '@ali/ide-monaco/lib/browser';
import { DocModelModule } from '@ali/ide-doc-model/lib/browser';
import { WorkspaceModule } from '@ali/ide-workspace/lib/browser';
import { StatusBarModule } from '@ali/ide-status-bar/lib/browser';
import { EditorModule } from '@ali/ide-editor/lib/browser';
import { ExplorerModule } from '@ali/ide-explorer/lib/browser';
import { FileTreeModule } from '@ali/ide-file-tree/lib/browser';
import { ActivityBarModule } from '@ali/ide-activity-bar/lib/browser';
import { ActivityPanelModule } from '@ali/ide-activity-panel/lib/browser';
import { FileServiceClientModule } from '@ali/ide-file-service/lib/browser';
import { StaticResourceModule } from '@ali/ide-static-resource/lib/browser';
import { SearchModule } from '@ali/ide-search/lib/browser';
import { FileSchemeModule } from '@ali/ide-file-scheme/lib/browser';
import { OutputModule } from '@ali/ide-output/lib/browser';
import { QuickOpenModule } from '@ali/ide-quick-open/lib/browser';
import { ClientCommonModule, BrowserModule, ConstructorOf } from '@ali/ide-core-browser';
import { ThemeModule } from '@ali/ide-theme/lib/browser';
import { FeatureExtensionModule } from '@ali/ide-feature-extension/lib/browser';
import { ActivationEventModule } from '@ali/ide-activation-event';
import { OpenedEditorModule } from '@ali/ide-opened-editor/src/browser';
import { PreferencesModule } from '@ali/ide-preferences/src/browser';
import { UserstorageModule } from '@ali/ide-userstorage/src/browser';
import { ToolbarModule } from '@ali/ide-toolbar/src/browser';
import { NavigationBarModule } from '@ali/ide-navigation-bar/lib/browser';
import { OverlayModule } from '@ali/ide-overlay/lib/browser';
import { ExtensionStorageModule } from '@ali/ide-extension-storage/lib/browser';
import { StorageModule } from '@ali/ide-storage/lib/browser';
import { SCMModule } from '@ali/ide-scm/lib/browser';

import { WindowModule } from '@ali/ide-window/lib/browser';
import { Terminal2Module } from '@ali/ide-terminal2/lib/browser';

import { WebviewModule } from '@ali/ide-webview';
import { MarkdownModule } from '@ali/ide-markdown';

import { LogModule } from '@ali/ide-logs/lib/browser';
import { WorkspaceEditModule } from '@ali/ide-workspace-edit/lib/browser';
import { KaitianExtensionModule } from '@ali/ide-kaitian-extension/lib/browser';
import { DecorationModule } from '@ali/ide-decoration/lib/browser';
import { DebugModule } from '@ali/ide-debug/lib/browser';
import { VariableModule } from '@ali/ide-variable/lib/browser';

import { ExtensionManagerModule } from '@ali/ide-extension-manager/lib/browser';

export const CommonBrowserModules: ConstructorOf<BrowserModule>[] = [
    MainLayoutModule,
    OverlayModule,
    LogModule,
    ClientCommonModule,
    MenuBarModule,
    MonacoModule,
    DocModelModule,
    StatusBarModule,
    EditorModule,
    ExplorerModule,
    FileTreeModule,
    ActivityBarModule,
    ActivityPanelModule,
    FileServiceClientModule,
    StaticResourceModule,
    SearchModule,
    FileSchemeModule,
    OutputModule,
    QuickOpenModule,

    KaitianExtensionModule,

    FeatureExtensionModule,
    ThemeModule,
    ActivationEventModule,
    WorkspaceModule,
    ExtensionStorageModule,
    StorageModule,
    OpenedEditorModule,
    UserstorageModule,
    PreferencesModule,
    ToolbarModule,
    NavigationBarModule,
    WindowModule,
    Terminal2Module,
    WebviewModule,
    MarkdownModule,
    WorkspaceEditModule,
    SCMModule,
    DecorationModule,
<<<<<<< HEAD
    DebugModule,
    VariableModule,
=======
    ExtensionManagerModule,
>>>>>>> 00be6d48
];<|MERGE_RESOLUTION|>--- conflicted
+++ resolved
@@ -85,10 +85,7 @@
     WorkspaceEditModule,
     SCMModule,
     DecorationModule,
-<<<<<<< HEAD
     DebugModule,
     VariableModule,
-=======
     ExtensionManagerModule,
->>>>>>> 00be6d48
 ];