/* eslint-disable no-console */
/* eslint-disable @typescript-eslint/ban-ts-comment */
import hljs from 'highlight.js';
import * as React from 'react';
// @ts-ignore
import { MessageList, SystemMessage, Avatar } from 'react-chat-elements';
// @ts-ignore
import { Prism as SyntaxHighlighter } from 'react-syntax-highlighter';

import { Markdown } from '@opensumi/ide-components/lib/markdown/index';
import { PreferenceService, useInjectable, getIcon, getExternalIcon } from '@opensumi/ide-core-browser';
import { Button, Icon, Input } from '@opensumi/ide-core-browser/lib/components';
import { Loading } from '@opensumi/ide-core-browser/lib/components/loading';
import { VIEW_CONTAINERS } from '@opensumi/ide-core-browser/lib/layout/view-id';
import 'react-chat-elements/dist/main.css';
import { CommandService } from '@opensumi/ide-core-common';
import { AiGPTBackSerivcePath, AISerivceType } from '@opensumi/ide-startup/lib/common/index';

import * as styles from './ai-chat.module.less';
import { AiChatService } from './ai-chat.service';

// import { Markdown } from '@opensumi/ide-markdown';

const AI_AVATAR =
  'https://done.cdn.alibabadesign.com/2023/08/16/4866db7a5f59bba4/preview/assets/6D541F03-3063-4F43-9FCC-27CD9830AEC8/F3E22F76-4171-4263-BEAD-F28A5C0C0429.svg?sign=68948ee76126c039cd6befef7e79fd47&timestamp=1693670399999';

const createMessage = (position: string, title: string, text: string | React.ReactNode) => ({
  position,
  type: 'text',
  title,
  text,
  className: position === 'left' ? 'rce-ai-msg' : 'rce-user-msg',
});

const createMessageByAI = (text: string | React.ReactNode) => ({
    ...createMessage('left', '', text),
    avatar: AI_AVATAR,
  });

// const createMessageByMe = (text: string | React.ReactNode) => createMessage('right', ME_NAME, text);

const AI_NAME = 'AI 助手';
const ME_NAME = '';

const sleep = (ms: number) =>
  new Promise((resolve) => {
    setTimeout(() => {
      resolve(undefined);
    }, ms);
  });

export const AiChatView = () => {
  const commandService = useInjectable<CommandService>(CommandService);
  const preferenceService = useInjectable<PreferenceService>(PreferenceService);
  const aiChatService = useInjectable<AiChatService>(AiChatService);
  const aiGPTBackService = useInjectable<any>(AiGPTBackSerivcePath);
  const containerRef = React.useRef<HTMLDivElement>(null);

  const [inputValue, setInputValue] = React.useState('');
  const [messageListData, setMessageListData] = React.useState<any[]>([]);
  const [loading, setLoading] = React.useState(false);

  const [, updateState] = React.useState<any>();
  // const forceUpdate = React.useCallback(() => updateState({}), []);

  const InitMsgComponent = () => {
    const lists = [
      { icon: getIcon('plus'), text: '生成 Java 快排算法' },
      { icon: getIcon('branches'), text: '提交代码' },
      { icon: getIcon('open-changes'), text: '创建合并请求' },
      { icon: getIcon('scm'), text: '触发流水线' },
    ];

    return (
      <div>
        <span style={{ display: 'block' }}>嗨，我是您的专属 AI 小助手，我在这里回答有关代码的问题，并帮助您思考！</span>
        <br />
        <span style={{ display: 'block' }}>您可以提问我一些关于代码的问题，例如：</span>
        <br />
        <div style={{ display: 'flex', flexDirection: 'column' }}>
          {lists.map((data) => (
            <a
              href='javascript:void(0)'
              style={{ marginBottom: '8px' }}
              onClick={() => {
                aiChatService.launchChatMessage(data.text);
              }}
            >
              <Icon className={data.icon} style={{ color: 'inherit', marginRight: '4px' }} />
              <span>{data.text}</span>
            </a>
          ))}
        </div>
      </div>
    );
  };

  const firstMsg = React.useMemo(() => createMessageByAI(<InitMsgComponent />), [InitMsgComponent]);

  React.useEffect(() => {
    // @ts-ignore
    window.aiAntGlm = aiGPTBackService.aiAntGlm;

    if (messageListData && messageListData.length === 0) {
      setMessageListData([firstMsg]);
    }

    const dispose = aiChatService.onChatMessageLaunch(async (message) => {
      await handleSend(message);
    });
<<<<<<< HEAD
    // aiChatService.removeOldExtension();
    return () => dispose.dispose();;
=======
    aiChatService.removeOldExtension();

    return () => dispose.dispose();
>>>>>>> deb1db11
  }, []);

  const handleInputChange = React.useCallback((value) => {
    setInputValue(value);
  }, []);

  const switchTask = React.useMemo(
    () => [
      {
        with: '新建',
        exec: async (s) => {
          // 字符串提取双引号内的文本
          const fileName = s.match(/"([^"]*)"/)[1];

          const error = await commandService.executeCommand('ai.chat.createNewFile', fileName);
          if (error) {
            return createMessageByAI(<AiReply text={'文件已存在，无法重复创建噢'} />);
          }
          return createMessageByAI(<AiReply text={'文件已经新建好啦～'} />);
        },
      },
      {
        with: 'http 服务',
        exec: async (s) => {
          // 字符串提取数字
          const num = s.replace(/[^0-9]/gi, '');
          await commandService.executeCommand('ai.chat.createNodeHttpServerContent', num);

          return createMessageByAI(
            <div>
              <AiReply
                text={'已为你创建了一个 node http 服务的代码示例，端口号为 8888，可点击'}
                endNode={
                  <>
                    {' '}
                    <a
                      href='javascript:void(0)'
                      onClick={() => {
                        commandService.executeCommand('ai.runAndDebug');
                      }}
                    >
                      {' '}
                      run
                    </a>{' '}
                    运行～
                  </>
                }
              />
            </div>,
          );
        },
      },
      {
        with: '聚焦到',
        exec: async (value: string) => {
          // 字符串提取数字
          const num = value.replace(/[^0-9]/gi, '');
          await commandService.executeCommand('ai.chat.focusLine', num);
          return createMessageByAI('已为您聚焦到第 ' + num + ' 行');
        },
      },
      {
        with: 'lazyman',
        exec: async () => {
          await commandService.executeCommand('ai.chat.createNewFile', 'lazyman.ts');

          await sleep(2000);

          await commandService.executeCommand('ai.chat.createLazymanContent');

          return createMessageByAI(
            <div>
              <AiReply
                text={
                  '已为你设计好了 lazyman 的实现，主人公 Jack 早上睡了 1 秒钟然后吃了个早餐又睡了 1 秒钟，就开始吃午餐，最后吃了晚餐，良好的作息习惯可以让您身体健康噢～，可以点击 '
                }
                endNode={
                  <>
                    {' '}
                    <a
                      href='javascript:void(0)'
                      onClick={() => {
                        commandService.executeCommand('ai.runAndDebug');
                      }}
                    >
                      run
                    </a>{' '}
                    运行看看
                  </>
                }
              />
            </div>,
          );
        },
      },
      {
        with: '运行代码出现这个错误',
        exec: async () => {
          const content = `  eat(...foods: string[]) {
    this.taskList.push(() => {
      console.log(\`Eat $\{[...foods]}\`);
      this.next();
    });
    return this; // 实现链式调用
  }`;

          return createMessageByAI(
            <div>
              <AiReply
                text={'这是因为你的 eat 方法只接收一个参数，可以像这样修改使其支持多个参数'}
                endNode={
                  <>
                    <SyntaxHighlighter language={'tsx'}>{content}</SyntaxHighlighter>
                    <a
                      href='javascript:void(0)'
                      onClick={() => {
                        commandService.executeCommand('ai.chat.replaceContent.eat', content);
                      }}
                    >
                      一键应用
                    </a>
                  </>
                }
              />
            </div>,
          );
        },
      },
      {
        with: '解释一下当前我选中的这段代码',
        exec: async () =>
          createMessageByAI(
            <AiReply
              text={
                '好的，这段代码是 LazyMan 类的构造函数，作用是初始化 LazyMan 实例的属性，将传入构造函数的 name 参数赋值给实例的 name 属性。然后将一个匿名函数添加到 taskList 任务列表中。\n\n 该函数会首先打印 "Hi, I\'m XXX" 这个字符串，其中 XXX 为该实例的 name 属性值。然后调用 next() 方法，继续执行下一个任务。使用 setTimeout() 函数创建一个新的任务。\n\n由于 setTimeout() 函数是异步执行的，所以该任务将会被放到事件队列的最后执行，即等到当前执行栈执行完毕后再执行。\n\n在这里，我们使用了一个延迟时间为 0 毫秒的 setTimeout()，这样可以确保在任务列表中添加了第一个任务之后，马上执行该任务，保证第一个任务能够被添加到任务列表中。该任务会调用 next() 方法，开始执行任务列表中的任务。'
              }
              endNode={
                <SyntaxHighlighter language={'tsx'}>{`this.name = name;
this.taskList.push(() => {
  console.log(\`Hi, I'm $\{this.name}\`);
  this.next();
});

setTimeout(() => {
  this.next();
}, 0);`}</SyntaxHighlighter>
              }
            />,
          ),
      },
      {
        with: '提交全部代码',
        exec: async () =>
          createMessageByAI(
            <div>
              <div>代码已经全部提交，是否创建 PR？</div>
              <br />
              <a
                href='javascript:void(0)'
                onClick={() => {
                  handleSend('创建合并请求');
                }}
              >
                好的
              </a>
              &nbsp;&nbsp;&nbsp;&nbsp;
              <a href='javascript:void(0)'>不了</a>
            </div>,
          ),
      },
      {
        with: '创建合并请求',
        exec: async () => createMessageByAI('是想要合入 master 分支吗？'),
      },
      {
        with: '创建 合并请求',
        exec: async () =>
          createMessageByAI(
            <div>
              <span>代码还未提交，是否需要提交全部代码呢？</span>
              <br />
              <a
                href='javascript:void(0)'
                onClick={() => {
                  handleSend('提交全部代码');
                }}
              >
                好的
              </a>
              &nbsp;&nbsp;&nbsp;&nbsp;
              <a href='javascript:void(0)'>我自己来</a>
            </div>,
          ),
      },
      {
        with: '是的',
        exec: async () =>
          createMessageByAI(
            <div>
              <span>
                好的，已创建合并请求（
                {
                  <a href='https://code.alipay.com/cloud-ide/crew-dragon/pull_requests/180' target='_blank'>
                    链接
                  </a>
                }
                ）
              </span>
              <br />
              <br />
              {/* 字体变粗 */}
              <div>
                <span style={{ fontWeight: 'bold' }}>目标分支: </span>
                <span>master</span>
              </div>
              <div>
                <span style={{ fontWeight: 'bold' }}>标题: </span>
                <span>实现 lazyman 类</span>
              </div>
              <br />
              <div>
                <span style={{ fontWeight: 'bold' }}>描述: </span>
                <span>AI 助手实现的 lazyman 类</span>
              </div>
              <br />
              <div>
                <span style={{ fontWeight: 'bold' }}>评审人: </span>
                <span>蛋总、古铜、彦熹、倾一</span>
              </div>
            </div>,
          ),
      },
      {
        with: '合入 main 分支',
        exec: async () =>
          createMessageByAI(
            <div>
              <span>
                好的，已更新合并请求（
                {
                  <a href='https://code.alipay.com/cloud-ide/crew-dragon/pull_requests/180' target='_blank'>
                    链接
                  </a>
                }
                ）
              </span>
              <br />
              <br />
              {/* 字体变粗 */}
              <div>
                <span style={{ fontWeight: 'bold' }}>目标分支: </span>
                <span>main</span>
              </div>
              <div>
                <span style={{ fontWeight: 'bold' }}>标题: </span>
                <span>实现 lazyman 类</span>
              </div>
              <br />
              <div>
                <span style={{ fontWeight: 'bold' }}>描述: </span>
                <span>AI 助手实现的 lazyman 类</span>
              </div>
              <br />
              <div>
                <span style={{ fontWeight: 'bold' }}>评审人: </span>
                <span>蛋总、古铜、彦熹、倾一</span>
              </div>
            </div>,
          ),
      },
      {
        with: '评审人去掉',
        exec: async () =>
          createMessageByAI(
            <div>
              <span>
                好的，已更新（
                {
                  <a href='https://code.alipay.com/cloud-ide/crew-dragon/pull_requests/180' target='_blank'>
                    链接
                  </a>
                }
                ）
              </span>
              <br />
              <br />
              {/* 字体变粗 */}
              <div>
                <span style={{ fontWeight: 'bold' }}>目标分支: </span>
                <span>main</span>
              </div>
              <div>
                <span style={{ fontWeight: 'bold' }}>标题: </span>
                <span>实现 lazyman 类</span>
              </div>
              <br />
              <div>
                <span style={{ fontWeight: 'bold' }}>描述: </span>
                <span>AI 助手实现的 lazyman 类</span>
              </div>
              <br />
              <div>
                <span style={{ fontWeight: 'bold' }}>评审人: </span>
                <span>蛋总、古铜、彦熹</span>
              </div>
            </div>,
          ),
      },
      {
        with: '字体大小',
        exec: async (value: string) => {
          // 字符串提取数字
          const num = value.replace(/[^0-9]/gi, '');
          preferenceService.set('editor.fontSize', num);
          return createMessageByAI('字体大小已更新～');
        },
      },
    ],
    [],
  );

  const handleSend = React.useCallback(
    async (value?: any) => {
      const preMessagelist = messageListData;
      const preInputValue = value || inputValue;

      if (containerRef && containerRef.current) {
        containerRef.current.scrollTop = Number.MAX_SAFE_INTEGER;
      }

      setLoading(true);
      setInputValue('');

      preMessagelist.push(createMessage('right', ME_NAME, preInputValue));
      setMessageListData(preMessagelist);
      // 检查前缀 aiSearchKey
      if (typeof preInputValue === 'string') {
        let aiMessage;
        const userInput = await aiChatService.switchAIService(preInputValue);

        if (userInput.type === AISerivceType.Search || userInput.type === AISerivceType.SearchCode) {
          aiMessage = await AISearch(userInput, aiGPTBackService);
        } else if (userInput.type === AISerivceType.Sumi) {
          aiMessage = await aiChatService.messageWithSumi(userInput.message!);
        }

        if (aiMessage) {
          preMessagelist.push(aiMessage);
          setMessageListData(preMessagelist);
          updateState({});
          if (containerRef && containerRef.current) {
            containerRef.current.scrollTop = Number.MAX_SAFE_INTEGER;
          }
        }

        setLoading(false);

        return;
      }

      await sleep(1000);

      setLoading(false);

      for await (const { with: _with, exec } of switchTask) {
        const v = typeof preInputValue === 'string' ? preInputValue : preInputValue.props.children[0];

        if (v.includes(_with)) {
          const msg = await exec(preInputValue);
          preMessagelist.push(msg);
          setMessageListData(preMessagelist);
          updateState({});
          if (containerRef && containerRef.current) {
            containerRef.current.scrollTop = Number.MAX_SAFE_INTEGER;
          }
          return;
        }
      }
    },
    [messageListData, inputValue, containerRef],
  );

  React.useEffect(() => {
    document.querySelectorAll('pre code').forEach((block) => {
      // @ts-ignore
      try {
        hljs.highlightBlock(block);
      } catch (e) {
        console.log(e);
      }
    });
  }, []);

  return (
    <div id={VIEW_CONTAINERS.RIGHT_TABBAR} className={styles.ai_chat_view}>
      <div className={styles.header_container}>
        <div className={styles.left}>
          <span className={styles.title}>AI 研发助手</span>
          <span className={styles.line_vertical}> | </span>
          <span className={styles.des}>Chat</span>
        </div>
        <div className={styles.right}>
          <Icon className={getIcon('clear')} />
          <Icon className={getIcon('close')} />
        </div>
      </div>
      <div className={styles.body_container}>
        <div className={styles.left_bar}>
          <div className={styles.chat_container} ref={containerRef}>
            {/* @ts-ignore */}
            <MessageList
              className={styles.message_list}
              lockable={true}
              toBottomHeight={'100%'}
              // @ts-ignore
              dataSource={messageListData}
            />
            {loading && (
              <div className={styles.chat_loading_msg_box}>
                <Avatar src={AI_AVATAR} className={styles.chat_loading_mgs_avatar} />
                {/* @ts-ignore */}
                <SystemMessage
                  title={AI_NAME}
                  className={styles.smsg}
                  text={
                    <div style={{ display: 'flex', alignItems: 'center' }}>
                      <span>Thinking...</span>
                    </div>
                  }
                ></SystemMessage>
              </div>
            )}
          </div>
          {/* <div className={styles.quick_way}>
            <span className={`${styles.quick_way_item} ${getExternalIcon('color-mode')}`} onClick={() => handleSend('/sumi 设置主题')}></span>
            <span className={`${styles.quick_way_item} ${getIcon('info-circle')}`} onClick={() => handleSend('/sumi 提示用户 hello world')}></span>
          </div> */}
          <div className={styles.chat_input}>
            <Input
              placeholder={'可以问我任何问题，或键入主题 "/"'}
              value={inputValue}
              onValueChange={handleInputChange}
              className={styles.input_wrapper}
              addonAfter={
                <div className={styles.send_chat_btn} onClick={() => handleSend()}>
                  <Icon className={getIcon('right')} />
                </div>
              }
            />
            {/* <Button onClick={() => handleSend()}>Send</Button> */}
          </div>
        </div>
        <div className={styles.right_bar}>
          <ul className={styles.chat_list}>
            <li className={styles.active_chat_bar}>
              <Icon className={getExternalIcon('comment-discussion')} />
            </li>
            <li>
              <Icon className={getExternalIcon('comment-discussion')} />
            </li>
            <li>
              <Icon className={getExternalIcon('comment-discussion')} />
            </li>
            <li>
              <Icon className={getIcon('plus')} />
            </li>
          </ul>
        </div>
      </div>
    </div>
  );
};

// AI 回复组件，就是能一个字一个出现的那种效果
const AiReply = ({ text, endNode = <></> }) => {
  const [currentIndex, setCurrentIndex] = React.useState(0);
  const [currentText, setCurrentText] = React.useState('');

  React.useEffect(() => {
    if (currentIndex < text.length) {
      const timeoutId = setTimeout(() => {
        if (timeoutId) {
          clearTimeout(timeoutId);
        }

        setCurrentText(text.slice(0, currentIndex + 1));
        setCurrentIndex(currentIndex + 1);
      }, Math.floor(Math.random() * 41) + 10);

      return () => clearTimeout(timeoutId);
    }
  }, [currentIndex, text]);

  return (
    <div style={{ whiteSpace: 'break-spaces' }}>
      {currentIndex === text.length ? (
        <>
          {currentText}
          {endNode}
        </>
      ) : (
        currentText
      )}
    </div>
  );
};

const AISearch = async (input, aiGPTBackService) => {
  try {
    const result = await aiGPTBackService.aiSearchRequest(
      input.message,
      input.type === AISerivceType.SearchCode ? 'code' : 'overall',
    );

    const { responseText, urlMessage } = result;

    console.log('ai search: >>>> ', result);

    const aiMessage = createMessageByAI(
      <div style={{ display: 'flex', flexDirection: 'column' }}>
        {/* <div><Markdown content={responseText} options={{ headerIds: false }}></Markdown></div> */}
        <div>
          <Markdown value={responseText}></Markdown>
        </div>
        {/* <SyntaxHighlighter>{responseText}</SyntaxHighlighter> */}
        {/* <div>{urlMessage}</div> */}
        {/* <div><Markdown content={urlMessage} options={{ headerIds: false, gfm: true }}></Markdown></div> */}
        <div style={{ whiteSpace: 'pre-wrap' }}>
          <Markdown value={urlMessage}></Markdown>
        </div>
        {/* <SyntaxHighlighter>{urlMessage}</SyntaxHighlighter> */}
      </div>,
    );

    return aiMessage;
  } catch (error) {
    console.log('/search: error >>>>>', error);
  }
};<|MERGE_RESOLUTION|>--- conflicted
+++ resolved
@@ -108,14 +108,8 @@
     const dispose = aiChatService.onChatMessageLaunch(async (message) => {
       await handleSend(message);
     });
-<<<<<<< HEAD
     // aiChatService.removeOldExtension();
     return () => dispose.dispose();;
-=======
-    aiChatService.removeOldExtension();
-
-    return () => dispose.dispose();
->>>>>>> deb1db11
   }, []);
 
   const handleInputChange = React.useCallback((value) => {
