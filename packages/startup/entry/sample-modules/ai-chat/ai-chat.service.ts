--- conflicted
+++ resolved
@@ -137,26 +137,6 @@
   }
 
   public async messageWithSumi(input: string) {
-<<<<<<< HEAD
-    const promptWithMessage = `
-    ### 介绍 ###
-    请根据我的需求返回一个 vscode 插件中可使用的 api，以及示例代码，只返回代码即可
-    
-    ### 示例 ###
-    需求：修改字体大小为 20 像素
-    回答：
-    API: vscode.workspace.getConfiguration
-    Example:
-    \`\`\`
-      const config = vscode.workspace.getConfiguration('editor');
-      config.update('fontSize', 20, vscode.ConfigurationTarget.Global);
-    \`\`\`"
-    
-    ### 命令 ###
-    ${input}`;
-
-    const res = await this.aiBackService.aiGPTcompletionRequest(promptWithMessage);
-=======
     // const messageWithPrompt = `You are a developer proficient in vscode extension development.I will ask you some questions about extension development.
     // If a certain problem can be solved using a Command, please provide the command.
     // If it's related to modifying configurations, please specify the category and identifier of the configuration item, along with an example code.
@@ -231,32 +211,13 @@
     (You need to distinguish between Command and Config in your answer and provide the appropriate format. Also explain what actions my question requires. 用中文回答我，其中 Command 和 Example 不用翻译)
     My problem is: ${input}`
 
-    const res = await this.aiBackService.aiGPTcompletionRequest(messageWithPrompt);
->>>>>>> 5ef2eed0
+    const res = await this.aiBackService.aiGPTcompletionRequest(promptWithMessage);
 
     console.log('aiCodeGPTcompletionRequest with sumi: >>>> ', res);
 
-<<<<<<< HEAD
-    const exampleReg = /(Example:)?\n*```(javascript)?\n?(?<example>[\s\S]+)```/i;
-    const example = exampleReg.exec(res.data);
-    if (example) {
-      try {
-        // await this.aiBackService.writeFile(example.groups?.example);
-        // await this.extensionManagementService.postChangedExtension(false, await this.aiBackService.getExtensionPath());
-        await this.commandService.executeCommand('aiExt.execute', example.groups?.example);
-      } catch (e) {
-        console.log('error: ', e);
-      }
-    }
-
-    // const commandReg = /Command:\s*(?<command>\S+)\s*\n*Example:\s*```\n?(?<example>[\s\S]+)\n```/i;
-    // const command = commandReg.exec(res.data);
-    // if (command) {
-=======
     // const exampleReg = /(Example:)?\n*```(javascript)?\n?(?<example>[\s\S]+)```/i;
     // const example = exampleReg.exec(res.data);
     // if (example) {
->>>>>>> 5ef2eed0
     //   try {
     //     await this.aiBackService.writeFile(example.groups?.example);
     //     await this.extensionManagementService.postChangedExtension(false, await this.aiBackService.getExtensionPath());
