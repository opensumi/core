{
  "name": "@ali/ide-startup",
<<<<<<< HEAD
  "version": "1.5.4",
=======
  "version": "1.6.0",
>>>>>>> d095b3f6
  "files": [
    "lib"
  ],
  "main": "lib/index.js",
  "typings": "lib/index.d.ts",
  "scripts": {
    "start": "run-p start:client:open start:server start:webview",
    "start:webview": "webpack-dev-server --config ./webpack.webview.js",
    "start:client": "webpack-dev-server --config ./webpack.config.js",
    "start:server": "IS_DEV=1 EXT_MODE=js KTLOG_SHOW_DEBUG=1 node --inspect=9999 -r ts-node/register ./entry/web/server.ts",
    "start:no-inspect:server": "IS_DEV=1 EXT_MODE=js KTLOG_SHOW_DEBUG=1 node -r ts-node/register ./entry/web/server.ts",
    "start:client:open": "KAITIAN_DEV_OPEN_BROWSER=1 webpack-dev-server --config ./webpack.config.js",
    "start:server:extjs": "EXT_MODE=js IS_DEV=1 KTLOG_SHOW_DEBUG=1 node --inspect=9999 -r ts-node/register ./entry/web/server.ts",
    "start:electron": "node ./scripts/start.js ",
    "start:electron-app": "npm run rebuild:electron && IS_DEV=1 KTLOG_SHOW_DEBUG=1 electron --inspect=9229 -r ts-node/register -r tsconfig-paths/register entry/electron/index.ts",
    "rebuild:electron": "node ../../scripts/rebuild-native.js --target=electron --electronVersion=3.1.5",
    "build": "tsc --build ../../configs/ts/references/tsconfig.startup.json"
  },
  "repository": {
    "type": "git",
    "url": "git@gitlab.alibaba-inc.com:kaitian/ide-framework.git"
  },
  "publishConfig": {
    "registry": "http://registry.npm.alibaba-inc.com"
  },
  "dependencies": {
<<<<<<< HEAD
    "@ali/ide-activation-event": "1.5.4",
    "@ali/ide-activity-bar": "1.5.4",
    "@ali/ide-activity-panel": "1.5.4",
    "@ali/ide-core-browser": "1.5.4",
    "@ali/ide-core-common": "1.5.4",
    "@ali/ide-core-node": "1.5.4",
    "@ali/ide-debug": "1.5.4",
    "@ali/ide-decoration": "1.5.4",
    "@ali/ide-editor": "1.5.4",
    "@ali/ide-explorer": "1.5.4",
    "@ali/ide-extension-manager": "1.5.4",
    "@ali/ide-extension-storage": "1.5.4",
    "@ali/ide-file-scheme": "1.5.4",
    "@ali/ide-file-service": "1.5.4",
    "@ali/ide-file-tree": "1.5.4",
    "@ali/ide-kaitian-extension": "1.5.4",
    "@ali/ide-logs": "1.5.4",
    "@ali/ide-main-layout": "1.5.4",
    "@ali/ide-markdown": "1.5.4",
    "@ali/ide-menu-bar": "1.5.4",
    "@ali/ide-monaco": "1.5.4",
    "@ali/ide-monaco-enhance": "1.5.4",
    "@ali/ide-markers": "1.5.4",
    "@ali/ide-navigation-bar": "1.5.4",
    "@ali/ide-opened-editor": "1.5.4",
    "@ali/ide-output": "1.5.4",
    "@ali/ide-overlay": "1.5.4",
    "@ali/ide-preferences": "1.5.4",
    "@ali/ide-process": "1.5.4",
    "@ali/ide-quick-open": "1.5.4",
    "@ali/ide-scm": "1.5.4",
    "@ali/ide-search": "1.5.4",
    "@ali/ide-static-resource": "1.5.4",
    "@ali/ide-status-bar": "1.5.4",
    "@ali/ide-storage": "1.5.4",
    "@ali/ide-terminal2": "1.5.4",
    "@ali/ide-theme": "1.5.4",
    "@ali/ide-toolbar": "1.5.4",
    "@ali/ide-userstorage": "1.5.4",
    "@ali/ide-variable": "1.5.4",
    "@ali/ide-webview": "1.5.4",
    "@ali/ide-window": "1.5.4",
    "@ali/ide-workspace": "1.5.4",
    "@ali/ide-workspace-edit": "1.5.4",
    "@ali/ide-keymaps": "1.5.4",
    "@ali/ide-outline": "1.5.4"
=======
    "@ali/ide-activation-event": "1.6.0",
    "@ali/ide-activity-bar": "1.6.0",
    "@ali/ide-activity-panel": "1.6.0",
    "@ali/ide-core-browser": "1.6.0",
    "@ali/ide-core-common": "1.6.0",
    "@ali/ide-core-node": "1.6.0",
    "@ali/ide-debug": "1.6.0",
    "@ali/ide-decoration": "1.6.0",
    "@ali/ide-editor": "1.6.0",
    "@ali/ide-explorer": "1.6.0",
    "@ali/ide-extension-manager": "1.6.0",
    "@ali/ide-extension-storage": "1.6.0",
    "@ali/ide-file-scheme": "1.6.0",
    "@ali/ide-file-service": "1.6.0",
    "@ali/ide-file-tree": "1.6.0",
    "@ali/ide-kaitian-extension": "1.6.0",
    "@ali/ide-logs": "1.6.0",
    "@ali/ide-main-layout": "1.6.0",
    "@ali/ide-markdown": "1.6.0",
    "@ali/ide-menu-bar": "1.6.0",
    "@ali/ide-monaco": "1.6.0",
    "@ali/ide-monaco-enhance": "1.6.0",
    "@ali/ide-markers": "1.6.0",
    "@ali/ide-navigation-bar": "1.6.0",
    "@ali/ide-opened-editor": "1.6.0",
    "@ali/ide-output": "1.6.0",
    "@ali/ide-overlay": "1.6.0",
    "@ali/ide-preferences": "1.6.0",
    "@ali/ide-process": "1.6.0",
    "@ali/ide-quick-open": "1.6.0",
    "@ali/ide-scm": "1.6.0",
    "@ali/ide-search": "1.6.0",
    "@ali/ide-static-resource": "1.6.0",
    "@ali/ide-status-bar": "1.6.0",
    "@ali/ide-storage": "1.6.0",
    "@ali/ide-terminal-next": "1.6.0",
    "@ali/ide-theme": "1.6.0",
    "@ali/ide-toolbar": "1.6.0",
    "@ali/ide-userstorage": "1.6.0",
    "@ali/ide-variable": "1.6.0",
    "@ali/ide-webview": "1.6.0",
    "@ali/ide-window": "1.6.0",
    "@ali/ide-workspace": "1.6.0",
    "@ali/ide-workspace-edit": "1.6.0",
    "@ali/ide-keymaps": "1.6.0",
    "@ali/ide-outline": "1.6.0"
>>>>>>> d095b3f6
  },
  "devDependencies": {
    "@ali/ide-dev-tool": "^1.1.0",
    "clean-webpack-plugin": "^3.0.0",
    "css-loader": "^2.1.1",
    "electron": "5.0.10",
    "file-loader": "^3.0.1",
    "friendly-errors-webpack-plugin": "^1.7.0",
    "html-webpack-plugin": "^3.2.0",
    "koa": "^2.7.0",
    "koa-bodyparser": "^4.2.1",
    "less": "^3.9.0",
    "less-loader": "^5.0.0",
    "mini-css-extract-plugin": "^0.6.0",
    "mobx": "^5.9.4",
    "mobx-react-lite": "^1.3.1",
    "node-notifier": "^5.4.0",
    "node-sass": "^4.11.0",
    "npm-run": "^5.0.1",
    "npm-run-all": "^4.1.5",
    "react-dom": "^16.8.6",
    "sass-loader": "^7.1.0",
    "style-loader": "^0.23.1",
    "style-resources-loader": "^1.2.1",
    "ts-loader": "^6.0.1",
    "ts-node": "8.0.2",
    "tsconfig-paths": "^3.8.0",
    "tsconfig-paths-webpack-plugin": "^3.2.0",
    "typescript": "^3.4.4",
    "webpack": "4.39.3",
    "webpack-cli": "^3.3.1",
    "webpack-dev-server": "^3.8.0"
  },
  "gitHead": "5dad2ca7b3ea2e1781caefb2552eb1596f146193"
}<|MERGE_RESOLUTION|>--- conflicted
+++ resolved
@@ -1,10 +1,6 @@
 {
   "name": "@ali/ide-startup",
-<<<<<<< HEAD
-  "version": "1.5.4",
-=======
   "version": "1.6.0",
->>>>>>> d095b3f6
   "files": [
     "lib"
   ],
@@ -31,54 +27,6 @@
     "registry": "http://registry.npm.alibaba-inc.com"
   },
   "dependencies": {
-<<<<<<< HEAD
-    "@ali/ide-activation-event": "1.5.4",
-    "@ali/ide-activity-bar": "1.5.4",
-    "@ali/ide-activity-panel": "1.5.4",
-    "@ali/ide-core-browser": "1.5.4",
-    "@ali/ide-core-common": "1.5.4",
-    "@ali/ide-core-node": "1.5.4",
-    "@ali/ide-debug": "1.5.4",
-    "@ali/ide-decoration": "1.5.4",
-    "@ali/ide-editor": "1.5.4",
-    "@ali/ide-explorer": "1.5.4",
-    "@ali/ide-extension-manager": "1.5.4",
-    "@ali/ide-extension-storage": "1.5.4",
-    "@ali/ide-file-scheme": "1.5.4",
-    "@ali/ide-file-service": "1.5.4",
-    "@ali/ide-file-tree": "1.5.4",
-    "@ali/ide-kaitian-extension": "1.5.4",
-    "@ali/ide-logs": "1.5.4",
-    "@ali/ide-main-layout": "1.5.4",
-    "@ali/ide-markdown": "1.5.4",
-    "@ali/ide-menu-bar": "1.5.4",
-    "@ali/ide-monaco": "1.5.4",
-    "@ali/ide-monaco-enhance": "1.5.4",
-    "@ali/ide-markers": "1.5.4",
-    "@ali/ide-navigation-bar": "1.5.4",
-    "@ali/ide-opened-editor": "1.5.4",
-    "@ali/ide-output": "1.5.4",
-    "@ali/ide-overlay": "1.5.4",
-    "@ali/ide-preferences": "1.5.4",
-    "@ali/ide-process": "1.5.4",
-    "@ali/ide-quick-open": "1.5.4",
-    "@ali/ide-scm": "1.5.4",
-    "@ali/ide-search": "1.5.4",
-    "@ali/ide-static-resource": "1.5.4",
-    "@ali/ide-status-bar": "1.5.4",
-    "@ali/ide-storage": "1.5.4",
-    "@ali/ide-terminal2": "1.5.4",
-    "@ali/ide-theme": "1.5.4",
-    "@ali/ide-toolbar": "1.5.4",
-    "@ali/ide-userstorage": "1.5.4",
-    "@ali/ide-variable": "1.5.4",
-    "@ali/ide-webview": "1.5.4",
-    "@ali/ide-window": "1.5.4",
-    "@ali/ide-workspace": "1.5.4",
-    "@ali/ide-workspace-edit": "1.5.4",
-    "@ali/ide-keymaps": "1.5.4",
-    "@ali/ide-outline": "1.5.4"
-=======
     "@ali/ide-activation-event": "1.6.0",
     "@ali/ide-activity-bar": "1.6.0",
     "@ali/ide-activity-panel": "1.6.0",
@@ -125,7 +73,6 @@
     "@ali/ide-workspace-edit": "1.6.0",
     "@ali/ide-keymaps": "1.6.0",
     "@ali/ide-outline": "1.6.0"
->>>>>>> d095b3f6
   },
   "devDependencies": {
     "@ali/ide-dev-tool": "^1.1.0",
