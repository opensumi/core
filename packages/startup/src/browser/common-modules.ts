import { MainLayoutModule } from '@ali/ide-main-layout/lib/browser';
import { MenuBarModule } from '@ali/ide-menu-bar/lib/browser';
import { MonacoModule } from '@ali/ide-monaco/lib/browser';
import { WorkspaceModule } from '@ali/ide-workspace/lib/browser';
import { StatusBarModule } from '@ali/ide-status-bar/lib/browser';
import { EditorModule } from '@ali/ide-editor/lib/browser';
import { ExplorerModule } from '@ali/ide-explorer/lib/browser';
import { FileTreeModule } from '@ali/ide-file-tree/lib/browser';
import { ActivityBarModule } from '@ali/ide-activity-bar/lib/browser';
import { ActivityPanelModule } from '@ali/ide-activity-panel/lib/browser';
import { FileServiceClientModule } from '@ali/ide-file-service/lib/browser';
import { StaticResourceModule } from '@ali/ide-static-resource/lib/browser';
import { SearchModule } from '@ali/ide-search/lib/browser';
import { FileSchemeModule } from '@ali/ide-file-scheme/lib/browser';
import { OutputModule } from '@ali/ide-output/lib/browser';
import { QuickOpenModule } from '@ali/ide-quick-open/lib/browser';
import { ClientCommonModule, BrowserModule, ConstructorOf } from '@ali/ide-core-browser';
import { ThemeModule } from '@ali/ide-theme/lib/browser';
import { FeatureExtensionModule } from '@ali/ide-feature-extension/lib/browser';
import { ActivationEventModule } from '@ali/ide-activation-event';
import { OpenedEditorModule } from '@ali/ide-opened-editor/lib/browser';
import { PreferencesModule } from '@ali/ide-preferences/lib/browser';
import { UserstorageModule } from '@ali/ide-userstorage/lib/browser';
import { ToolbarModule } from '@ali/ide-toolbar/lib/browser';
import { NavigationBarModule } from '@ali/ide-navigation-bar/lib/browser';
import { OverlayModule } from '@ali/ide-overlay/lib/browser';
import { ExtensionStorageModule } from '@ali/ide-extension-storage/lib/browser';
import { StorageModule } from '@ali/ide-storage/lib/browser';
import { SCMModule } from '@ali/ide-scm/lib/browser';

import { WindowModule } from '@ali/ide-window/lib/browser';
import { Terminal2Module } from '@ali/ide-terminal2/lib/browser';

import { WebviewModule } from '@ali/ide-webview';
import { MarkdownModule } from '@ali/ide-markdown';

import { LogModule } from '@ali/ide-logs/lib/browser';
import { WorkspaceEditModule } from '@ali/ide-workspace-edit/lib/browser';
import { KaitianExtensionModule } from '@ali/ide-kaitian-extension/lib/browser';
import { DecorationModule } from '@ali/ide-decoration/lib/browser';
import { DebugModule } from '@ali/ide-debug/lib/browser';
import { VariableModule } from '@ali/ide-variable/lib/browser';

import { ExtensionManagerModule } from '@ali/ide-extension-manager/lib/browser';

export const CommonBrowserModules: ConstructorOf<BrowserModule>[] = [
    MainLayoutModule,
    OverlayModule,
    LogModule,
    ClientCommonModule,
    MenuBarModule,
    MonacoModule,
    StatusBarModule,
    EditorModule,
    ExplorerModule,
    FileTreeModule,
    ActivityBarModule,
    ActivityPanelModule,
    FileServiceClientModule,
    StaticResourceModule,
    SearchModule,
    FileSchemeModule,
    OutputModule,
    QuickOpenModule,
<<<<<<< HEAD

=======
>>>>>>> 08f2e8b8
    ThemeModule,
    ActivationEventModule,
    WorkspaceModule,
    ExtensionStorageModule,
    StorageModule,
    OpenedEditorModule,
    UserstorageModule,
    PreferencesModule,
    ToolbarModule,
    NavigationBarModule,
    WindowModule,
    Terminal2Module,
    WebviewModule,
    MarkdownModule,
    WorkspaceEditModule,
    SCMModule,
    DecorationModule,
    DebugModule,
    VariableModule,
<<<<<<< HEAD

=======
>>>>>>> 08f2e8b8
    // Extension Modules
    KaitianExtensionModule,
    FeatureExtensionModule,
    ExtensionManagerModule,
];<|MERGE_RESOLUTION|>--- conflicted
+++ resolved
@@ -62,10 +62,7 @@
     FileSchemeModule,
     OutputModule,
     QuickOpenModule,
-<<<<<<< HEAD
 
-=======
->>>>>>> 08f2e8b8
     ThemeModule,
     ActivationEventModule,
     WorkspaceModule,
@@ -85,10 +82,7 @@
     DecorationModule,
     DebugModule,
     VariableModule,
-<<<<<<< HEAD
 
-=======
->>>>>>> 08f2e8b8
     // Extension Modules
     KaitianExtensionModule,
     FeatureExtensionModule,
