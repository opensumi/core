--- conflicted
+++ resolved
@@ -28,12 +28,6 @@
   ProcessModule,
   SearchModule,
   Terminal2Module,
-<<<<<<< HEAD
-
-  KaitianExtensionModule,
-
-=======
->>>>>>> 08f2e8b8
   DebugModule,
   DebugNodejsModule,
 
