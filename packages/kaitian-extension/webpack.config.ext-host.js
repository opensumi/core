--- conflicted
+++ resolved
@@ -43,11 +43,7 @@
   externals: [
     function(context, request, callback) {
       if (
-<<<<<<< HEAD
-        ["node-pty", "oniguruma", "nsfw", "spdlog", "electron"].indexOf(
-=======
         ["node-pty", "nsfw", "oniguruma", "spdlog", "electron"].indexOf(
->>>>>>> 70fb6a59
           request
         ) !== -1
       ) {
