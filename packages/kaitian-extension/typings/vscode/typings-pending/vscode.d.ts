--- conflicted
+++ resolved
@@ -779,40 +779,6 @@
 		readonly extensionHostPort: number;
 	}
 
-<<<<<<< HEAD
-	/**
-	 * Content settings for a webview panel.
-	 */
-	export interface WebviewPanelOptions {
-		/**
-		 * Controls if the find widget is enabled in the panel.
-		 *
-		 * Defaults to false.
-		 */
-		readonly enableFindWidget?: boolean;
-
-		/**
-		 * Controls if the webview panel's content (iframe) is kept around even when the panel
-		 * is no longer visible.
-		 *
-		 * Normally the webview panel's html context is created when the panel becomes visible
-		 * and destroyed when it is hidden. Extensions that have complex state
-		 * or UI can set the `retainContextWhenHidden` to make VS Code keep the webview
-		 * context around, even when the webview moves to a background tab. When a webview using
-		 * `retainContextWhenHidden` becomes hidden, its scripts and other dynamic content are suspended.
-		 * When the panel becomes visible again, the context is automatically restored
-		 * in the exact same state it was in originally. You cannot send messages to a
-		 * hidden webview, even with `retainContextWhenHidden` enabled.
-		 *
-		 * `retainContextWhenHidden` has a high memory overhead and should only be used if
-		 * your panel's context cannot be quickly saved and restored.
-		 */
-		readonly retainContextWhenHidden?: boolean;
-	}
-
-=======
-	
->>>>>>> 460b83d8
 	/**
 	 * Restore webview panels that have been persisted when vscode shuts down.
 	 *
@@ -950,60 +916,6 @@
 	}
 
 
-<<<<<<< HEAD
-
-
-	/**
-	 * Value-object describing what options a terminal should use.
-	 */
-	export interface TerminalOptions {
-		/**
-		 * A human-readable string which will be used to represent the terminal in the UI.
-		 */
-		name?: string;
-
-		/**
-		 * A path to a custom shell executable to be used in the terminal.
-		 */
-		shellPath?: string;
-
-		/**
-		 * Args for the custom shell executable. A string can be used on Windows only which allows
-		 * specifying shell args in [command-line format](https://msdn.microsoft.com/en-au/08dfcab2-eb6e-49a4-80eb-87d4076c98c6).
-		 */
-		shellArgs?: string[] | string;
-
-		/**
-		 * A path or Uri for the current working directory to be used for the terminal.
-		 */
-		cwd?: string | Uri;
-
-		/**
-		 * Object with environment variables that will be added to the VS Code process.
-		 */
-		env?: { [key: string]: string | null };
-
-		/**
-		 * Whether the terminal process environment should be exactly as provided in
-		 * `TerminalOptions.env`. When this is false (default), the environment will be based on the
-		 * window's environment and also apply configured platform settings like
-		 * `terminal.integrated.windows.env` on top. When this is true, the complete environment
-		 * must be provided as nothing will be inherited from the process or any configuration.
-		 */
-		strictEnv?: boolean;
-
-		/**
-		 * When enabled the terminal will run the process as normal but not be surfaced to the user
-		 * until `Terminal.show` is called. The typical usage for this is when you need to run
-		 * something that may need interactivity but only want to tell the user about it when
-		 * interaction is needed. Note that the terminals will still be exposed to all extensions
-		 * as normal.
-		 */
-		hideFromUser?: boolean;
-	}
-
-=======
->>>>>>> 460b83d8
 	/**
 	 * A location in the editor at which progress information can be shown. It depends on the
 	 * location how progress is visually represented.
