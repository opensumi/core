import * as path from 'path';
import * as fs from 'fs-extra';
import * as os from 'os';
import { getLogger } from '@ali/ide-core-node';
import { IExtensionMetaData, ExtraMetaData } from '../common';

function resolvePath(path) {
  if (path[0] === '~') {
      return path.join(os.homedir(), path.slice(1));
  }
  return path;
}

export class ExtensionScanner {

  private results: Map<string, IExtensionMetaData> = new Map();

  constructor(
    private scan: string[],
    private extenionCandidate: string[],
    private extraMetaData: ExtraMetaData,
  ) { }

  public async run(): Promise<IExtensionMetaData[]> {

    const scan = this.scan.map((dir) => {
      return resolvePath(dir);
    });

    await Promise.all(

      scan.map((dir) => {
        return this.scanDir(dir);
      }).concat(
        this.extenionCandidate.map(async (extension) => {
          await this.getExtension(extension);
        }),
      ),
    );

    return Array.from(this.results.values());
  }
  private async scanDir(dir: string): Promise<void> {
    getLogger().info('kaitian scanDir', dir);
    try {
      const extensionDirArr = await fs.readdir(dir);
      await Promise.all(extensionDirArr.map((extensionDir) => {
        const extensionPath = path.join(dir, extensionDir);
        return this.getExtension(extensionPath);
      }));
    } catch (e) {
      getLogger().error(e);
    }
  }

  static async getExtension(extensionPath: string, extraMetaData?: ExtraMetaData): Promise<IExtensionMetaData | undefined> {

    // 插件校验逻辑
    const pkgPath = path.join(extensionPath, 'package.json');
    const extendPath = path.join(extensionPath, 'kaitian.js');
    const pkgExist = await fs.pathExists(pkgPath);
    const extendExist = await fs.pathExists(extendPath);

    let pkgCheckResult = pkgExist;
    const extendCheckResult = extendExist;

    if (pkgExist) {
      try {
        const packageJSON = await fs.readJSON(pkgPath);
        if ( !(packageJSON.engines.vscode || packageJSON.engines.kaitian) ) {
          pkgCheckResult = false;
        }
      } catch (e) {
        getLogger().error(e);
        pkgCheckResult = false;
      }
    }

    if ( !(pkgCheckResult || extendCheckResult) ) {
     return;
   }

    const extensionExtraMetaData = {};
    let packageJSON = {} as any;
    try {
      packageJSON = await fs.readJSON(pkgPath);
      if (extraMetaData) {
        for (const extraField of Object.keys(extraMetaData)) {
          try {
            extensionExtraMetaData[extraField] = await fs.readFile(path.join(extensionPath, extraMetaData[extraField]), 'utf-8');
          } catch (e) {
            extensionExtraMetaData[extraField] = null;
          }
        }
      }
    } catch (e) {
      getLogger().error(e);
      return;
    }

    let extendConfig = {};
    if (await fs.pathExists(extendPath)) {
      try {
        extendConfig = require(extendPath);
      } catch (e) {
        getLogger().error(e);
      }
    }

    const extension = {
      // vscode 规范
      id: `${packageJSON.publisher}.${packageJSON.name}`,
      // 使用插件市场的 id
<<<<<<< HEAD
      id:  `${packageJSON.publisher}.${packageJSON.name}`, // path.basename(extensionPath).split('-')[0],
=======
      // 从插件市场下载的插件命名规范为 ${id}-${name}-${version}.zip
      extensionId: path.basename(extensionPath).split('-')[0],
>>>>>>> d4814394
      extendConfig,
      path: extensionPath,
      packageJSON,
      extraMetadata: extensionExtraMetaData,
      realPath: await fs.realpath(extensionPath),
    };
    return extension;
  }

  public async getExtension(extensionPath: string, extraMetaData?: ExtraMetaData): Promise<IExtensionMetaData | undefined> {

    if (this.results.has(extensionPath)) {
      return;
    }

    const extension = await ExtensionScanner.getExtension(extensionPath, {
      ...this.extraMetaData,
      ...extraMetaData,
    });

    if (extension) {
      this.results.set(extensionPath, extension);
      return extension;
    }
  }
}<|MERGE_RESOLUTION|>--- conflicted
+++ resolved
@@ -111,12 +111,8 @@
       // vscode 规范
       id: `${packageJSON.publisher}.${packageJSON.name}`,
       // 使用插件市场的 id
-<<<<<<< HEAD
-      id:  `${packageJSON.publisher}.${packageJSON.name}`, // path.basename(extensionPath).split('-')[0],
-=======
       // 从插件市场下载的插件命名规范为 ${id}-${name}-${version}.zip
       extensionId: path.basename(extensionPath).split('-')[0],
->>>>>>> d4814394
       extendConfig,
       path: extensionPath,
       packageJSON,
