import * as path from 'path';
import * as os from 'os';
import * as net from 'net';
import * as fs from 'fs-extra';
import { Injectable } from '@ali/common-di';
import { ExtensionScanner } from './extension.scanner';
import { IExtensionMetaData, IExtensionNodeService, ExtraMetaData } from '../common';
import { getLogger, Deferred, isDevelopment } from '@ali/ide-core-node';
import * as cp from 'child_process';

import {
  commonChannelPathHandler,

  SocketMessageReader,
  SocketMessageWriter,

  WebSocketMessageReader,
  WebSocketMessageWriter,
} from '@ali/ide-connection';

const MOCK_CLIENT_ID = 'MOCK_CLIENT_ID';

@Injectable()
export class ExtensionNodeServiceImpl implements IExtensionNodeService  {

  private extProcess: cp.ChildProcess;
  private extProcessClientId: string;

  private extServer: net.Server;
  private electronMainThreadServer: net.Server;
  private extConnection;
  private connectionDeffered: Deferred<void>;
  private initDeferred: Deferred<void>;
  private clientId;
<<<<<<< HEAD
  private clientProcessMap: Map<string, cp.ChildProcess>;
=======
  private extensionScanner: ExtensionScanner;
>>>>>>> a5543439

  public async getAllExtensions(scan: string[], extenionCandidate: string[], extraMetaData: {[key: string]: any}): Promise<IExtensionMetaData[]> {
    this.extensionScanner = new ExtensionScanner(scan, extenionCandidate, extraMetaData);
    return this.extensionScanner.run();
  }

  async getExtension(extensionPath: string, extraMetaData?: ExtraMetaData): Promise<IExtensionMetaData | undefined> {
    return await ExtensionScanner.getExtension(extensionPath, extraMetaData);
  }

  public getExtServerListenPath(clientId: string): string {
    return path.join(os.homedir(), `.kt_${clientId}_sock`);
  }
  public getElectronMainThreadListenPath(clientId: string): string {
    return path.join(os.homedir(), `.kt_electron_main_thread_${clientId}_sock`);
  }

  public async resolveConnection() {
    if ( this.connectionDeffered) {
      await this.connectionDeffered.promise;
    } else {
      getLogger().log(`not found connectionDeferred`);
    }

  }
  public async resolveProcessInit() {
    if (this.initDeferred) {
      await this.initDeferred.promise;
    } else {
      getLogger().log(`not found initDeferred`);
    }
  }

  public async preCreateProcess() {
    const preloadPath = path.join(__dirname, '../hosted/ext.host' + path.extname(module.filename));
    const forkOptions: cp.ForkOptions =  {};
    const forkArgs: string[] = [];
    forkOptions.execArgv = [];

    // ts-node模式
    if (module.filename.endsWith('.ts')) {
      forkOptions.execArgv = forkOptions.execArgv.concat(['-r', 'ts-node/register', '-r', 'tsconfig-paths/register']);
    }
    if (isDevelopment()) {
      forkOptions.execArgv.push('--inspect=9889');
    }

    forkArgs.push(`--kt-process-preload=${preloadPath}`);
    forkArgs.push(`--kt-process-sockpath=${this.getExtServerListenPath(MOCK_CLIENT_ID)}`);

    const extProcessPath = path.join(__dirname, '../hosted/ext.process' + path.extname(module.filename));
    console.time('fork ext process');
    const extProcess = cp.fork(extProcessPath, forkArgs, forkOptions);

    this.extProcess = extProcess;

    const initDeferred = new Deferred<void>();
    this.initDeferred = initDeferred;

    const initHandler = (msg) => {
      if (msg === 'ready') {
        console.timeEnd('fork ext process');
        initDeferred.resolve();
        extProcess.removeListener('message', initHandler);
      }
    };
    extProcess.on('message', initHandler);

    const extConnection = await this._getExtHostConnection(MOCK_CLIENT_ID);

    this._setMainThreadConnection((connectionResult) => {
      const {connection: mainThreadConnection, clientId} = connectionResult;

      if (!this.extProcessClientId) {
        this.extProcessClientId = clientId;

        // @ts-ignore
        mainThreadConnection.reader.listen((input) => {
          // @ts-ignore
          extConnection.writer.write(input);
        });
        // @ts-ignore
        extConnection.reader.listen((input) => {
          // @ts-ignore
          mainThreadConnection.writer.write(input);
        });

      } else {
        // 重连通信进程串联
        if (this.extProcessClientId === clientId) {
            // TODO: isrunning 进程运行判断
            // TODO: 进程挂掉之后，重启前台 API 同步状态

            // @ts-ignore
            mainThreadConnection.reader.listen((input) => {
              // @ts-ignore
              extConnection.writer.write(input);
            });
            // @ts-ignore
            extConnection.reader.listen((input) => {
              // @ts-ignore
              mainThreadConnection.writer.write(input);
            });
        } else {
            // TODO: 拿到前台的远程调用的消息相关的 service 进行调用通知
            console.log(`已有插件连接 ${this.extProcessClientId}，新增连接 ${clientId} 无法再创建插件进程`);
        }
      }
    });
  }

  // FIXME: 增加插件启动状态来标识当前后台插件进程情况
  public async createProcess() {
    /*
    const preloadPath = path.join(__dirname, '../hosted/ext.host' + path.extname(module.filename));
    const forkOptions: cp.ForkOptions =  {};
    const forkArgs: string[] = [];
    forkOptions.execArgv = []

    // ts-node模式
    if (module.filename.endsWith('.ts')) {
      forkOptions.execArgv = forkOptions.execArgv.concat(['-r', 'ts-node/register', '-r', 'tsconfig-paths/register'])
    }
    if (isDevelopment()) {
      forkOptions.execArgv.push('--inspect=9889');
    }

    forkArgs.push(`--kt-process-preload=${preloadPath}`);
    forkArgs.push(`--kt-process-sockpath=${this.getExtServerListenPath(MOCK_CLIENT_ID)}`);

    const extProcessPath = path.join(__dirname, '../hosted/ext.process' + path.extname(module.filename));
    const extProcess = cp.fork(extProcessPath, forkArgs, forkOptions);
    this.extProcess = extProcess;
    */
    /*

    const initDeferred = new Deferred<void>();
    this.initDeferred = initDeferred;

    const initHandler = (msg) => {
      if (msg === 'ready') {
        initDeferred.resolve();
        extProcess.removeListener('message', initHandler);
      }
    };
    extProcess.on('message', initHandler);

    await this._getExtHostConnection(MOCK_CLIENT_ID);
    */
    this.connectionDeffered = new Deferred();

    /*
    this._getMainThreadConnection(MOCK_CLIENT_ID).then((mainThreadConnection) => {
      const extConnection = this.extConnection;
      // @ts-ignore
      mainThreadConnection.reader.listen((input) => {
        // @ts-ignore
        extConnection.writer.write(input);
      });
      // @ts-ignore
      extConnection.reader.listen((input) => {
        // @ts-ignore
        mainThreadConnection.writer.write(input);
      });

      this.connectionDeffered.resolve();
    });
    */

  }
  private async _setMainThreadConnection(handler) {
    commonChannelPathHandler.register('ExtMainThreadConnection', {
      handler: (connection, connectionClientId: string) => {
        getLogger().log('kaitian pre ext main connected');

        handler({
          connection: {
            reader: new WebSocketMessageReader(connection),
            writer: new WebSocketMessageWriter(connection),
          },
          clientId: connectionClientId,
        });

      },

      // TODO: dispose 关联 connectionId
      // TODO: 刷新流程
      dispose: (connection, connectionClientId) => {
        // TODO: dispose clientId
        if (this.extProcessClientId === connectionClientId) {

        }
      },
    });
  }
  // TODO: 增加 map 管理接收的进程连接
  private async _getMainThreadConnection(clientId: string) {
    if (process.env.KTELECTRON) {
      const server: net.Server = net.createServer();
      this.electronMainThreadServer = server;
      const listenPath = this.getElectronMainThreadListenPath(clientId);
      try {
        await fs.unlink(listenPath);
      } catch (e) {
        getLogger().error(e);
      }

      await new Promise((resolve) => {
        server.listen(listenPath, () => {
          getLogger().log(`electron mainThread listen on ${listenPath}`);
          resolve();
        });
      });

      return new Promise((resolve) => {

        const connectionHandler = (connection) => {
          getLogger().log('electron ext main connected');

          resolve({
            reader: new SocketMessageReader(connection),
            writer: new SocketMessageWriter(connection),
          });

          connection.on('close', () => {
            getLogger().log('remove electron ext main');
            server.removeListener('connection', connectionHandler);
            this._disposeConnection(clientId);
          });
        };

        server.on('connection', connectionHandler);
      });

    } else {
      return new Promise((resolve) => {
        const channelHandler = {
          handler: (connection, connectionClientId: string) => {
            getLogger().log('kaitian ext main connected');

            resolve({
              reader: new WebSocketMessageReader(connection),
              writer: new WebSocketMessageWriter(connection),
            });
          },
          dispose: () => {
            getLogger().log('remove _getMainThreadConnection handler');
            // Dispose 连接操作
            this._disposeConnection(clientId);
            commonChannelPathHandler.removeHandler(clientId, channelHandler);
          },
        };

        commonChannelPathHandler.register(clientId, channelHandler);
      });
    }
  }

  private async _disposeConnection(clientId: string) {
    if (this.extProcess) {
      this.extProcess.kill(); // TODO: cache 保存
      getLogger().log(`kaitian ext ${clientId} connected killed`);
    }

    if (this.extServer) {
      this.extServer.close();
    }

    if (this.electronMainThreadServer) {
      this.electronMainThreadServer.close();
    }

  }

  private async _getExtHostConnection(clientId: string) {
    const extServerListenPath = this.getExtServerListenPath(clientId);
    const extServer = net.createServer();

    try {
      await fs.unlink(extServerListenPath);
    } catch (e) {}

    const extConnection =  await new Promise((resolve) => {
      extServer.on('connection', (connection) => {
        getLogger().log('kaitian ext host connected');

        const connectionObj = {
          reader: new SocketMessageReader(connection),
          writer: new SocketMessageWriter(connection),
        };
        this.extConnection = connectionObj;
        resolve(connectionObj);
      });
      extServer.listen(extServerListenPath, () => {
        getLogger().log(`kaitian ext server listen on ${extServerListenPath}`);
      });
      this.extServer = extServer;

      // this.processServerMap.set(name, extServer);
    });

    return extConnection;
  }
}<|MERGE_RESOLUTION|>--- conflicted
+++ resolved
@@ -32,11 +32,8 @@
   private connectionDeffered: Deferred<void>;
   private initDeferred: Deferred<void>;
   private clientId;
-<<<<<<< HEAD
   private clientProcessMap: Map<string, cp.ChildProcess>;
-=======
   private extensionScanner: ExtensionScanner;
->>>>>>> a5543439
 
   public async getAllExtensions(scan: string[], extenionCandidate: string[], extraMetaData: {[key: string]: any}): Promise<IExtensionMetaData[]> {
     this.extensionScanner = new ExtensionScanner(scan, extenionCandidate, extraMetaData);
