import * as path from 'path';
import * as os from 'os';
import * as net from 'net';
import * as fs from 'fs-extra';
import { Injectable, Autowired } from '@ali/common-di';
import { ExtensionScanner } from './extension.scanner';
<<<<<<< HEAD
import { IExtensionMetaData, IExtensionNodeService, ExtraMetaData, IExtensionNodeClientService } from '../common';
import { getLogger, Deferred, isDevelopment, INodeLogger, isWindows } from '@ali/ide-core-node';
=======
import { IExtensionMetaData, IExtensionNodeService, ExtraMetaData } from '../common';
import { getLogger, Deferred, isDevelopment, INodeLogger, AppConfig, isWindows } from '@ali/ide-core-node';
>>>>>>> 1c3732f0
import * as cp from 'child_process';
import * as psTree from 'ps-tree';
import * as isRunning from 'is-running';

import {
  commonChannelPathHandler,

  SocketMessageReader,
  SocketMessageWriter,

  WebSocketMessageReader,
  WebSocketMessageWriter,
  WSChannel,
} from '@ali/ide-connection';
import { normalizedIpcHandlerPath } from '@ali/ide-core-common/lib/utils/ipc';

const MOCK_CLIENT_ID = 'MOCK_CLIENT_ID';

@Injectable()
export class ExtensionNodeServiceImpl implements IExtensionNodeService  {

  private instanceId = 'ExtensionNodeServiceImpl:' + new Date();
  static MaxExtProcesCount: number = 5;
  static ProcessCloseExitThreshold: number = 1000 * 5;

  @Autowired(INodeLogger)
  logger: INodeLogger;

<<<<<<< HEAD
  // 待废弃
=======
  @Autowired(AppConfig)
  private appConfig: AppConfig;

>>>>>>> 1c3732f0
  private extProcess: cp.ChildProcess;
  private extProcessClientId: string;

  private clientExtProcessMap: Map<string, cp.ChildProcess> = new Map();
  private clientExtProcessInitDeferredMap: Map<string, Deferred<void>> = new Map();
  private clientExtProcessExtConnection: Map<string, any> = new Map();
  private clientExtProcessExtConnectionServer: Map<string, net.Server> = new Map();
  private clientExtProcessFinishDeferredMap: Map<string, Deferred<void>> = new Map();
  private clientExtProcessThresholdExitTimerMap: Map<string, NodeJS.Timeout> = new Map();
  private clientServiceMap: Map<string, IExtensionNodeClientService> = new Map();

  // 待废弃
  private extServer: net.Server;
  private electronMainThreadServer: net.Server;
  private extConnection;
  private connectionDeffered: Deferred<void>;
  private initDeferred: Deferred<void>;
  private clientId;
  private clientProcessMap: Map<string, cp.ChildProcess>;

  private extensionScanner: ExtensionScanner;

  public setConnectionServiceClient(clientId: string, serviceClient: IExtensionNodeClientService) {
    this.clientServiceMap.set(clientId, serviceClient);
  }
  private extServerListenPaths: Map<string, string> = new Map();

  private electronMainThreadListenPaths: Map<string, string> = new Map();

  public async getAllExtensions(scan: string[], extenionCandidate: string[], extraMetaData: {[key: string]: any}): Promise<IExtensionMetaData[]> {
    // 扫描内置插件和插件市场的插件目录
    this.extensionScanner = new ExtensionScanner([...scan, this.appConfig.marketplace.extensionDir], extenionCandidate, extraMetaData);
    return this.extensionScanner.run();
  }

  async getExtension(extensionPath: string, extraMetaData?: ExtraMetaData): Promise<IExtensionMetaData | undefined> {
    return await ExtensionScanner.getExtension(extensionPath, extraMetaData);
  }

  public getExtServerListenPath(clientId: string): string {
    if (!this.extServerListenPaths.has(clientId)) {
      this.extServerListenPaths.set(clientId, normalizedIpcHandlerPath(`ext_process`, true));
    }
    return this.extServerListenPaths.get(clientId)!;
  }
  public getElectronMainThreadListenPath(clientId: string): string {
    if (!this.electronMainThreadListenPaths.has(clientId)) {
      this.electronMainThreadListenPaths.set(clientId, normalizedIpcHandlerPath(`main_thread`, true));
    }
    return this.electronMainThreadListenPaths.get(clientId)!;
  }

  public getElectronMainThreadListenPath2(clientId: string): string {
    return this.getElectronMainThreadListenPath(clientId);
  }

  public async resolveConnection() {
    if ( this.connectionDeffered) {
      await this.connectionDeffered.promise;
    } else {
      getLogger().log(`not found connectionDeferred`);
    }

  }
  public async resolveProcessInit() {
    if (this.initDeferred) {
      await this.initDeferred.promise;
    } else {
      getLogger().log(`not found initDeferred`);
    }
  }

  // 待废弃
  /*
  public async preCreateProcess() {

    const preloadPath = process.env.EXT_MODE === 'js' ? path.join(__dirname, '../../lib/hosted/ext.host.js') : path.join(__dirname, '../hosted/ext.host' + path.extname(module.filename));
    const forkOptions: cp.ForkOptions =  {};
    const forkArgs: string[] = [];
    forkOptions.execArgv = [];

    // ts-node模式
    if (process.env.EXT_MODE !== 'js' && module.filename.endsWith('.ts')) {
      forkOptions.execArgv = forkOptions.execArgv.concat(['-r', 'ts-node/register', '-r', 'tsconfig-paths/register']);
    }

    // if (isDevelopment()) {
    //   forkOptions.execArgv.push('--inspect=9889');
    // }

    forkArgs.push(`--kt-process-preload=${preloadPath}`);
    forkArgs.push(`--kt-process-sockpath=${this.getExtServerListenPath(MOCK_CLIENT_ID)}`);

    const extProcessPath = process.env.EXT_MODE === 'js' ? path.join(__dirname, '../../lib/hosted/ext.process.js') : path.join(__dirname, '../hosted/ext.process' + path.extname(module.filename));
    console.time('fork ext process');
    console.log('extProcessPath', extProcessPath);
    const extProcess = cp.fork(extProcessPath, forkArgs, forkOptions);
    this.logger.debug('extProcess.pid', extProcess.pid);

    this.extProcess = extProcess;

    const initDeferred = new Deferred<void>();
    this.initDeferred = initDeferred;

    const initHandler = (msg) => {
      if (msg === 'ready') {
        console.timeEnd('fork ext process');
        initDeferred.resolve();
      }
      // extProcess.removeListener('message', initHandler);
    };
    extProcess.on('message', initHandler);

    const extConnection = await this._getExtHostConnection(MOCK_CLIENT_ID);

    this._setMainThreadConnection((connectionResult) => {
      const {connection: mainThreadConnection, clientId} = connectionResult;

      if (!this.extProcessClientId) {
        this.extProcessClientId = clientId;

        // @ts-ignore
        mainThreadConnection.reader.listen((input) => {
          // @ts-ignore
          extConnection.writer.write(input);
        });
        // @ts-ignore
        extConnection.reader.listen((input) => {
          // @ts-ignore
          mainThreadConnection.writer.write(input);
        });

      } else {
        // 重连通信进程串联
        if (this.extProcessClientId === clientId) {
            // TODO: isrunning 进程运行判断
            // TODO: 进程挂掉之后，重启前台 API 同步状态

            // @ts-ignore
            mainThreadConnection.reader.listen((input) => {
              // @ts-ignore
              extConnection.writer.write(input);
            });
            // @ts-ignore
            extConnection.reader.listen((input) => {
              // @ts-ignore
              mainThreadConnection.writer.write(input);
            });
        } else {
            // TODO: 拿到前台的远程调用的消息相关的 service 进行调用通知
            console.log(`已有插件连接 ${this.extProcessClientId}，新增连接 ${clientId} 无法再创建插件进程`);
        }
      }
    });
  }
  */

  public async setExtProcessConnectionForward() {
    console.log('setExtProcessConnectionForward', this.instanceId);
    const self = this;
    this._setMainThreadConnection((connectionResult) => {
      const {connection: mainThreadConnection, clientId} = connectionResult;
      if (
        !(
          this.clientExtProcessMap.has(clientId) && isRunning( (this.clientExtProcessMap.get(clientId) as cp.ChildProcess).pid ) && this.clientExtProcessExtConnection.has(clientId)
        )
      ) {

        console.log('this.clientExtProcessMap', self.clientExtProcessMap.keys());
        // 进程未调用启动直接连接
        this.logger.log(`${clientId} clientId process connection set error`, self.clientExtProcessMap.has(clientId), self.clientExtProcessMap.has(clientId) ?  isRunning( (this.clientExtProcessMap.get(clientId) as cp.ChildProcess).pid) : false, this.clientExtProcessExtConnection.has(clientId));
        this.infoProcessNotExist(clientId);

        return;
      }

      const extConnection = this.clientExtProcessExtConnection.get(clientId);
      // 重新生成实例，避免 tcp 消息有残留的缓存，造成分包错误
      const extConnectionReader = new SocketMessageReader(extConnection.connection);
      const extConnectionWriter = new SocketMessageWriter(extConnection.connection);

      this.clientExtProcessExtConnection.set(clientId, {
        reader: extConnectionReader,
        writer: extConnectionWriter,
        connection: extConnection.connection,
      });

      mainThreadConnection.reader.listen((input) => {
        extConnectionWriter.write(input);
      });

      extConnectionReader.listen((input) => {
        mainThreadConnection.writer.write(input);
      });

      if (this.clientExtProcessThresholdExitTimerMap.has(clientId)) {
        const timer = this.clientExtProcessThresholdExitTimerMap.get(clientId) as NodeJS.Timeout;
        clearTimeout(timer);
      }

      console.log(`setExtProcessConnectionForward clientId ${clientId}`);

    });

  }

  public async createProcess2(clientId: string) {
    console.log('createProcess2', this.instanceId);
    this.logger.log('createProcess2 clientId', clientId);

    const processClientIdArr = Array.from(this.clientExtProcessMap.keys());
    if (processClientIdArr.length >= ExtensionNodeServiceImpl.MaxExtProcesCount) {
      const killProcessClientId = processClientIdArr[0];
      this.disposeClientExtProcess(killProcessClientId);
    }

    let preloadPath;
    const forkOptions: cp.ForkOptions =  {};
    const forkArgs: string[] = [];
    let extProcessPath: string = '';

    if (process.env.KTELECTRON) {
      extProcessPath = process.env.EXTENSION_HOST_ENTRY as string;
      forkArgs.push(`--kt-process-sockpath=${this.getExtServerListenPath(clientId)}`);
    } else {
      preloadPath = process.env.EXT_MODE === 'js' ? path.join(__dirname, '../../lib/hosted/ext.host.js') : path.join(__dirname, '../hosted/ext.host' + path.extname(module.filename));
      forkOptions.execArgv = [];

      // ts-node模式
      if (process.env.EXT_MODE !== 'js' && module.filename.endsWith('.ts')) {
        forkOptions.execArgv = forkOptions.execArgv.concat(['-r', 'ts-node/register', '-r', 'tsconfig-paths/register']);
      }

      if (isDevelopment()) {
        forkOptions.execArgv.push('--inspect=9889');
      }

      forkArgs.push(`--kt-process-preload=${preloadPath}`);
      forkArgs.push(`--kt-process-sockpath=${this.getExtServerListenPath(clientId)}`);
      extProcessPath = (process.env.EXT_MODE === 'js' ? path.join(__dirname, '../../lib/hosted/ext.process.js') : path.join(__dirname, '../hosted/ext.process' + path.extname(module.filename)));
    }

    console.log('extProcessPath', extProcessPath);

    console.time(`${clientId} fork ext process`);
    const extProcess = cp.fork(extProcessPath, forkArgs, forkOptions);
    this.logger.debug('extProcess.pid', extProcess.pid);

    this.clientExtProcessMap.set(clientId, extProcess);

    console.log('createProcess2', this.clientExtProcessMap);
    const extProcessInitDeferred = new Deferred<void>();
    this.clientExtProcessInitDeferredMap.set(clientId, extProcessInitDeferred);

    this._getExtHostConnection2(clientId);

    await new Promise((resolve) => {
      const initHandler = (msg) => {
        if (msg === 'ready') {
          console.timeEnd(`${clientId} fork ext process`);
          extProcessInitDeferred.resolve();
          this.clientExtProcessFinishDeferredMap.set(clientId, new Deferred<void>());
          resolve();
        } else if (msg === 'finish') {
          const finishDeferred = this.clientExtProcessFinishDeferredMap.get(clientId) as Deferred<void>;
          finishDeferred.resolve();
        }
      };
      extProcess.on('message', initHandler);
    });

  }

  // 待废弃
  // FIXME: 增加插件启动状态来标识当前后台插件进程情况
  // 待废弃
  public async createProcess() {
    // TODO 去除preload功能, 现在不需要了
    const preloadPath = path.join(__dirname, '../hosted/ext.host' + path.extname(__filename));
    const forkOptions: cp.ForkOptions =  {};
    const forkArgs: string[] = [];
    forkOptions.execArgv = [];

    // ts-node模式
    if (module.filename.endsWith('.ts')) {
      forkOptions.execArgv = forkOptions.execArgv.concat(['-r', 'ts-node/register', '-r', 'tsconfig-paths/register']);
    }
    if (isDevelopment()) {
      forkOptions.execArgv.push('--inspect=9889');
    }

    forkArgs.push(`--kt-process-preload=${preloadPath}`);
    forkArgs.push(`--kt-process-sockpath=${this.getExtServerListenPath(MOCK_CLIENT_ID)}`);

    const extProcessPath = process.env.EXTENSION_HOST_ENTRY ||  path.join(__dirname, '../hosted/ext.process' + path.extname(__filename));
    const extProcess = cp.fork(extProcessPath, forkArgs, forkOptions);
    this.extProcess = extProcess;

    /*

    const initDeferred = new Deferred<void>();
    this.initDeferred = initDeferred;

    const initHandler = (msg) => {
      if (msg === 'ready') {
        initDeferred.resolve();
        extProcess.removeListener('message', initHandler);
      }
    };
    extProcess.on('message', initHandler);

    await this._getExtHostConnection(MOCK_CLIENT_ID);
    */
    this.connectionDeffered = new Deferred();

    /*
    this._getMainThreadConnection(MOCK_CLIENT_ID).then((mainThreadConnection) => {
      const extConnection = this.extConnection;
      // @ts-ignore
      mainThreadConnection.reader.listen((input) => {
        // @ts-ignore
        extConnection.writer.write(input);
      });
      // @ts-ignore
      extConnection.reader.listen((input) => {
        // @ts-ignore
        mainThreadConnection.writer.write(input);
      });

      this.connectionDeffered.resolve();
    });
    */

  }
  private async _setMainThreadConnection(handler) {

    if (process.env.KTELECTRON) {
      const clientId = process.env.CODE_WINDOW_CLIENT_ID as string;
      const mainThreadServer: net.Server = net.createServer();
      this.electronMainThreadServer = mainThreadServer;
      const mainThreadListenPath = this.getElectronMainThreadListenPath2(clientId);
      console.log('mainThreadListenPath', mainThreadListenPath);

      try {
        if (!isWindows) {
          await fs.unlink(mainThreadListenPath);
        }
      } catch (e) {
        getLogger().error(e);
      }

      await new Promise((resolve) => {
        mainThreadServer.listen(mainThreadListenPath, () => {
          getLogger().log(`electron mainThread listen on ${mainThreadListenPath}`);
          resolve();
        });
      });

      mainThreadServer.on('connection', (connection) => {
        getLogger().log(`kaitian electron ext main connected ${clientId}`);

        handler({
          connection: {
            reader: new SocketMessageReader(connection),
            writer: new SocketMessageWriter(connection),
          },
          clientId,
        });

        connection.on('close', () => {
          this.disposeClientExtProcess(clientId);
        });

      });

    } else {
      commonChannelPathHandler.register('ExtMainThreadConnection', {
        handler: (connection: WSChannel, connectionClientId: string) => {
          getLogger().log(`kaitian ext main connected ${connectionClientId}`);

          const reader =  new WebSocketMessageReader(connection);
          const writer = new WebSocketMessageWriter(connection);
          handler({
            connection: {
              reader,
              writer,
            },
            clientId: connectionClientId,
          });

          connection.onClose(() => {
            reader.dispose();
            writer.dispose();
            console.log(`remove ext mainConnection ${connectionClientId} `);

            if (this.clientExtProcessExtConnection.has(connectionClientId)) {
              const extConnection: any = this.clientExtProcessExtConnection.get(connectionClientId);
              if (extConnection.writer) {
                extConnection.writer.dispose();
              }
              if ( extConnection.reader) {
                extConnection.reader.dispose();
              }

            }

            this.closeExtProcess(connectionClientId);
          });

        },
        dispose: (connection, connectionClientId) => {
          // FIXME: 暂时先不杀掉
          // this.disposeClientExtProcess(connectionClientId);
        },
      });
    }
  }
<<<<<<< HEAD

  private closeExtProcess(connectionClientId: string) {

    if (this.clientExtProcessMap.has(connectionClientId)) {
      const timer = setTimeout(() => {
        this.disposeClientExtProcess(connectionClientId);
      }, ExtensionNodeServiceImpl.ProcessCloseExitThreshold);

      this.clientExtProcessThresholdExitTimerMap.set(connectionClientId, timer);
    }
  }

  /**
   * 定制插件进程检查、清理任务
   */
  private clearCheckTask() {

  }
  private infoProcessNotExist(clientId: string) {
    if (this.clientServiceMap.has(clientId)) {
      (this.clientServiceMap.get(clientId) as IExtensionNodeClientService).infoProcessNotExist();
      this.clientServiceMap.delete(clientId);
    }
  }

  private async disposeClientExtProcess(clientId: string) {
=======
  public async disposeClientExtProcess(clientId: string) {
>>>>>>> 1c3732f0

    if (this.clientExtProcessMap.has(clientId)) {
      const extProcess = this.clientExtProcessMap.get(clientId) as cp.ChildProcess;
      extProcess.send('close');

      // deactive
      // subscription
      await (this.clientExtProcessFinishDeferredMap.get(clientId) as Deferred<void>).promise;

      // extServer 关闭
      await (this.clientExtProcessExtConnectionServer.get(clientId) as net.Server).close();

      await new Promise((resolve) => {

        psTree(extProcess.pid, (err: Error, childProcesses) => {
          childProcesses.forEach((p: psTree.PS) => {
            console.log('psTree child process', p.PID);
            try {
                const pid = parseInt(p.PID, 10);
                if (isRunning(pid)) {
                  process.kill(pid);
                }
              } catch (e) {
                console.error(e);
              }
          });
          resolve();
        });
      });

      // kill
      extProcess.kill();

      this.clientExtProcessExtConnection.delete(clientId);
      this.clientExtProcessExtConnectionServer.delete(clientId);
      this.clientExtProcessFinishDeferredMap.delete(clientId);
      this.clientExtProcessInitDeferredMap.delete(clientId);
      this.clientExtProcessThresholdExitTimerMap.delete(clientId);
      this.infoProcessNotExist(clientId);

      this.logger.log(`${clientId} extProcess dispose`);

<<<<<<< HEAD
=======
      this.clientExtProcessMap.delete(clientId);
>>>>>>> 1c3732f0
    }
  }
  // 待废弃
  private async _getMainThreadConnection(clientId: string) {
    if (process.env.KTELECTRON) {
      const server: net.Server = net.createServer();
      this.electronMainThreadServer = server;
      const listenPath = this.getElectronMainThreadListenPath(clientId);
      try {
        if (!isWindows) {
          await fs.unlink(listenPath);
        }
      } catch (e) {
        getLogger().error(e);
      }

      await new Promise((resolve) => {
        server.listen(listenPath, () => {
          getLogger().log(`electron mainThread listen on ${listenPath}`);
          resolve();
        });
      });

      return new Promise((resolve) => {

        const connectionHandler = (connection) => {
          getLogger().log('electron ext main connected');

          resolve({
            reader: new SocketMessageReader(connection),
            writer: new SocketMessageWriter(connection),
          });

          connection.on('close', () => {
            getLogger().log('remove electron ext main');
            server.removeListener('connection', connectionHandler);
            this._disposeConnection(clientId);
          });
        };

        server.on('connection', connectionHandler);
      });

    } else {
      return new Promise((resolve) => {
        const channelHandler = {
          handler: (connection, connectionClientId: string) => {
            getLogger().log('kaitian ext main connected');

            resolve({
              reader: new WebSocketMessageReader(connection),
              writer: new WebSocketMessageWriter(connection),
            });
          },
          dispose: () => {
            getLogger().log('remove _getMainThreadConnection handler');
            // Dispose 连接操作
            this._disposeConnection(clientId);
            commonChannelPathHandler.removeHandler(clientId, channelHandler);
          },
        };

        commonChannelPathHandler.register(clientId, channelHandler);
      });
    }
  }
  // 待废弃
  private async _disposeConnection(clientId: string) {
    if (this.extProcess) {
      this.extProcess.kill(); // TODO: cache 保存
      getLogger().log(`kaitian ext ${clientId} connected killed`);
    }

    if (this.extServer) {
      this.extServer.close();
    }

    if (this.electronMainThreadServer) {
      this.electronMainThreadServer.close();
    }

  }
  // 待废弃
  private async _getExtHostConnection(clientId: string) {
    const extServerListenPath = this.getExtServerListenPath(clientId);
    // TODO: 先使用单个 server，再尝试单个 server 与多个进程进行连接
    const extServer = net.createServer();

    try {
      if (!isWindows) {
        await fs.unlink(extServerListenPath);
      }
    } catch (e) {}

    const extConnection =  await new Promise((resolve) => {
      extServer.on('connection', (connection) => {
        console.log('kaitian ext host connected');

        const connectionObj = {
          reader: new SocketMessageReader(connection),
          writer: new SocketMessageWriter(connection),
        };
        this.extConnection = connectionObj;
        resolve(connectionObj);
      });
      extServer.listen(extServerListenPath, () => {
        getLogger().log(`kaitian ext server listen on ${extServerListenPath}`);
      });
      this.extServer = extServer;

      // this.processServerMap.set(name, extServer);
    });

    return extConnection;
  }

  private async _getExtHostConnection2(clientId: string) {
    const extServerListenPath = this.getExtServerListenPath(clientId);
    // TODO: 先使用单个 server，再尝试单个 server 与多个进程进行连接
    const extServer = net.createServer();
    this.clientExtProcessExtConnectionServer.set(clientId, extServer);

    try {
      if (!isWindows) {
        await fs.unlink(extServerListenPath);
      }
    } catch (e) { }

    const extConnection =  await new Promise((resolve) => {
      extServer.on('connection', (connection) => {
        getLogger().log('kaitian _getExtHostConnection2 ext host connected');

        const connectionObj = {
          // reader: new SocketMessageReader(connection),
          // writer: new SocketMessageWriter(connection),
          connection,
        };
        resolve(connectionObj);
      });
      extServer.listen(extServerListenPath, () => {
        getLogger().log(`${clientId} kaitian ext server listen on ${extServerListenPath}`);
      });
    });

    this.clientExtProcessExtConnection.set(clientId, extConnection);
    return extConnection;
  }
}<|MERGE_RESOLUTION|>--- conflicted
+++ resolved
@@ -4,13 +4,8 @@
 import * as fs from 'fs-extra';
 import { Injectable, Autowired } from '@ali/common-di';
 import { ExtensionScanner } from './extension.scanner';
-<<<<<<< HEAD
 import { IExtensionMetaData, IExtensionNodeService, ExtraMetaData, IExtensionNodeClientService } from '../common';
-import { getLogger, Deferred, isDevelopment, INodeLogger, isWindows } from '@ali/ide-core-node';
-=======
-import { IExtensionMetaData, IExtensionNodeService, ExtraMetaData } from '../common';
 import { getLogger, Deferred, isDevelopment, INodeLogger, AppConfig, isWindows } from '@ali/ide-core-node';
->>>>>>> 1c3732f0
 import * as cp from 'child_process';
 import * as psTree from 'ps-tree';
 import * as isRunning from 'is-running';
@@ -39,13 +34,10 @@
   @Autowired(INodeLogger)
   logger: INodeLogger;
 
-<<<<<<< HEAD
-  // 待废弃
-=======
+  // 待废弃
   @Autowired(AppConfig)
   private appConfig: AppConfig;
 
->>>>>>> 1c3732f0
   private extProcess: cp.ChildProcess;
   private extProcessClientId: string;
 
@@ -463,7 +455,6 @@
       });
     }
   }
-<<<<<<< HEAD
 
   private closeExtProcess(connectionClientId: string) {
 
@@ -489,10 +480,7 @@
     }
   }
 
-  private async disposeClientExtProcess(clientId: string) {
-=======
   public async disposeClientExtProcess(clientId: string) {
->>>>>>> 1c3732f0
 
     if (this.clientExtProcessMap.has(clientId)) {
       const extProcess = this.clientExtProcessMap.get(clientId) as cp.ChildProcess;
@@ -535,10 +523,7 @@
 
       this.logger.log(`${clientId} extProcess dispose`);
 
-<<<<<<< HEAD
-=======
       this.clientExtProcessMap.delete(clientId);
->>>>>>> 1c3732f0
     }
   }
   // 待废弃
