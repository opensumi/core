--- conflicted
+++ resolved
@@ -26,15 +26,9 @@
   logger: ILogger;
 
   public async run(extension: IExtension) {
-<<<<<<< HEAD
-    const runner = this.injector.get(VSCodeContributeRunner, [extension]);
-    this.addDispose(runner);
-    await runner.run();
-    await this.registerActivationEvent(extension);
-    await this.activateByWorkspaceContains(extension);
-=======
     try {
       const runner = this.injector.get(VSCodeContributeRunner, [extension]);
+      this.addDispose(runner);
       await runner.run();
       await this.registerActivationEvent(extension);
       await this.activateByWorkspaceContains(extension);
@@ -42,7 +36,6 @@
       this.logger.error('vscode meta启用插件出错' + extension.name);
       this.logger.error(e);
     }
->>>>>>> 94f4932e
   }
 
   private registerActivationEvent(extension: IExtension) {
