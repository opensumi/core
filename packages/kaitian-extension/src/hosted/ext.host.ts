--- conflicted
+++ resolved
@@ -150,8 +150,6 @@
     };
   }
 
-<<<<<<< HEAD
-=======
   public getExtensionExports(extensionId: string) {
     const activateExtension = this.extentionsActivator.get(extensionId);
     if (activateExtension) {
@@ -161,7 +159,6 @@
   }
 
   // TODO: 插件销毁流程
->>>>>>> 6501cb0a
   public async activateExtension(id: string) {
     this.logger.$debug('kaitian exthost $activateExtension', id);
     // await this._ready
