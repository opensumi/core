{
  "name": "@opensumi/ide-file-search",
  "version": "2.21.7",
  "files": [
    "lib",
    "src"
  ],
  "license": "MIT",
  "main": "lib/index.js",
  "typings": "lib/index.d.ts",
  "scripts": {
    "prepublishOnly": "yarn run build",
    "build": "tsc --build ../../configs/ts/references/tsconfig.file-search.json"
  },
  "repository": {
    "type": "git",
    "url": "git@github.com:opensumi/core.git"
  },
  "dependencies": {
    "@opensumi/ide-core-common": "2.21.7",
    "@opensumi/ide-core-node": "2.21.7",
    "@opensumi/ide-process": "2.21.7",
    "@opensumi/vscode-ripgrep": "^1.4.0",
    "fuzzy": "^0.1.3"
  },
  "devDependencies": {
<<<<<<< HEAD
=======
    "@opensumi/ide-core-browser": "2.21.7",
>>>>>>> e62bfa74
    "@opensumi/ide-dev-tool": "^1.3.1"
  }
}<|MERGE_RESOLUTION|>--- conflicted
+++ resolved
@@ -24,10 +24,6 @@
     "fuzzy": "^0.1.3"
   },
   "devDependencies": {
-<<<<<<< HEAD
-=======
-    "@opensumi/ide-core-browser": "2.21.7",
->>>>>>> e62bfa74
     "@opensumi/ide-dev-tool": "^1.3.1"
   }
 }