--- conflicted
+++ resolved
@@ -16,17 +16,10 @@
     "url": "git@github.com:opensumi/core.git"
   },
   "dependencies": {
-<<<<<<< HEAD
-    "@opensumi/ide-core-common": "2.13.3",
-    "@opensumi/ide-core-node": "2.13.3",
-    "@opensumi/ide-process": "2.13.3",
-    "@opensumi/vscode-ripgrep": "^1.3.2",
-=======
     "@opensumi/ide-core-common": "2.13.4",
     "@opensumi/ide-core-node": "2.13.4",
     "@opensumi/ide-process": "2.13.4",
-    "vscode-ripgrep": "^1.12.0",
->>>>>>> f564fcc2
+    "@opensumi/vscode-ripgrep": "^1.3.2",
     "fuzzy": "^0.1.3"
   },
   "devDependencies": {
