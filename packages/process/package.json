--- conflicted
+++ resolved
@@ -17,13 +17,8 @@
     "url": "git@github.com:opensumi/core.git"
   },
   "dependencies": {
-<<<<<<< HEAD
     "@opensumi/ide-core-common": "workspace:*",
     "@opensumi/ide-core-node": "workspace:*"
-=======
-    "@opensumi/ide-core-common": "2.21.12",
-    "@opensumi/ide-core-node": "2.21.12"
->>>>>>> 47eea095
   },
   "devDependencies": {
     "@opensumi/ide-dev-tool": "workspace:*"
