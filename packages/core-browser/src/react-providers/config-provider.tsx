import * as React from 'react';
import { Injector } from '@ali/common-di';
import { LayoutConfig } from '../bootstrap';

export const AppConfig = Symbol('AppConfig');
export interface AppConfig {
  workspaceDir: string;
  coreExtensionDir?: string;
  extensionDir?: string; // TODO 将插件目录数据移到node层，需要资源服务修改
  injector: Injector;
  wsPath: string;
  layoutConfig: LayoutConfig;
  /**
   * 用于挂载webview的iframe地址
   */
  webviewEndpoint?: string;
<<<<<<< HEAD
  extWorkerHost: string;
=======
  extenionCandidate?: string;
>>>>>>> 6501cb0a
}

export const ConfigContext = React.createContext<AppConfig>({
  workspaceDir: '',
  injector: null as any,
  wsPath: '',
  layoutConfig: {},
  extWorkerHost: '',
});

export function ConfigProvider(props: React.PropsWithChildren<{ value: AppConfig }>) {
  return (
    <ConfigContext.Provider value={ props.value }>
      <ConfigContext.Consumer>
        { (value) => props.value === value ? props.children : null }
      </ConfigContext.Consumer>
    </ConfigContext.Provider>
  );
}<|MERGE_RESOLUTION|>--- conflicted
+++ resolved
@@ -14,11 +14,8 @@
    * 用于挂载webview的iframe地址
    */
   webviewEndpoint?: string;
-<<<<<<< HEAD
   extWorkerHost: string;
-=======
   extenionCandidate?: string;
->>>>>>> 6501cb0a
 }
 
 export const ConfigContext = React.createContext<AppConfig>({
