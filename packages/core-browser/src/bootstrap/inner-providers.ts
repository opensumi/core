import { Provider, Injector } from '@ali/common-di';
import {
  IEventBus,
  EventBusImpl,
  CommandService,
  CommandRegistryImpl,
  CommandContribution,
  MenuContribution,
  createContributionProvider,
  CommandServiceImpl,
  CommandRegistry,
  ILogger,
} from '@ali/ide-core-common';
import { ClientAppContribution } from './app';
import { ClientAppStateService } from '../application/application-state-service';

import { KeyboardNativeLayoutService, KeyboardLayoutChangeNotifierService } from '@ali/ide-core-common/lib/keyboard/keyboard-layout-provider';

import { KeybindingContribution, KeybindingService, KeybindingServiceImpl, KeybindingRegistryImpl, KeybindingRegistry, KeybindingContext } from '../keybinding';
import { BrowserKeyboardLayoutImpl } from '../keyboard';
import { WindowService, WindowServiceImpl } from '../window';

import {
  ContextMenuRenderer,
  BrowserContextMenuRenderer,
} from '../menu';
import { Logger } from '../logger';
import { ComponentRegistry, ComponentRegistryImpl, LayoutContribution } from '../layout';

export function injectInnerProviders(injector: Injector) {
  // 一些内置抽象实现
  const providers: Provider[] = [
    {
      token: CommandService,
      useClass: CommandServiceImpl,
    },
    {
      token: CommandRegistry,
      useClass: CommandRegistryImpl,
    },
    {
      token: KeybindingService,
      useClass: KeybindingServiceImpl,
    },
    {
      token: KeybindingRegistry,
      useClass: KeybindingRegistryImpl,
    },
    {
      token: KeyboardNativeLayoutService,
      useClass: BrowserKeyboardLayoutImpl,
    },
    {
      token: KeyboardLayoutChangeNotifierService,
      useClass: BrowserKeyboardLayoutImpl,
    },
    {
      token: IEventBus,
      useClass: EventBusImpl,
    },
    {
      token: ContextMenuRenderer,
      useClass: BrowserContextMenuRenderer,
    },
    ClientAppStateService,
    {
      token: ILogger,
      useClass: Logger,
    },
    {
<<<<<<< HEAD
      token: WindowService,
      useClass: WindowServiceImpl,
=======
      token: ComponentRegistry,
      useClass: ComponentRegistryImpl,
>>>>>>> 87f4a489
    },
  ];
  injector.addProviders(...providers);

  // 生成 ContributionProvider
  createContributionProvider(injector, ClientAppContribution);
  createContributionProvider(injector, CommandContribution);
  createContributionProvider(injector, KeybindingContribution);
  createContributionProvider(injector, MenuContribution);
  createContributionProvider(injector, KeybindingContext);
  createContributionProvider(injector, LayoutContribution);
}<|MERGE_RESOLUTION|>--- conflicted
+++ resolved
@@ -68,13 +68,12 @@
       useClass: Logger,
     },
     {
-<<<<<<< HEAD
       token: WindowService,
       useClass: WindowServiceImpl,
-=======
+    },
+    {
       token: ComponentRegistry,
       useClass: ComponentRegistryImpl,
->>>>>>> 87f4a489
     },
   ];
   injector.addProviders(...providers);
