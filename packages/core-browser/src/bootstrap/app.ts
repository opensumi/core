--- conflicted
+++ resolved
@@ -131,11 +131,8 @@
       staticServicePath: opts.staticServicePath,
       editorBackgroudImage: opts.editorBackgroudImage,
       extensionCandidate: opts.extensionCandidate,
-<<<<<<< HEAD
       layoutComponent: opts.layoutComponent,
-=======
       isSyncPreference: opts.isSyncPreference,
->>>>>>> 293e67f4
     };
 
     this.connectionPath = opts.connectionPath || `${this.config.wsPath}/service`;
