import { Injector, ConstructorOf, Domain } from '@ali/common-di';
import { BrowserModule, IClientApp } from '../browser-module';
import { AppConfig } from '../react-providers';
import { injectInnerProviders } from './inner-providers';
import { KeybindingRegistry, KeybindingService } from '../keybinding';
import {
  CommandRegistry,
  MenuModelRegistry,
  isOSX, ContributionProvider,
  MaybePromise,
  createContributionProvider,
  DefaultResourceProvider,
  ResourceProvider,
  ResourceResolverContribution,
  InMemoryResourceResolver,
  StorageProvider,
  DefaultStorageProvider,
  StorageResolverContribution,
  ILoggerManagerClient,
  SupportLogNamespace,
  ILogServiceClient,
  getLogger,
  Emitter,
  Event,
  isElectronRenderer,
} from '@ali/ide-core-common';
import { ClientAppStateService } from '../application';
import { ClientAppContribution } from '../common';
import { createNetClientConnection, createClientConnection2, bindConnectionService } from './connection';
import {RPCMessageConnection} from '@ali/ide-connection';
import {
  PreferenceProviderProvider, injectPreferenceSchemaProvider, injectPreferenceConfigurations, PreferenceScope, PreferenceProvider, PreferenceService, PreferenceServiceImpl,
} from '../preferences';
import { injectCorePreferences } from '../core-preferences';
import { ClientAppConfigProvider } from '../application';
import { CorePreferences } from '../core-preferences';
import { renderClientApp } from './app.view';
<<<<<<< HEAD
import { updateIconMap } from '../icon';
=======
import { IElectronMainLifeCycleService } from '@ali/ide-core-common/lib/electron';
import { electronEnv } from '../utils';
>>>>>>> 2e0c9838

export type ModuleConstructor = ConstructorOf<BrowserModule>;
export type ContributionConstructor = ConstructorOf<ClientAppContribution>;
export type Direction = ('left-to-right' | 'right-to-left' | 'top-to-bottom' | 'bottom-to-top');
export interface IconMap {
  [iconKey: string]: string;
}
export interface IClientAppOpts extends Partial<AppConfig> {
  modules: ModuleConstructor[];
  layoutConfig?: LayoutConfig;
  contributions?: ContributionConstructor[];
  modulesInstances?: BrowserModule[];
  connectionPath?: string;
  webviewEndpoint?: string;
  connectionProtocols?: string[];
  extWorkerHost?: string;
<<<<<<< HEAD
  iconStyleSheets?: string[];
  iconMap?: IconMap;
=======
>>>>>>> 2e0c9838
}
export interface LayoutConfig {
  [area: string]: {
    modules: Array<string>;
    direction?: Direction;
    // TabPanel支持配置尺寸
    size?: number;
  };
}

// 设置全局应用信息
ClientAppConfigProvider.set({
  applicationName: 'KAITIAN',
  uriScheme: 'KT_KAITIAN',
});

export class ClientApp implements IClientApp {

  browserModules: BrowserModule[] = [];

  modules: ModuleConstructor[];

  injector: Injector;

  logger: ILogServiceClient;

  connectionPath: string;

  connectionProtocols?: string[];

  keybindingRegistry: KeybindingRegistry;

  keybindingService: KeybindingService;

  config: AppConfig;

  contributionsProvider: ContributionProvider<ClientAppContribution>;

  commandRegistry: CommandRegistry;

  menuRegistry: MenuModelRegistry;

  stateService: ClientAppStateService;

  container: HTMLElement;

  protected readonly onReloadEmitter = new Emitter<boolean>();
  public readonly onReload: Event<boolean> = this.onReloadEmitter.event;

  constructor(opts: IClientAppOpts) {
    this.injector = opts.injector || new Injector();
    this.modules = opts.modules;
    this.modules.forEach((m) => this.resolveModuleDeps(m));
    // moduleInstance必须第一个是layout模块
    this.browserModules = opts.modulesInstances || [];
    this.config = {
      workspaceDir: opts.workspaceDir || '',
      coreExtensionDir: opts.coreExtensionDir,
      extensionDir: opts.extensionDir,
      injector: this.injector,
      wsPath: opts.wsPath || 'ws://127.0.0.1:8000',
      layoutConfig: opts.layoutConfig as LayoutConfig,
      webviewEndpoint: opts.webviewEndpoint,
      extWorkerHost: opts.extWorkerHost,
      staticServicePath: opts.staticServicePath,
    };

    this.connectionPath = opts.connectionPath || `${this.config.wsPath}/service`;
    this.connectionProtocols = opts.connectionProtocols;
    this.initBaseProvider(opts);
    this.initFields();
    this.updateIconMap(opts.iconMap || {});
    this.appendIconStyleSheet(opts.iconStyleSheets);
    this.createBrowserModules();

  }
  /**
   * 将被依赖但未被加入modules的模块加入到待加载模块最后
   */
  public resolveModuleDeps(moduleConstructor: ModuleConstructor) {
    const dependencies = Reflect.getMetadata('dependencies', moduleConstructor) as [];
    if (dependencies) {
      dependencies.forEach((dep) => {
        if (this.modules.indexOf(dep) === -1) {
          this.modules.push(dep);
        }
      });
    }
  }

  public async start(container: HTMLElement, type?: string, connection?: RPCMessageConnection) {
    if (connection) {
      await bindConnectionService(this.injector, this.modules, connection);
      console.log('extract connection');
    } else {
      if (type === 'electron') {
        const netConnection = await (window as any).createRPCNetConnection();
        await createNetClientConnection(this.injector, this.modules, netConnection);
      } else if (type === 'web') {

        await createClientConnection2(this.injector, this.modules, this.connectionPath, () => {
          this.onReconnectContributions();
        }, this.connectionProtocols);
      }
    }
    this.logger = this.injector.get(ILoggerManagerClient).getLogger(SupportLogNamespace.Browser);
    this.stateService.state = 'client_connected';
    console.time('startContribution');
    await this.startContributions();
    console.timeEnd('startContribution');
    this.stateService.state = 'started_contributions';
    this.registerEventListeners();
    await this.renderApp(container);
    this.stateService.state = 'ready';
  }

  private onReconnectContributions() {
    const contributions = this.contributions;

    for (const contribution of contributions) {
      if (contribution.onReconnect) {
        contribution.onReconnect(this);
      }
    }
  }

  /**
   * 给 injector 初始化默认的 Providers
   */
  private initBaseProvider(opts: IClientAppOpts) {
    this.injector.addProviders({ token: IClientApp, useValue: this });
    this.injector.addProviders({ token: AppConfig, useValue: this.config });
    injectInnerProviders(this.injector);

  }

  /**
   * 从 injector 里获得实例
   */
  private initFields() {
    this.contributionsProvider = this.injector.get(ClientAppContribution);
    this.commandRegistry = this.injector.get(CommandRegistry);
    this.keybindingRegistry = this.injector.get(KeybindingRegistry);
    this.keybindingService = this.injector.get(KeybindingService);
    this.menuRegistry = this.injector.get(MenuModelRegistry);
    this.stateService = this.injector.get(ClientAppStateService);
  }

  private createBrowserModules() {
    const injector = this.injector;

    for (const Constructor of this.modules) {
      const instance = injector.get(Constructor);
      this.browserModules.push(instance);

      if (instance.providers) {
        this.injector.addProviders(...instance.providers);
      }

      if (instance.preferences) {
        instance.preferences(this.injector);
      }
    }

    injectCorePreferences(this.injector);

    // 注册PreferenceService
    this.injectPreferenceService(this.injector);

    // 注册资源处理服务
    this.injectResourceProvider(this.injector);

    // 注册存储服务
    this.injectStorageProvider(this.injector);

    for (const instance of this.browserModules) {

      if (instance.contributionProvider) {
        if (Array.isArray(instance.contributionProvider)) {
          for (const contributionProvider of instance.contributionProvider) {
            createContributionProvider(this.injector, contributionProvider);
          }
        } else {
          createContributionProvider(this.injector, instance.contributionProvider);
        }
      }
    }
  }

  get contributions(): ClientAppContribution[] {
    return this.contributionsProvider.getContributions();
  }

  protected async startContributions() {
    console.log('startContributions clientAppContributions', this.contributions);
    for (const contribution of this.contributions) {
      if (contribution.initialize) {
        try {
          console.log((contribution.constructor as any).name + '.initialize');
          await this.measure(contribution.constructor.name + '.initialize',
            () => contribution.initialize!(this),
          );
        } catch (error) {
          this.logger.error('Could not initialize contribution', error);
        }
      }
    }

    console.log('contributions.initialize done');

    this.commandRegistry.onStart();
    this.keybindingRegistry.onStart();
    this.menuRegistry.onStart();

    for (const contribution of this.contributions) {
      if (contribution.onStart) {
        try {
          console.log(contribution.constructor.name + '.onStart start');
          await this.measure(contribution.constructor.name + '.onStart',
            () => contribution.onStart!(this),
          );
          console.log(contribution.constructor.name + '.onStart done');
        } catch (error) {
          this.logger.error('Could not start contribution', error);
        }
      }
    }

  }

  private async renderApp(container: HTMLElement) {
    this.container = container;
    await renderClientApp(this, this.container);

    for (const contribution of this.contributions) {
      if (contribution.onDidStart) {
        try {
          await this.measure(contribution.constructor.name + '.onDidStart',
            () => contribution.onDidStart!(this),
          );
        } catch (error) {
          this.logger.error('Could not start contribution', error);
        }
      }
    }
  }

  protected async measure<T>(name: string, fn: () => MaybePromise<T>): Promise<T> {
    const startMark = name + '-start';
    const endMark = name + '-end';
    performance.mark(startMark);
    const result = await fn();
    performance.mark(endMark);
    performance.measure(name, startMark, endMark);
    for (const item of performance.getEntriesByName(name)) {
      if (item.duration > 100) {
        console.warn(item.name + ' is slow, took: ' + item.duration + ' ms');
      } else {
        console.debug(item.name + ' took ' + item.duration + ' ms');
      }
    }
    performance.clearMeasures(name);
    return result;
  }

  /**
   * `beforeunload` listener implementation
   */
  protected preventStop(): boolean {
    // 获取corePreferences配置判断是否弹出确认框
    const corePreferences = this.injector.get(CorePreferences);
    const confirmExit = corePreferences['application.confirmExit'];
    if (confirmExit === 'never') {
      return false;
    }
    for (const contribution of this.contributions) {
      if (contribution.onWillStop) {
        try {
          const res = contribution.onWillStop(this);
          if (!!res) {
            return true;
          }
        } catch (e) {
          getLogger().error(e); // TODO 这里无法落日志
        }
      }
    }
    return confirmExit === 'always';
  }

  /**
   * electron 退出询问
   */
  protected async preventStopElectron(): Promise<boolean> {
    // 获取corePreferences配置判断是否弹出确认框
    const corePreferences = this.injector.get(CorePreferences);
    const confirmExit = corePreferences['application.confirmExit'];
    if (confirmExit === 'never') {
      return false;
    }
    for (const contribution of this.contributions) {
      if (contribution.onWillStop) {
        try {
          const res = await contribution.onWillStop(this);
          if (!!res) {
            return true;
          }
        } catch (e) {
          getLogger().error(e); // TODO 这里无法落日志
        }
      }
    }
    return confirmExit === 'always';
  }

  /**
   * Stop the frontend application contributions. This is called when the window is unloaded.
   */
  protected stopContributions(): void {
    for (const contribution of this.contributions) {
      if (contribution.onStop) {
        try {
          contribution.onStop(this);
        } catch (error) {
          this.logger.error('Could not stop contribution', error);
        }
      }
    }
  }

  protected async stopContributionsElectron(): Promise<void> {
    const promises: Array<Promise<void>> = [];
    for (const contribution of this.contributions) {
      if (contribution.onStop) {
        promises.push((async () => {
          try {
            await contribution.onStop!(this);
          } catch (error) {
            this.logger.error('Could not stop contribution', error);
          }
        })());
      }
    }
    await Promise.all(promises);
  }

  /**
   * 注册全局事件监听
   */
  protected registerEventListeners(): void {
    window.addEventListener('beforeunload', (event) => {
      // 浏览器关闭事件前
      if (isElectronRenderer()) {
        if (this.stateService.state === 'electron_confirmed_close') {
          return;
        }
        // 在electron上，先直接prevent, 然后进入ask环节
        event.returnValue = '';
        event.preventDefault();
        if (this.stateService.state !== 'electron_asking_close') {
          this.stateService.state = 'electron_asking_close';
          this.preventStopElectron().then((res) => {
            if (res) {
              this.stateService.state = 'ready';
            } else {
              return this.stopContributionsElectron().then(() => {
                this.stateService.state = 'electron_confirmed_close';
                const electronLifeCycle: IElectronMainLifeCycleService = this.injector.get(IElectronMainLifeCycleService);
                electronLifeCycle.closeWindow(electronEnv.currentWindowId);
              });
            }
          });
        }
      } else {
        if (this.preventStop()) {
          return ''; // web
        }
      }
    });
    window.addEventListener('unload', () => {
      // 浏览器关闭事件
      this.stateService.state = 'closing_window';
      if (!isElectronRenderer()) {
        this.stopContributions();
      }
    });

    window.addEventListener('resize', () => {
      // 浏览器resize事件
    });
    document.addEventListener('keydown', (event) => {
      this.keybindingService.run(event);
    }, true);

    if (isOSX) {
      document.body.addEventListener('wheel', (event) => {
        // 屏蔽在OSX系统浏览器中由于滚动导致的前进后退事件
      }, { passive: false });
    }
  }

  injectPreferenceService(injector: Injector): void {
    const preferencesProviderFactory = () => {
      return (scope: PreferenceScope) => {
        return injector.get(PreferenceProvider, {tag: scope});
      };
    };
    injectPreferenceConfigurations(this.injector);

    injectPreferenceSchemaProvider(injector);

    // 用于获取不同scope下的PreferenceProvider
    injector.addProviders({
      token: PreferenceProviderProvider,
      useFactory: preferencesProviderFactory,
    });

    injector.addProviders({
      token: PreferenceService,
      useClass: PreferenceServiceImpl,
    });
  }

  injectResourceProvider(injector: Injector) {
    injector.addProviders({
      token: DefaultResourceProvider,
      useClass: DefaultResourceProvider,
    });
    injector.addProviders({
      token: ResourceProvider,
      useFactory: () => {
        return (uri) => {
          return injector.get(DefaultResourceProvider).get(uri);
        };
      },
    });
    createContributionProvider(injector, ResourceResolverContribution);
    // 添加默认的内存资源处理contribution
    injector.addProviders(InMemoryResourceResolver);
  }

  injectStorageProvider(injector: Injector) {
    injector.addProviders({
      token: DefaultStorageProvider,
      useClass: DefaultStorageProvider,
    });
    injector.addProviders({
      token: StorageProvider,
      useFactory: () => {
        return (storageId) => {
          return injector.get(DefaultStorageProvider).get(storageId);
        };
      },
    });
    createContributionProvider(injector, StorageResolverContribution);
  }

  /**
   * 通知上层需要刷新浏览器
   * @param forcedReload 当取值为 true 时，将强制浏览器从服务器重新获取当前页面资源，而不是从浏览器的缓存中读取，如果取值为 false 或不传该参数时，浏览器则可能会从缓存中读取当前页面。
   */
  fireOnReload(forcedReload: boolean = false) {
    this.onReloadEmitter.fire(forcedReload);
  }

  protected appendIconStyleSheet(iconPaths?: string[]) {
    if (!iconPaths) {
      iconPaths = [
        '//at.alicdn.com/t/font_1432262_1h5w1i2f4tp.css',
      ];
    }
    for (const path of iconPaths) {
      const link = document.createElement('link');
      link.setAttribute('rel', 'stylesheet');
      link.setAttribute('href', path);
      document.getElementsByTagName('head')[0].appendChild(link);
    }
  }

  protected updateIconMap(iconMap: IconMap) {
    updateIconMap(iconMap);
  }
}<|MERGE_RESOLUTION|>--- conflicted
+++ resolved
@@ -35,12 +35,9 @@
 import { ClientAppConfigProvider } from '../application';
 import { CorePreferences } from '../core-preferences';
 import { renderClientApp } from './app.view';
-<<<<<<< HEAD
 import { updateIconMap } from '../icon';
-=======
 import { IElectronMainLifeCycleService } from '@ali/ide-core-common/lib/electron';
 import { electronEnv } from '../utils';
->>>>>>> 2e0c9838
 
 export type ModuleConstructor = ConstructorOf<BrowserModule>;
 export type ContributionConstructor = ConstructorOf<ClientAppContribution>;
@@ -57,11 +54,8 @@
   webviewEndpoint?: string;
   connectionProtocols?: string[];
   extWorkerHost?: string;
-<<<<<<< HEAD
   iconStyleSheets?: string[];
   iconMap?: IconMap;
-=======
->>>>>>> 2e0c9838
 }
 export interface LayoutConfig {
   [area: string]: {
