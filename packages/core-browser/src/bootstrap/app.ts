--- conflicted
+++ resolved
@@ -42,11 +42,8 @@
   contributions?: ContributionConstructor[];
   modulesInstances?: BrowserModule[];
   connectionPath?: string;
-<<<<<<< HEAD
   webviewEndpoint?: string;
-=======
   connectionProtocols?: string[];
->>>>>>> 52383ceb
 }
 export interface LayoutConfig {
   [area: string]: {
