import { Autowired, Injectable } from '@opensumi/di';
import { IClipboardService, CLIPBOARD_FILE_TOKEN } from '@opensumi/ide-core-common';
import { URI } from '@opensumi/ide-core-common';

import { ILogger } from '../logger';

import { GlobalBrowserStorageService } from './storage-service';

export { CLIPBOARD_FILE_TOKEN, IClipboardService };

@Injectable()
export class BrowserClipboardService implements IClipboardService {
  @Autowired(ILogger)
  private readonly logger: ILogger;

  @Autowired(GlobalBrowserStorageService)
  private readonly browserStorage: GlobalBrowserStorageService;

  async writeText(text: string): Promise<void> {
    try {
      // 优先使用 clipboard 设置
      // clipboard 在非 https 下会报错
      return await navigator.clipboard.writeText(text);
    } catch (error) {
      this.logger.error(error);
    }

    // Fallback to textarea and execCommand solution
    const activeElement = document.activeElement;

    const textArea = document.createElement('textarea');
    textArea.setAttribute('aria-hidden', 'true');
    document.body.appendChild(textArea);
    textArea.style.height = '1px';
    textArea.style.width = '1px';
    textArea.style.position = 'absolute';

    textArea.value = text;
    textArea.focus();
    textArea.select();

    document.execCommand('copy');

    if (activeElement instanceof HTMLElement) {
      activeElement.focus();
    }

    document.body.removeChild(textArea);

    return;
  }
  async readText(): Promise<string> {
    try {
      if (!navigator.clipboard) {
        throw new Error('The current environment does not support the `clipboard` API');
      }
      return await navigator.clipboard.readText();
    } catch (error) {
      this.logger.error(error);
      return '';
    }
  }
  async writeResources(resources: URI[], field = CLIPBOARD_FILE_TOKEN): Promise<void> {
    this.browserStorage.setData(
      field,
      resources.filter((uri) => Boolean(uri)).map((uri) => uri.toString()),
    );
  }

  async readResources(field = CLIPBOARD_FILE_TOKEN): Promise<URI[]> {
<<<<<<< HEAD
    try {
      const localStorgeUriList = JSON.parse(localStorage.getItem(field) ?? '');
      if (
        !Array.isArray(localStorgeUriList) ||
        !localStorgeUriList.length ||
        !localStorgeUriList.every((str) => typeof str === 'string' && URI.isUriString(str))
      ) {
        return [];
      }
      return localStorgeUriList.map((str) => URI.parse(str));
    } catch (e) {
=======
    const localStorgeUriList = this.browserStorage.getData(field);
    if (
      !Array.isArray(localStorgeUriList) ||
      !localStorgeUriList.length ||
      !localStorgeUriList.every((str) => typeof str === 'string' && URI.isUriString(str))
    ) {
>>>>>>> 80d6723f
      return [];
    }
    return localStorgeUriList.map((str) => URI.parse(str));
  }
  async hasResources(field?: string | undefined): Promise<boolean> {
<<<<<<< HEAD
    try {
      const localStorgeUriList = JSON.parse(localStorage.getItem(field ?? CLIPBOARD_FILE_TOKEN) ?? '');
      if (
        !Array.isArray(localStorgeUriList) ||
        !localStorgeUriList.length ||
        !localStorgeUriList.every((str) => typeof str === 'string' && URI.isUriString(str))
      ) {
        return false;
      }
      return true;
    } catch (e) {
=======
    const localStorgeUriList = this.browserStorage.getData(field ?? CLIPBOARD_FILE_TOKEN) ?? '';
    if (
      !Array.isArray(localStorgeUriList) ||
      !localStorgeUriList.length ||
      !localStorgeUriList.every((str) => typeof str === 'string' && URI.isUriString(str))
    ) {
>>>>>>> 80d6723f
      return false;
    }
    return true;
  }
}<|MERGE_RESOLUTION|>--- conflicted
+++ resolved
@@ -68,51 +68,23 @@
   }
 
   async readResources(field = CLIPBOARD_FILE_TOKEN): Promise<URI[]> {
-<<<<<<< HEAD
-    try {
-      const localStorgeUriList = JSON.parse(localStorage.getItem(field) ?? '');
-      if (
-        !Array.isArray(localStorgeUriList) ||
-        !localStorgeUriList.length ||
-        !localStorgeUriList.every((str) => typeof str === 'string' && URI.isUriString(str))
-      ) {
-        return [];
-      }
-      return localStorgeUriList.map((str) => URI.parse(str));
-    } catch (e) {
-=======
     const localStorgeUriList = this.browserStorage.getData(field);
     if (
       !Array.isArray(localStorgeUriList) ||
       !localStorgeUriList.length ||
       !localStorgeUriList.every((str) => typeof str === 'string' && URI.isUriString(str))
     ) {
->>>>>>> 80d6723f
       return [];
     }
     return localStorgeUriList.map((str) => URI.parse(str));
   }
   async hasResources(field?: string | undefined): Promise<boolean> {
-<<<<<<< HEAD
-    try {
-      const localStorgeUriList = JSON.parse(localStorage.getItem(field ?? CLIPBOARD_FILE_TOKEN) ?? '');
-      if (
-        !Array.isArray(localStorgeUriList) ||
-        !localStorgeUriList.length ||
-        !localStorgeUriList.every((str) => typeof str === 'string' && URI.isUriString(str))
-      ) {
-        return false;
-      }
-      return true;
-    } catch (e) {
-=======
     const localStorgeUriList = this.browserStorage.getData(field ?? CLIPBOARD_FILE_TOKEN) ?? '';
     if (
       !Array.isArray(localStorgeUriList) ||
       !localStorgeUriList.length ||
       !localStorgeUriList.every((str) => typeof str === 'string' && URI.isUriString(str))
     ) {
->>>>>>> 80d6723f
       return false;
     }
     return true;
