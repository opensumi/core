--- conflicted
+++ resolved
@@ -178,9 +178,7 @@
   return new FocusTracker(element);
 }
 
-<<<<<<< HEAD
 export { fastdom };
-=======
 /**
  * https://developer.mozilla.org/zh-CN/docs/Web/API/MouseEvent/button
  */
@@ -190,5 +188,4 @@
   Right: 2,
   Back: 3,
   Forward: 4,
-};
->>>>>>> f51352da
+};