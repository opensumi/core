--- conflicted
+++ resolved
@@ -26,16 +26,11 @@
   @Autowired(PreferenceConfiguration)
   private readonly preferenceConfigurationProvider: ContributionProvider<PreferenceConfiguration>;
 
-<<<<<<< HEAD
   getPaths(): string[] {
     if (this.appConfig.preferenceDirName) {
       return [this.appConfig.preferenceDirName];
     }
     return [DEFAULT_WORKSPACE_STORAGE_DIR_NAME];
-=======
-  public getPaths(): string[] {
-    return [WORKSPACE_FOLDER_NAME];
->>>>>>> f722f22a
   }
 
   public getConfigName(): string {
