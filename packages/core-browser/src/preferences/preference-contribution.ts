--- conflicted
+++ resolved
@@ -329,10 +329,6 @@
   }
 
   protected async init() {
-<<<<<<< HEAD
-    await this.preferenceSchemaProvider.ready;
-=======
->>>>>>> 2f71ebbf
     this._ready.resolve();
   }
 
