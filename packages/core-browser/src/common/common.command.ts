/**
 * If you want to do localization, please use the placeholder `%%` instead of use `localize` function.
 * because the `localize` func maybe cannot get the correct languageId at the beginning of whole lifecycle.
 */

import { Command } from '@opensumi/ide-core-common';

import { getIcon } from '../style/icon/icon';

export namespace FILE_COMMANDS {
  const CATEGORY = 'file';

  export const NEW_FILE: Command = {
    id: 'file.new',
    category: CATEGORY,
    iconClass: getIcon('new-file'),
  };

  export const RENAME_FILE: Command = {
    id: 'file.rename',
    category: CATEGORY,
  };

  export const DELETE_FILE: Command = {
    id: 'file.delete',
    category: CATEGORY,
  };

  export const NEW_FOLDER: Command = {
    id: 'file.folder.new',
    category: CATEGORY,
    iconClass: getIcon('new-folder'),
  };

  export const COMPARE_SELECTED: Command = {
    id: 'file.compare',
    category: CATEGORY,
  };

  export const OPEN_FILE: Command = {
    id: 'file.open',
    category: CATEGORY,
  };

  export const SAVE_FILE: Command = {
    id: 'file.save',
    category: CATEGORY,
  };

  export const COLLAPSE_ALL: Command = {
    id: 'filetree.collapse.all',
    category: CATEGORY,
    iconClass: getIcon('collapse-all'),
  };

  export const REFRESH_ALL: Command = {
    id: 'filetree.refresh.all',
    category: CATEGORY,
    iconClass: getIcon('refresh'),
  };

  export const OPEN_RESOURCES: Command = {
    id: 'filetree.open.file',
    category: CATEGORY,
  };

  export const OPEN_TO_THE_SIDE: Command = {
    id: 'filetree.open.side',
    category: CATEGORY,
  };

  export const OPEN_TYPE_WITH: Command = {
    id: 'filetree.open.with',
    category: CATEGORY,
  };

  export const COPY_PATH: Command = {
    id: 'filetree.copy.path',
    category: CATEGORY,
    label: '%file.copy.path%',
  };

  export const COPY_RELATIVE_PATH: Command = {
    id: 'filetree.copy.relativepath',
    category: CATEGORY,
  };

  export const COPY_FILE: Command = {
    id: 'filetree.copy.file',
    category: CATEGORY,
  };

  export const CUT_FILE: Command = {
    id: 'filetree.cut.file',
    category: CATEGORY,
  };

  export const PASTE_FILE: Command = {
    id: 'filetree.paste.file',
    category: CATEGORY,
  };

  export const SELECT_CURRENT_NODE: Command = {
    id: 'filetree.selectCurrentNode',
    category: CATEGORY,
  };

  export const LOCATION: Command = {
    id: 'filetree.location',
    category: CATEGORY,
  };

  export const LOCATION_WITH_EDITOR: Command = {
    id: 'filetree.location_with_editor',
    category: CATEGORY,
    iconClass: getIcon('focus'),
  };

  export const OPEN_FOLDER: Command = {
    id: 'filetree.open.folder',
    category: CATEGORY,
    label: '%file.open.folder%',
  };

  export const VSCODE_OPEN_FOLDER: Command = {
    id: 'filetree.open.vscode_open_folder',
    category: CATEGORY,
  };

  export const OPEN_WORKSPACE: Command = {
    id: 'filetree.open.workspace',
    category: CATEGORY,
    label: '%file.open.workspace%',
  };

  export const SEARCH_ON_FOLDER: Command = {
    id: 'filetree.search.folder',
    category: CATEGORY,
  };

  export const FOCUS_FILES: Command = {
    id: 'filetree.focus.files',
    category: CATEGORY,
    label: '%file.focus.files%',
  };

  export const FILTER_TOGGLE: Command = {
    id: 'filetree.files.filter_toggle',
    category: CATEGORY,
    iconClass: getIcon('retrieval'),
  };

  export const FILTER_OPEN: Command = {
    id: 'filetree.files.filter_open',
    category: CATEGORY,
  };

  export const OPEN_TERMINAL_WITH_PATH: Command = {
    id: 'filetree.openTerminalWithPath',
    category: CATEGORY,
  };

  export const FILTER_CLOSE: Command = {
    id: 'filetree.quitFilterMode',
    category: CATEGORY,
  };

  export const NEXT: Command = {
    id: 'filetree.next',
    category: CATEGORY,
  };

  export const PREV: Command = {
    id: 'filetree.prev',
    category: CATEGORY,
  };

  export const COLLAPSE: Command = {
    id: 'filetree.collapse',
    category: CATEGORY,
  };

  export const EXPAND: Command = {
    id: 'filetree.expand',
    category: CATEGORY,
  };

  export const REVEAL_IN_EXPLORER: Command = {
    id: 'filetree.revealInExplorer',
    category: CATEGORY,
  };
}

export namespace OPEN_EDITORS_COMMANDS {
  const CATEGORY = 'openeditors';

  export const SAVE_ALL: Command = {
    id: 'opened.editors.save.all',
    category: CATEGORY,
    iconClass: getIcon('save-all'),
  };

  export const CLOSE_ALL: Command = {
    id: 'opened.editors.close.all',
    category: CATEGORY,
    iconClass: getIcon('close-all'),
  };

  export const SAVE_BY_GROUP: Command = {
    id: 'opened.editors.save.byGroup',
  };

  export const CLOSE_BY_GROUP: Command = {
    id: 'opened.editors.close.byGroup',
  };

  export const OPEN: Command = {
    id: 'opened.editors.open',
    category: CATEGORY,
  };

  export const CLOSE: Command = {
    id: 'opened.editors.close',
    category: CATEGORY,
  };

  export const OPEN_TO_THE_SIDE: Command = {
    id: 'opened.editors.openToTheSide',
    category: CATEGORY,
  };

  export const COMPARE_SELECTED: Command = {
    id: 'opened.editors.compare',
    category: CATEGORY,
  };

  export const COPY_RELATIVE_PATH: Command = {
    id: 'opened.editors.copyRelativePath',
    category: CATEGORY,
  };

  export const COPY_PATH: Command = {
    id: 'opened.editors.copyPath',
    category: CATEGORY,
  };
}

export namespace COMMON_COMMANDS {
  export const FIND: Command = {
    id: 'core.find',
    label: '%common.find%',
  };

  export const REPLACE: Command = {
    id: 'core.replace',
    label: '%common.replace%',
  };

  export const ABOUT_COMMAND: Command = {
    id: 'core.about',
    label: '%common.about%',
  };

  export const OPEN_PREFERENCES: Command = {
    id: 'core.openpreference',
    label: '%common.preference.open%',
  };

  export const LOCATE_PREFERENCES: Command = {
    id: 'workbench.preferences.locate',
  };

  export const OPEN_KEYMAPS: Command = {
    id: 'core.keymaps.open',
    label: '%common.keymaps.open%',
  };

  export const OPEN_LAUNCH_CONFIGURATION: Command = {
    id: 'core.launchConfiguration.open',
  };

  export const ENVIRONMENT_VARIABLE: Command = {
    id: 'core.environment.variable',
  };
}

export namespace EDITOR_COMMANDS {
  const CATEGORY = 'editor';

  export const API_OPEN_EDITOR_COMMAND_ID = '_workbench.open';
  export const API_OPEN_DIFF_EDITOR_COMMAND_ID = '_workbench.diff';
  export const API_OPEN_WITH_EDITOR_COMMAND_ID = '_workbench.openWith';

  export const NEW_UNTITLED_FILE: Command = {
    id: 'file.new.untitled',
    category: CATEGORY,
    label: '%file.new%',
    iconClass: getIcon('new-file'),
  };

  export const UNDO: Command = {
    id: 'editor.undo',
    category: CATEGORY,
    label: '%editor.undo%',
  };
  export const REDO: Command = {
    id: 'editor.redo',
    category: CATEGORY,
    label: '%editor.redo%',
  };

  export const SELECT_ALL: Command = {
    id: 'editor.selectAll',
    category: CATEGORY,
    label: '%selection.all%',
  };

  export const OPEN_RESOURCE: Command = {
    id: 'editor.openUri',
    category: CATEGORY,
  };

  export const OPEN_RESOURCES: Command = {
    id: 'editor.openUris',
    category: CATEGORY,
  };

  export const SAVE_URI: Command = {
    id: 'editor.saveUri',
    category: CATEGORY,
    label: '%editor.saveUri%',
  };

  export const SAVE_CURRENT: Command = {
    id: 'editor.saveCurrent',
    category: CATEGORY,
    label: '%editor.saveCurrent%',
  };

  export const COMPARE: Command = {
    id: 'editor.compare',
    category: CATEGORY,
  };

  export const CLOSE: Command = {
    id: 'editor.close',
    category: CATEGORY,
    label: '%editor.closeCurrent%',
  };

  export const CLOSE_ALL_IN_GROUP: Command = {
    id: 'editor.closeAllInGroup',
    category: CATEGORY,
    label: '%editor.closeAllInGroup%',
  };

  export const CLOSE_OTHER_IN_GROUP: Command = {
    id: 'editor.closeOtherEditorsInGroup',
    category: CATEGORY,
    label: '%editor.closeOtherEditors%',
  };

  export const CLOSE_ALL: Command = {
    id: 'editor.closeAll',
    category: CATEGORY,
    label: '%editor.close.all%',
  };

  export const CLOSE_SAVED: Command = {
    id: 'editor.closeSaved',
    category: CATEGORY,
    label: '%editor.closeSaved%',
  };

  export const SAVE_ALL: Command = {
    id: 'editor.saveAll',
    category: CATEGORY,
    label: '%editor.saveAll%',
    alias: 'Save All',
  };

  export const CLOSE_TO_RIGHT: Command = {
    id: 'editor.closeToRight',
    category: CATEGORY,
    label: '%editor.closeToRight%',
  };

  export const GET_CURRENT: Command = {
    id: 'editor.getCurrent',
    category: CATEGORY,
  };

  export const GET_CURRENT_RESOURCE: Command = {
    id: 'editor.getCurrentResource',
    category: CATEGORY,
  };

  export const SPLIT_TO_LEFT: Command = {
    id: 'editor.splitToLeft',
    category: CATEGORY,
    label: '%editor.splitToLeft%',
  };

  export const SPLIT_TO_RIGHT: Command = {
    id: 'editor.splitToRight',
    category: CATEGORY,
    label: '%editor.splitToRight%',
    iconClass: getIcon('embed'),
  };

  export const SPLIT_TO_TOP: Command = {
    id: 'editor.splitToTop',
    category: CATEGORY,
    label: '%editor.splitToTop%',
  };

  export const SPLIT_TO_BOTTOM: Command = {
    id: 'editor.splitToBottom',
    category: CATEGORY,
    label: '%editor.splitToBottom%',
  };

  export const CHANGE_LANGUAGE: Command = {
    id: 'editor.changeLanguage',
    category: CATEGORY,
  };

  export const CHANGE_ENCODING: Command = {
    id: 'editor.changeEncoding',
    category: CATEGORY,
  };

  export const CHANGE_EOL: Command = {
    id: 'editor.changeEol',
    category: CATEGORY,
  };

  export const NAVIGATE_LEFT: Command = {
    id: 'editor.navigateLeft',
    category: CATEGORY,
  };

  export const NAVIGATE_RIGHT: Command = {
    id: 'editor.navigateRight',
    category: CATEGORY,
  };

  export const NAVIGATE_UP: Command = {
    id: 'editor.navigateUp',
    category: CATEGORY,
  };

  export const NAVIGATE_DOWN: Command = {
    id: 'editor.navigateDown',
    category: CATEGORY,
  };

  export const NAVIGATE_NEXT: Command = {
    id: 'editor.navigateNext',
    category: CATEGORY,
  };

  export const NAVIGATE_PREVIOUS: Command = {
    id: 'editor.navigatePrevious',
    category: CATEGORY,
  };

  export const PREVIOUS: Command = {
    id: 'editor.previous',
    category: CATEGORY,
  };

  export const NEXT: Command = {
    id: 'editor.next',
    category: CATEGORY,
  };

  export const PREVIOUS_IN_GROUP: Command = {
    id: 'editor.previousInGroup',
    category: CATEGORY,
  };

  export const NEXT_IN_GROUP: Command = {
    id: 'editor.nextInGroup',
    category: CATEGORY,
  };

  export const LAST_IN_GROUP: Command = {
    id: 'editor.lastInGroup',
    category: CATEGORY,
  };

  export const CLOSE_OTHER_GROUPS: Command = {
    id: 'editor.closeOtherGroup',
    category: CATEGORY,
    label: '%editor.closeEditorsInOtherGroups%',
    alias: 'Close Other Groups',
  };

  export const OPEN_EDITOR_AT_INDEX: Command = {
    id: 'editor.openEditorAtIndex',
    category: CATEGORY,
  };

  export const EVEN_EDITOR_GROUPS: Command = {
    id: 'editor.evenEditorGroups',
    category: CATEGORY,
    label: '%editor.resetEditorGroups%',
    alias: 'Reset Editor Group',
  };

  export const REVERT_DOCUMENT: Command = {
    id: 'editor.document.revert',
    category: CATEGORY,
    label: '%editor.revert%',
    alias: 'Revert Document',
  };

  export const REVERT_AND_CLOSE: Command = {
    id: 'editor.revertAndClose',
    category: CATEGORY,
  };

  export const GO_FORWARD: Command = {
    id: 'editor.goForward',
    category: CATEGORY,
  };

  export const GO_BACK: Command = {
    id: 'editor.goBack',
    category: CATEGORY,
  };

  export const PIN_CURRENT: Command = {
    id: 'editor.pinCurrent',
    category: CATEGORY,
  };

  export const COPY_CURRENT_PATH: Command = {
    id: 'editor.copyCurrentPath',
    category: CATEGORY,
  };

  export const GO_TO_GROUP: Command = {
    id: 'editor.goToGroup',
    category: CATEGORY,
  };

  export const MOVE_GROUP: Command = {
    id: 'editor.moveGroup',
    category: CATEGORY,
  };

  export const REOPEN_CLOSED: Command = {
    id: 'editor.reopenClosed',
    category: CATEGORY,
  };

  export const FOCUS: Command = {
    id: 'editor.focus',
    category: CATEGORY,
  };

  export const TEST_TOKENIZE: Command = {
    id: 'editor.tokenize.test',
    category: CATEGORY,
    label: '%editor.tokenize.test%',
  };

  export const AUTO_SAVE: Command = {
    id: 'editor.autoSave',
    category: CATEGORY,
  };

  export const FOCUS_ACTIVE_EDITOR_GROUP: Command = {
    id: 'editor.focusActiveEditorGroup',
    category: CATEGORY,
  };

  /**
   * 编辑器是富组件时的 undo
   */
  export const COMPONENT_UNDO: Command = {
    id: 'editor.componentUndo',
    category: CATEGORY,
  };

  /**
   * 编辑器是富组件时的 redo
   */
  export const COMPONENT_REDO: Command = {
    id: 'editor.componentRedo',
  };

  export const SEARCH_WORKSPACE_SYMBOL: Command = {
    id: 'editor.workspaceSymbol.quickopen',
    label: '%editor.workspaceSymbol.quickopen%',
    alias: 'Search Workspace Symbol',
    category: CATEGORY,
  };

  export const SEARCH_WORKSPACE_SYMBOL_CLASS: Command = {
    id: 'editor.workspaceSymbolClass.quickopen',
    label: '%editor.workspaceSymbolClass.quickopen%',
    alias: 'Search Workspace Class Symbol',
    category: CATEGORY,
  };

  export const GO_TO_LINE: Command = {
    id: 'editor.action.gotoLine',
    label: '%editor.goToLine%',
    alias: 'Go to Line...',
    category: CATEGORY,
  };

  export const QUICK_OPEN: Command = {
    id: 'workbench.action.quickOpen',
    category: CATEGORY,
    label: '%editor.quickOpen%',
    alias: 'Go to File...',
  };

  export const TOGGLE_WORD_WRAP: Command = {
    id: 'editor.toggleWordWrap',
    category: CATEGORY,
  };

  export const FORMAT_DOCUMENT_WITH: Command = {
    id: 'editor.action.formatDocument.multiple',
    category: CATEGORY,
    label: '%editor.formatDocument.label.multiple%',
    alias: 'Format Document With...',
  };

  export const FORMAT_SELECTION_WITH: Command = {
    id: 'editor.action.formatSelection.multiple',
    category: CATEGORY,
    label: '%editor.formatSelection.label.multiple%',
    alias: 'Format Selection With...',
  };
}

export namespace SEARCH_COMMANDS {
  const CATEGORY = 'search';

  export const OPEN_SEARCH: Command = {
    id: 'content-search.openSearch',
    category: CATEGORY,
    label: 'Open search sidebar',
  };

  export const REFRESH: Command = {
    id: 'file-search.refresh',
    label: 'refresh search',
    iconClass: getIcon('refresh'),
    category: CATEGORY,
  };

  export const CLEAN: Command = {
    id: 'file-search.clean',
    label: 'clean search',
    iconClass: getIcon('clear'),
    category: CATEGORY,
  };

  export const FOLD: Command = {
    id: 'file-search.fold',
    label: 'fold search',
    iconClass: getIcon('collapse-all'),
    category: CATEGORY,
  };

  export const GET_RECENT_SEARCH_WORD: Command = {
    id: 'search.getRecentSearchWordCmd',
    category: CATEGORY,
  };

  export const GET_BACK_RECENT_SEARCH_WORD: Command = {
    id: 'search.getBackRecentSearchWordCmd',
    category: CATEGORY,
  };

  export const MENU_REPLACE: Command = {
    id: 'search.menu.replace',
    category: CATEGORY,
    label: '%search.replace.title%',
  };

  export const MENU_REPLACE_ALL: Command = {
    id: 'search.menu.replaceAll',
    category: CATEGORY,
    label: '%search.replaceAll.label%',
  };

  export const MENU_HIDE: Command = {
    id: 'search.menu.hide',
    category: CATEGORY,
    label: '%search.result.hide%',
  };

  export const MENU_COPY: Command = {
    id: 'search.menu.copy',
    category: CATEGORY,
    label: '%file.copy.file%',
  };

  export const MENU_COPY_ALL: Command = {
    id: 'search.menu.copyAll',
    category: CATEGORY,
    label: '%search.menu.copyAll%',
  };

  export const MENU_COPY_PATH: Command = {
    id: 'search.menu.copyPath',
    category: CATEGORY,
    label: '%file.copy.path%',
  };
}

export namespace OUTLINE_COMMANDS {
  const CATEGORY = 'outline';

  export const OUTLINE_COLLAPSE_ALL: Command = {
    id: 'outline.collapse.all',
    category: CATEGORY,
  };

  export const OUTLINE_FOLLOW_CURSOR: Command = {
    id: 'outline.follow.cursor',
    category: CATEGORY,
  };

  export const OUTLINE_SORT_KIND: Command = {
    id: 'outline.sort.kind',
    category: CATEGORY,
  };

  export const OUTLINE_SORT_NAME: Command = {
    id: 'outline.sort.name',
    category: CATEGORY,
  };

  export const OUTLINE_SORT_POSITION: Command = {
    id: 'outline.sort.position',
    category: CATEGORY,
  };
}

export namespace WORKSPACE_COMMANDS {
  const CATEGORY = 'workspace';

  export const ADD_WORKSPACE_FOLDER: Command = {
    id: 'workspace.addFolderToWorkspace',
    label: '%workspace.addFolderToWorkspace%',
    category: CATEGORY,
  };

  export const REMOVE_WORKSPACE_FOLDER: Command = {
    id: 'workspace.removeFolderFromWorkspace',
    category: CATEGORY,
  };

  export const SAVE_WORKSPACE_AS_FILE: Command = {
    id: 'workspace.saveWorkspaceAsFile',
    label: '%workspace.saveWorkspaceAsFile%',
    category: CATEGORY,
  };
}

export namespace KEYBOARD_COMMANDS {
  const CATEGORY = 'keyboard';

  export const CHOOSE_KEYBOARD_LAYOUT: Command = {
    id: 'keyboard.chooseKeyboardLayout',
    label: '%keyboard.chooseKeyboardLayout%',
    category: CATEGORY,
  };
}

export namespace DIALOG_COMMANDS {
  const CATEGORY = 'dialog';

  export const ENSURE: Command = {
    id: 'dialog.ensure',
    category: CATEGORY,
  };
}

export namespace TERMINAL_COMMANDS {
  const CATEGORY = '%terminal.name%';

  export const FOCUS_NEXT_TERMINAL = {
    id: 'workbench.action.terminal.focusNextPane',
    label: '%terminal.focusNext.inTerminalGroup%',
    category: CATEGORY,
  };

  export const FOCUS_PREVIOUS_TERMINAL = {
    id: 'workbench.action.terminal.focusPreviousPane',
    label: '%terminal.focusPrevious.inTerminalGroup%',
    category: CATEGORY,
  };

  export const SPLIT = {
    id: 'terminal.split',
    label: '%terminal.split%',
    category: CATEGORY,
  };

  export const ADD = {
    id: 'terminal.add',
    label: '%terminal.new%',
    category: CATEGORY,
  };

  export const REMOVE = {
    id: 'terminal.remove',
    label: '%terminal.remove%',
    category: CATEGORY,
  };

  export const CLEAR = {
    id: 'terminal.clear',
    label: '%terminal.clear%',
    category: CATEGORY,
  };

  export const OPEN_SEARCH = {
    id: 'terminal.search',
    label: '%terminal.search%',
    category: CATEGORY,
  };

  export const SEARCH_NEXT = {
    id: 'terminal.search.next',
    label: '%terminal.search.next%',
    category: CATEGORY,
  };

  export const OPEN_WITH_PATH = {
    id: 'terminal.openWithPath',
    category: CATEGORY,
  };

  export const CLEAR_CONTENT = {
    id: 'terminal.clearContent',
    label: '%terminal.menu.clearCurrentContent%',
    category: CATEGORY,
  };

  export const CLEAR_ALL_CONTENT = {
    id: 'terminal.clearAllContent',
    label: '%terminal.menu.clearAllContents%',
  };

  export const TAB_RENAME = {
    id: 'terminal.tabRename',
  };

  export const SELECT_ALL_CONTENT = {
    id: 'terminal.selectAllContent',
    label: '%terminal.menu.selectAllContent%',
  };

  export const MORE_SETTINGS = {
    id: 'terminal.moreSettings',
    label: '%terminal.menu.moreSettings%',
  };

  export const SELECT_TYPE = {
    id: 'terminal.selectType',
  };

  export const SELECT_ZSH = {
    id: 'terminal.selectTypeZsh',
    label: 'zsh',
  };

  export const SELECT_BASH = {
    id: 'terminal.selectTypeBash',
    label: 'bash',
  };

  export const SELECT_SH = {
    id: 'terminal.selectTypeSh',
    label: 'sh',
  };

  export const SELECT_CMD = {
    id: 'terminal.selectTypeCMD',
    label: 'cmd',
  };

  export const SELECT_POWERSHELL = {
    id: 'terminal.selectTypePowerShell',
    label: 'powershell',
  };

  export const COPY = {
    id: 'terminal.copy',
    label: '%edit.copy%',
  };

  export const PASTE = {
    id: 'terminal.paste',
    label: '%edit.paste%',
  };

  export const SELECT_ALL = {
    id: 'terminal.selectAll',
    label: '%terminal.menu.selectCurrentContent%',
    category: CATEGORY,
  };

  export const RE_LAUNCH = {
    id: 'terminal.relaunch',
  };
}

export namespace LAYOUT_COMMANDS {
  const CATEGORY = 'view';

  export const QUICK_OPEN_VIEW: Command = {
    id: 'layout.action.quickOpenView',
    category: CATEGORY,
  };

  export const OPEN_VIEW: Command = {
    id: 'layout.action.openView',
    label: '%layout.action.openView%',
    category: CATEGORY,
  };
}
export namespace MARKER_COMMANDS {
  const CATEGORY = 'marker';

  export const SHOW_ERRORS_WARNINGS = {
    id: 'marker.action.showErrorsWarnings',
    category: CATEGORY,
  };

  export const TOGGLE_SHOW_ERRORS_WARNINGS = {
    id: 'marker.action.toggleShowErrorsWarnings',
    category: CATEGORY,
  };
}

export namespace SCM_COMMANDS {
  const CATEGORY = 'scm';

  export const TOGGLE_VISIBILITY = {
    id: 'scm.action.toggleVisibility',
    category: CATEGORY,
  };
}

<<<<<<< HEAD
export namespace MAIN_LAYOUT_COMMANDS {
  const CATEGORY = 'main-layout';

  export const MAXIMIZE_EDITOR = {
    id: 'mainLayout.action.Maximizeeditor',
    category: CATEGORY,
  };
}

export { TERMINAL_COMMANDS } from '@opensumi/ide-core-common/lib/commands/terminal';
=======
export namespace QUICK_OPEN_COMMANDS {
  export const OPEN: Command = {
    id: 'editor.action.quickCommand',
  };
  export const OPEN_OUTLINE: Command = {
    id: 'editor.action.quickOutline',
  };
}
>>>>>>> c26945d8
<|MERGE_RESOLUTION|>--- conflicted
+++ resolved
@@ -930,7 +930,13 @@
     label: '%layout.action.openView%',
     category: CATEGORY,
   };
-}
+
+  export const MAXIMIZE_EDITOR = {
+    id: 'layout.action.Maximizeeditor',
+    category: CATEGORY,
+  };
+}
+
 export namespace MARKER_COMMANDS {
   const CATEGORY = 'marker';
 
@@ -954,18 +960,6 @@
   };
 }
 
-<<<<<<< HEAD
-export namespace MAIN_LAYOUT_COMMANDS {
-  const CATEGORY = 'main-layout';
-
-  export const MAXIMIZE_EDITOR = {
-    id: 'mainLayout.action.Maximizeeditor',
-    category: CATEGORY,
-  };
-}
-
-export { TERMINAL_COMMANDS } from '@opensumi/ide-core-common/lib/commands/terminal';
-=======
 export namespace QUICK_OPEN_COMMANDS {
   export const OPEN: Command = {
     id: 'editor.action.quickCommand',
@@ -973,5 +967,4 @@
   export const OPEN_OUTLINE: Command = {
     id: 'editor.action.quickOutline',
   };
-}
->>>>>>> c26945d8
+}