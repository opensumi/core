--- conflicted
+++ resolved
@@ -37,14 +37,10 @@
    * I.e. this is the last tick.
    * electron可以使用Promise, web上若返回promise会无效
    */
-<<<<<<< HEAD
-  onStop?(app: IClientApp): void;
+  onStop?(app: IClientApp): MaybePromise<void>;
 
   /**
    *
    */
   onReconnect?(app: IClientApp): void;
-=======
-  onStop?(app: IClientApp): MaybePromise<void>;
->>>>>>> 3187e0ee
 }