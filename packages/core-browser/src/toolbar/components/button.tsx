--- conflicted
+++ resolved
@@ -105,11 +105,7 @@
       style={{
         color: styles.iconForeground,
         backgroundColor: styles.iconBackground,
-<<<<<<< HEAD
-        marginRight: styles.showTitle ? 5 : 0,
-=======
         marginRight: styles.showTitle && !isVerticalButton ? 5 : 0,
->>>>>>> 80cd1a59
         // 如果指定了按钮宽度，需要将padding清空，防止按钮比预期大 16px
         ...(styles.width ? { width: styles.width } : null),
         ...(styles.height ? { height: styles.height } : null),
