/**
 * Ref: https://github.com/Microsoft/vscode/tree/master/extensions/theme-seti/icons
 */
@import './volans.less';

@font-face {
  font-family: 'fileIcon';
  src: url('./seti.woff') format('woff');
}

.fileIcon {
  &.normal {
    font-family: "fileIcon" !important;
    font-size: 16px;
    width: 18px;
    font-style: normal;
    vertical-align: middle;
  }

  &.default:before {
    content: "\E01A";
    color: #d4d7d6;
  }

  &.normal:before {
    line-height: 20px;
  }

  &.js:before {
    content: "\E042";
    color: var(--primary-b1);
  }

  &.ts:before {
    content: "\E07A";
    color: var(--primary-b1);
  }

  &.css:before {
    content: "\E016";
    color: #519aba;
  }

  &.json:before {
    content: "\E046";
    color: #cbcb41;
  }

  &.html:before {
    content: "\E039";
    color: #e37933;
  }

  &.config:before {
    content: "\E014";
    color: #927f79;
  }

  &.markdown:before {
    content: "\E050";
    color: #f55385;
  }


  &.gitignore:before {
    content: "\E02C";
  }

  &.image:before {
    content: "\E03D";
    color: #9068b0;
  }

  &.less:before {
    content: "\E049";
    color: #519aba;
  }

  &.java:before {
    content: "\E041";
    color: #cc3e44;
  }

  &.tsx:before {
    color: #519aba;
    content: '\E07A';
  }
}

// TODO：替换相关图标为iconfont
.icon-size {
  width: 16px;
  height: 22px;
  margin: 0 3px;
}

.kaitian-new-file {
  .icon-size;
  background: url("data:image/svg+xml;charset=utf-8,%3Csvg xmlns='http://www.w3.org/2000/svg' width='16' height='16'%3E%3Cpath fill='%23C5C5C5' d='M12 3H8v1h3v3h3v7H6V8H5v7h10V6z'/%3E%3Cpath fill='%2389D185' d='M7 3.018H5V1H3.019v2.018H1V5h2.019v2H5V5h2V3.018z'/%3E%3C/svg%3E") 50% no-repeat;
}

.kaitian-new-folder {
  .icon-size;
  background: url("data:image/svg+xml;charset=utf-8,%3Csvg xmlns='http://www.w3.org/2000/svg' width='16' height='16'%3E%3Cpath fill='%23C5C5C5' d='M14 4H9.618l-1 2H6v2H3v6h12V4h-1zm0 2h-3.882l.5-1H14v1z'/%3E%3Cpath fill='%2389D185' d='M7 3.018H5V1H3.019v2.018H1V5h2.019v2H5V5h2z'/%3E%3C/svg%3E") 50% no-repeat;
}

.kaitian-refresh-explorer {
  .icon-size;
  background: url("data:image/svg+xml;charset=utf-8,%3Csvg xmlns='http://www.w3.org/2000/svg' width='16' height='16'%3E%3Cpath d='M13.451 5.609l-.579-.939-1.068.812-.076.094c-.335.415-.927 1.341-1.124 2.876l-.021.165.033.163.071.345c0 1.654-1.346 3-3 3a2.98 2.98 0 0 1-2.107-.868 2.98 2.98 0 0 1-.873-2.111 3.004 3.004 0 0 1 2.351-2.929v2.926s2.528-2.087 2.984-2.461h.012L13.115 4.1 8.196 0H7.059v2.404A6.759 6.759 0 0 0 .938 9.125c0 1.809.707 3.508 1.986 4.782a6.707 6.707 0 0 0 4.784 1.988 6.758 6.758 0 0 0 6.75-6.75 6.741 6.741 0 0 0-1.007-3.536z' fill='%232D2D30'/%3E%3Cpath d='M12.6 6.134l-.094.071c-.269.333-.746 1.096-.91 2.375.057.277.092.495.092.545 0 2.206-1.794 4-4 4a3.986 3.986 0 0 1-2.817-1.164 3.987 3.987 0 0 1-1.163-2.815c0-2.206 1.794-4 4-4l.351.025v1.85S9.685 5.679 9.69 5.682l1.869-1.577-3.5-2.917v2.218l-.371-.03a5.75 5.75 0 0 0-4.055 9.826 5.75 5.75 0 0 0 9.826-4.056 5.725 5.725 0 0 0-.859-3.012z' fill='%23C5C5C5'/%3E%3C/svg%3E") 50% no-repeat;
}

.kaitian-collapse-explorer {
  .icon-size;
  background: url("data:image/svg+xml;charset=utf-8,%3Csvg xmlns='http://www.w3.org/2000/svg' width='16' height='16' viewBox='-1 0 16 16'%3E%3Cpath fill='%23C5C5C5' d='M14 1v9h-1V2H5V1h9zM3 3v1h8v8h1V3H3zm7 2v9H1V5h9zM8 7H3v5h5V7z'/%3E%3Cpath fill='%2375BEFF' d='M4 9h3v1H4z'/%3E%3C/svg%3E") 50% no-repeat;
}

.kaitian-debug-action-start {
  background: data-uri('./svg/start-inverse.svg') center center no-repeat;
}

.kaitian-debug-action-stop {
  background: data-uri('./svg/stop-inverse.svg') center center no-repeat;
}

.kaitian-debug-action-restart {
  background: data-uri('./svg/restart-inverse.svg') center center no-repeat;
}

.kaitian-debug-action-pause {
  background: data-uri('./svg/pause-inverse.svg') center center no-repeat;
}

.kaitian-debug-action-continue {
  background: data-uri('./svg/continue-inverse.svg') center center no-repeat;
}

.kaitian-debug-action-start {
  background: data-uri('./svg/start-inverse.svg') center center no-repeat;
}

.kaitian-debug-action-step-over {
  background: data-uri('./svg/step-over-inverse.svg') center center no-repeat;
}

.kaitian-debug-action-step-into {
  background: data-uri('./svg/step-into-inverse.svg') center center no-repeat;
}

.kaitian-debug-action-step-out {
  background: data-uri('./svg/step-out-inverse.svg') center center no-repeat;
}

.kaitian-debug-action-configure {
  background: data-uri('./svg/configure-inverse.svg') center center no-repeat;
}

.kaitian-debug-action-repl {
  background: data-uri('./svg/repl-inverse.svg') center center no-repeat;
}

.kaitian-debug-action-remove-all-url {
  background: data-uri('./svg/remove-all-inverse.svg') center center no-repeat;
}

.kaitian-debug-action-activate-url {
  background: data-uri('./svg/breakpoints-activate-inverse.svg') center center no-repeat;
}

// 全局调试样式
// TODO: 收敛静态资源和样式到调试模块中
.kaitian-debug-hover {
  &:hover {
<<<<<<< HEAD
    background: url('svg/breakpoint.svg') center center no-repeat;
=======
	  background: url('./svg/breakpoint.svg') center center no-repeat;
>>>>>>> 9ede6d46
    opacity: 0.4;
  }
}

.kaitian-debug-breakpoint {
<<<<<<< HEAD
  background: url('svg/breakpoint.svg') center center no-repeat;
=======
	background: url('./svg/breakpoint.svg') center center no-repeat;
>>>>>>> 9ede6d46
}

// 暂未使用
.kaitian-debug-breakpoint-icon {
  width: 19px;
  height: 19px;
  min-width: 19px;
  margin-left: 0px !important;
}

.kaitian-debug-breakpoint-disabled {
  background: url('./svg/breakpoint-disabled.svg') center center no-repeat;
}

.kaitian-debug-breakpoint-unverified {
  background: url('./svg/breakpoint-unverified.svg') center center no-repeat;
}

.kaitian-debug-breakpoint-unsupported {
  background: url('./svg/breakpoint-unsupported.svg') center center no-repeat;
}

.kaitian-debug-conditional-breakpoint {
  background: url('./svg/breakpoint-conditional.svg') center center no-repeat;
}

.kaitian-debug-conditional-breakpoint-disabled {
  background: url('./svg/breakpoint-conditional-disabled.svg') center center no-repeat;
}

.kaitian-debug-conditional-breakpoint-unverified {
  background: url('./svg/breakpoint-conditional-unverified.svg') center center no-repeat;
}

.kaitian-debug-logpoint {
<<<<<<< HEAD
  background: url('svg/breakpoint-log.svg') center center no-repeat;
=======
	background: url('./svg/breakpoint-log.svg') center center no-repeat;
>>>>>>> 9ede6d46
}

.kaitian-debug-logpoint-disabled {
  background: url('./svg/breakpoint-log-disabled.svg') center center no-repeat;
}

.kaitian-debug-logpoint-unverified {
  background: url('./svg/breakpoint-log-unverified.svg') center center no-repeat;
}

.monaco-editor .kaitian-debug-breakpoint-hint {
  background: url('./svg/breakpoint-hint.svg') center center no-repeat;
}

.monaco-editor .kaitian-debug-top-stack-frame {
<<<<<<< HEAD
  background: url('svg/current-arrow.svg') center center no-repeat;
=======
	background: url('./svg/current-arrow.svg') center center no-repeat;
>>>>>>> 9ede6d46
}

.monaco-editor .kaitian-debug-top-stack-frame.kaitian-debug-breakpoint {
<<<<<<< HEAD
  background: url('svg/current-and-breakpoint.svg') center center no-repeat;
=======
	background: url('./svg/current-and-breakpoint.svg') center center no-repeat;
>>>>>>> 9ede6d46
}

.monaco-editor .view-overlays .kaitian-debug-top-stack-frame-line {
  background: #ffff6673;
}

.monaco-editor.vs-dark .view-overlays .kaitian-debug-top-stack-frame-line {
  background: #ffff0033;
}

.monaco-editor .kaitian-debug-focused-stack-frame {
<<<<<<< HEAD
  background: url('svg/stackframe-arrow.svg') center center no-repeat;
=======
	background: url('./svg/stackframe-arrow.svg') center center no-repeat;
>>>>>>> 9ede6d46
}

.monaco-editor .kaitian-debug-focused-stack-frame.kaitian-debug-breakpoint {
<<<<<<< HEAD
  background: url('svg/stackframe-and-breakpoint.svg') center center no-repeat;
=======
	background: url('./svg/stackframe-and-breakpoint.svg') center center no-repeat;
>>>>>>> 9ede6d46
}

.monaco-editor .view-overlays .kaitian-debug-focused-stack-frame-line {
  background: #cee7ce73;
}

.monaco-editor.vs-dark .view-overlays .kaitian-debug-focused-stack-frame-line {
  background: #7abd7a4d;
}<|MERGE_RESOLUTION|>--- conflicted
+++ resolved
@@ -170,21 +170,13 @@
 // TODO: 收敛静态资源和样式到调试模块中
 .kaitian-debug-hover {
   &:hover {
-<<<<<<< HEAD
-    background: url('svg/breakpoint.svg') center center no-repeat;
-=======
 	  background: url('./svg/breakpoint.svg') center center no-repeat;
->>>>>>> 9ede6d46
     opacity: 0.4;
   }
 }
 
 .kaitian-debug-breakpoint {
-<<<<<<< HEAD
-  background: url('svg/breakpoint.svg') center center no-repeat;
-=======
 	background: url('./svg/breakpoint.svg') center center no-repeat;
->>>>>>> 9ede6d46
 }
 
 // 暂未使用
@@ -220,11 +212,7 @@
 }
 
 .kaitian-debug-logpoint {
-<<<<<<< HEAD
-  background: url('svg/breakpoint-log.svg') center center no-repeat;
-=======
 	background: url('./svg/breakpoint-log.svg') center center no-repeat;
->>>>>>> 9ede6d46
 }
 
 .kaitian-debug-logpoint-disabled {
@@ -240,19 +228,11 @@
 }
 
 .monaco-editor .kaitian-debug-top-stack-frame {
-<<<<<<< HEAD
-  background: url('svg/current-arrow.svg') center center no-repeat;
-=======
 	background: url('./svg/current-arrow.svg') center center no-repeat;
->>>>>>> 9ede6d46
 }
 
 .monaco-editor .kaitian-debug-top-stack-frame.kaitian-debug-breakpoint {
-<<<<<<< HEAD
-  background: url('svg/current-and-breakpoint.svg') center center no-repeat;
-=======
 	background: url('./svg/current-and-breakpoint.svg') center center no-repeat;
->>>>>>> 9ede6d46
 }
 
 .monaco-editor .view-overlays .kaitian-debug-top-stack-frame-line {
@@ -264,19 +244,11 @@
 }
 
 .monaco-editor .kaitian-debug-focused-stack-frame {
-<<<<<<< HEAD
-  background: url('svg/stackframe-arrow.svg') center center no-repeat;
-=======
 	background: url('./svg/stackframe-arrow.svg') center center no-repeat;
->>>>>>> 9ede6d46
 }
 
 .monaco-editor .kaitian-debug-focused-stack-frame.kaitian-debug-breakpoint {
-<<<<<<< HEAD
-  background: url('svg/stackframe-and-breakpoint.svg') center center no-repeat;
-=======
 	background: url('./svg/stackframe-and-breakpoint.svg') center center no-repeat;
->>>>>>> 9ede6d46
 }
 
 .monaco-editor .view-overlays .kaitian-debug-focused-stack-frame-line {
