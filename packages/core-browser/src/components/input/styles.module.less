@import '../../style/variable.less';

.input {
  font-size: calc(@kt-ui-font-size0 * 0.923); // 12px
  line-height: 20px;
  border-width: 1px;
  border-style: solid;
  border-color: var(--input-background);
  background: var(--input-background);
  color: var(--input-foreground);
  padding-left: 5px;
  outline: none;

  &:focus {
    border-color: var(--inputOption-activeBorder);
  }

  &::placeholder {
    color: var(--input-placeholderForeground);
  }
}

.checkbox_wrap {
  display: inline-block;

  [type="checkbox"]:not(:checked),
  [type="checkbox"]:checked {
    position: absolute;
    left: -9999px;
  }

  [type="checkbox"]:not(:checked)+label,
  [type="checkbox"]:checked+label {
    position: relative;
    padding-left: 20px;
    cursor: pointer;
  }

  /* checkbox aspect */
  [type="checkbox"]:not(:checked)+label:before,
  [type="checkbox"]:checked+label:before {
    content: '';
    position: absolute;
    left: 0;
    top: 0;
    width: 15px;
    height: 15px;
    border: 0;
    background: var(--input-background);
<<<<<<< HEAD
    border-radius: 2px;
    box-shadow: inset 0 1px 3px rgba(0,0,0,.1);
=======
    border-radius: 4px;
    box-shadow: inset 0 1px 3px rgba(0, 0, 0, .1);
>>>>>>> 07ee1a23
  }

  [type="checkbox"]:checked+label:before {
    background: var(--inputOption-activeBorder);
  }

  /* checked mark aspect */
  [type="checkbox"]:not(:checked)+label:after,
  [type="checkbox"]:checked+label:after {
    content: '\2713\0020';
    position: absolute;
    top: 2px;
    left: 2px;
    font-size: @kt-ui-font-size1;
    line-height: 0.8;
    color: var(--input-foreground);
    transition: all .2s;
  }

  /* checked mark aspect changes */
  [type="checkbox"]:not(:checked)+label:after {
    opacity: 0;
    transform: scale(0);
  }

  [type="checkbox"]:checked+label:after {
    opacity: 1;
    transform: scale(1);
  }

  /* disabled checkbox */
  [type="checkbox"]:disabled:not(:checked)+label:before,
  [type="checkbox"]:disabled:checked+label:before {
    box-shadow: none;
    border-color: #bbb;
    background-color: #ddd;
  }

  [type="checkbox"]:disabled:checked+label:after {
    color: #999;
  }

  [type="checkbox"]:disabled+label {
    color: #aaa;
  }

  /* hover style just for information */
  label:hover:before {
    border: 2px solid var(--inputOption-activeBorder) !important;
  }

  &.small {

    /* checkbox aspect */
    [type="checkbox"]:not(:checked)+label:before,
    [type="checkbox"]:checked+label:before {
      left: 1.5px;
      top: 1.5px;
      width: 12px;
      height: 12px;
      border-radius: 2px;
    }

    [type="checkbox"]:not(:checked)+label:after,
    [type="checkbox"]:checked+label:after {
      top: 3px;
      left: 3px;
    }
  }
}<|MERGE_RESOLUTION|>--- conflicted
+++ resolved
@@ -47,13 +47,8 @@
     height: 15px;
     border: 0;
     background: var(--input-background);
-<<<<<<< HEAD
     border-radius: 2px;
     box-shadow: inset 0 1px 3px rgba(0,0,0,.1);
-=======
-    border-radius: 4px;
-    box-shadow: inset 0 1px 3px rgba(0, 0, 0, .1);
->>>>>>> 07ee1a23
   }
 
   [type="checkbox"]:checked+label:before {
