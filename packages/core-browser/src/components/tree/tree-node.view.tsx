
import * as React from 'react';
import * as styles from './tree.module.less';
import * as cls from 'classnames';
import { TreeNode, TreeViewAction, TreeViewActionTypes, ExpandableTreeNode, SelectableTreeNode, TreeNodeHighlightRange } from './';
import { TEMP_FILE_NAME } from './tree.view';

export type CommandActuator<T = any> = (commandId: string, params: T) => void;

export interface TreeNodeProps extends React.PropsWithChildren<any> {
  node: TreeNode;
  leftPadding?: number;
  onSelect?: any;
  onContextMenu?: any;
  onDragStart?: any;
  onDragEnter?: any;
  onDragOver?: any;
  onDragLeave?: any;
  onDrag?: any;
  draggable?: boolean;
  isEdited?: boolean;
  actions?: TreeViewAction[];
  replace?: string;
  commandActuator?: CommandActuator;
}

const renderIcon = (node: TreeNode) => {
  return <div className={ cls(node.icon, styles.kt_file_icon) }></div>;
};
const renderNameWithRangeAndReplace = (name: string = 'UNKNOW', range?: TreeNodeHighlightRange, replace?: string) => {
  if (name === 'UNKNOW') {
    return 'UNKNOW';
  }
  if (range) {
    return <div>
      { name.slice(0, range.start) }
      <span className={ cls(styles.kt_search_match, replace && styles.replace) }>
        { name.slice(range.start, range.end) }
      </span>
      <span className={styles.kt_search_replace}>
        { replace || '' }
      </span>
      { name.slice(range.end) }

    </div>;
  } else {
    return name;
  }
};

const renderDisplayName = (node: TreeNode, replace: string, updateHandler: any) => {
  const [value, setValue] = React.useState(node.uri ? node.uri.displayName === TEMP_FILE_NAME ? '' : node.uri.displayName : node.name);

  const changeHandler = (event) => {
    setValue(event.target.value);
  };

  const blurHandler = (event) => {
    updateHandler(node, value);
  };

  const keydownHandler = (event: React.KeyboardEvent) => {
    if (event.keyCode === 13) {
      event.stopPropagation();
      event.preventDefault();
      updateHandler(node, value);
    }
  };

  if (node.filestat && node.filestat.isTemporaryFile) {
    return <div
      className={ cls(styles.kt_treenode_segment, styles.kt_treenode_segment_grow) }
    >
      <div className={ styles.kt_input_wrapper }>
        <input
          type='text'
          className={ styles.kt_input_box }
          autoFocus={ true }
          onBlur = { blurHandler }
          value = { value }
          onChange = { changeHandler}
          onKeyDown = { keydownHandler }
          />
      </div>
    </div>;
  }
  if (node.description) {
    return <div
      className={ cls(styles.kt_treenode_segment, styles.kt_treenode_displayname) }
    >
      { node.name || 'UNKONW' }
    </div>;
  } else {
    return <div
      className={ cls(styles.kt_treenode_segment, styles.kt_treenode_segment_grow) }
    >
      { renderNameWithRangeAndReplace(node.name, node.highLightRange, replace) }
    </div>;
  }

};

const renderBadge = (node: TreeNode) => {
  if (typeof node.badge === 'number') {
    return <div className={styles.kt_treenode_count} style={node.badgeStyle}>
      {node.badge > 99 ? '99+' : node.badge}
    </div>;
  } else if (typeof node.badge === 'string') {
    return <div className={styles.kt_treenode_status} style={node.badgeStyle}>
      {node.badge}
    </div>;
  }
};

const renderStatusTail = (node: TreeNode) => {
  return <div className={ cls(styles.kt_treenode_segment, styles.kt_treenode_tail) }>
    {
      renderBadge(node)
    }
  </div>;
};

const renderDescription = (node: any) => {
  return <div className={ cls(styles.kt_treenode_segment_grow, styles.kt_treenode_description) }>{ node.description || '' }</div>;
};

const renderFolderToggle = <T extends ExpandableTreeNode>(node: T) => {
  return <div
    className={ cls(
      styles.kt_treenode_segment,
      styles.kt_expansion_toggle,
      {[`${styles.kt_mod_collapsed}`]: !node.expanded},
    )}
  >
  </div>;
};

export const TreeContainerNode = (
  {
    node,
    leftPadding,
    onSelect,
    onContextMenu,
    onDragStart,
    onDragEnter,
    onDragOver,
    onDragLeave,
    onDragEnd,
    onDrag,
    onDrop,
    onChange,
    draggable,
    foldable,
    isEdited,
    actions = [],
    commandActuator,
    replace = '',
  }: TreeNodeProps,
) => {
  const FileTreeNodeWrapperStyle = {
    position: 'absolute',
    width: '100%',
    height: '22px',
    left: '0',
    opacity: isEdited && !node.filestat.isTemporaryFile ? .3 : 1,
    top: `${(node.order || 0) * 22}px`,
  } as React.CSSProperties;

  const FileTreeNodeStyle = {
    paddingLeft: `${10 + node.depth * (leftPadding || 0) }px`,
  } as React.CSSProperties;

  const selectHandler = (event: React.MouseEvent) => {
    event.stopPropagation();
    event.preventDefault();
    if (ExpandableTreeNode.is(node) && !foldable) {
      return;
    }
    if (isEdited) {
      return ;
    }
    onSelect(node, event);
  };

  const contextMenuHandler = (event) => {
    event.stopPropagation();
    event.preventDefault();
    if (isEdited) {
      return ;
    }
    onContextMenu(node, event);
  };

  const dragStartHandler = (event) => {
    event.stopPropagation();
    if (isEdited) {
      event.preventDefault();
      return ;
    }
    onDragStart(node, event);
  };

  const dragEnterHandler = (event) => {
    onDragEnter(node, event);
  };

  const dragOverHandler = (event) => {
    onDragOver(node, event);
  };

  const dragLeaveHandler = (event) => {
    onDragLeave(node, event);
  };

  const dragEndHandler = (event) => {
    onDragEnd(node, event);
  };

  const dragHandler = (event) => {
    if (isEdited) {
      event.stopPropagation();
      event.preventDefault();
      return ;
    }
    onDrag(node, event);
  };

  const dropHandler = (event) => {
    if (isEdited) {
      event.stopPropagation();
      event.preventDefault();
      return ;
    }
    onDrop(node, event);
  };

  const getNodeTooltip = (node: TreeNode): string | undefined => {
    if (node.tooltip) {
      return node.tooltip;
    }
    if (node.uri) {
      const uri = node.uri.toString();
      return uri ? uri : undefined;
    }
  };

  const renderTreeNodeActions = (node: TreeNode, actions: TreeViewAction[], commandActuator: CommandActuator) => {
    return actions.map((action: TreeViewAction) => {
      const clickHandler = (event: React.MouseEvent) => {
        event.stopPropagation();
        event.preventDefault();
        commandActuator(action.command, action.paramsKey ? node[action.paramsKey] : node.uri);
      };
      const icon = typeof action.icon === 'string' ? action.icon : action.icon.dark;
      return <i key={ action.title } className={ icon } title={ action.title } onClick={ clickHandler }></i>;
    });
  };

  const renderTreeNodeLeftActions = (node: TreeNode, actions: TreeViewAction[], commandActuator: any) => {

    return <div className={styles.left_actions}>
<<<<<<< HEAD
      { renderTreeNodeActions(node,  actions, commandActuator) }
=======
      { renderTreeNodeActions(node, actions, commandActuator) }
>>>>>>> dd07a29a
    </div>;

  };

  const renderTreeNodeRightActions = (node: TreeNode, actions: TreeViewAction[], commandActuator: any) => {
    return <div className={styles.right_actions}>
      { renderTreeNodeActions(node, actions, commandActuator) }
    </div>;

  };

  const renderTreeContainerActions = (node: TreeNode, actions: TreeViewAction[], commandActuator: any) => {
    return <div className={styles.container_actions}>
      { renderTreeNodeActions(node, actions, commandActuator) }
    </div>;

  };

  const renderActionBar = (node: TreeNode, actions: TreeViewAction[], commandActuator: any) => {
    const treeNodeLeftActions: TreeViewAction[] = [];
    const treeNodeRightActions: TreeViewAction[] = [];
    const treeContainerActions: TreeViewAction[] = [];
    for (const action of actions) {
      switch (action.location) {
        case TreeViewActionTypes.TreeNode_Left:
          treeNodeLeftActions.push(action);
          break;
        case TreeViewActionTypes.TreeNode_Right:
          treeNodeRightActions.push(action);
          break;
        case TreeViewActionTypes.TreeContainer:
          treeContainerActions.push(action);
          break;
        default:
          break;
      }
    }
    if (ExpandableTreeNode.is(node)) {
      if (treeContainerActions.length > 0) {
        return <div className={cls(styles.kt_treenode_action_bar)}>
          { renderTreeContainerActions(node, treeContainerActions, commandActuator) }
        </div>;
      }
    } else if (treeNodeLeftActions.length !== 0 || treeNodeRightActions.length !== 0) {
      return <div className={cls(styles.kt_treenode_action_bar)}>
        { renderTreeNodeLeftActions(node, treeNodeLeftActions, commandActuator) }
        { renderTreeNodeRightActions(node, treeNodeRightActions, commandActuator) }
      </div>;
    }
    return null;
  };

  return (
    <div
      key={ node.id }
      style={ FileTreeNodeWrapperStyle }
      title = { getNodeTooltip(node) }
      draggable={ draggable }
      onDragStart={ dragStartHandler }
      onDragEnter={ dragEnterHandler }
      onDragOver={ dragOverHandler }
      onDragLeave={ dragLeaveHandler }
      onDragEnd={ dragEndHandler }
      onDrag={ dragHandler }
      onDrop={ dropHandler }
      onContextMenu={ contextMenuHandler }
      onClick={ selectHandler }
      >
      <div
        className={ cls(styles.kt_treenode, node.filestat && node.filestat.isSymbolicLink ? styles.kt_treenode_symbolic_link : '', SelectableTreeNode.hasFocus(node) ? styles.kt_mod_focused : SelectableTreeNode.isSelected(node) ? styles.kt_mod_selected : '') }
        style={ FileTreeNodeStyle }
      >
        <div className={ cls(styles.kt_treenode_content, node.badge ? styles.kt_treenode_has_badge : '') }>
          { renderActionBar(node, node.actions || actions, commandActuator) }
          { ExpandableTreeNode.is(node) && foldable && renderFolderToggle(node) }
          { renderIcon(node) }
          { renderDisplayName(node, replace, onChange) }
          { renderDescription(node) }
          { renderStatusTail(node) }
        </div>
      </div>
    </div>
  );
};<|MERGE_RESOLUTION|>--- conflicted
+++ resolved
@@ -259,11 +259,7 @@
   const renderTreeNodeLeftActions = (node: TreeNode, actions: TreeViewAction[], commandActuator: any) => {
 
     return <div className={styles.left_actions}>
-<<<<<<< HEAD
-      { renderTreeNodeActions(node,  actions, commandActuator) }
-=======
       { renderTreeNodeActions(node, actions, commandActuator) }
->>>>>>> dd07a29a
     </div>;
 
   };
