{
  "name": "@opensumi/ide-core-browser",
<<<<<<< HEAD
  "version": "2.13.8",
=======
  "version": "2.13.6",
>>>>>>> 1eaaa5ee
  "description": "@opensumi/ide-core-browser",
  "files": [
    "lib"
  ],
  "license": "MIT",
  "main": "lib/index.js",
  "typings": "lib/index.d.ts",
  "repository": {
    "type": "git",
    "url": "git@github.com:opensumi/core.git"
  },
  "scripts": {
    "prepublishOnly": "npm run build",
    "build": "tsc --build ../../configs/ts/references/tsconfig.core-browser.json"
  },
  "dependencies": {
<<<<<<< HEAD
    "@opensumi/ide-components": "2.13.8",
    "@opensumi/ide-connection": "2.13.8",
    "@opensumi/ide-core-common": "2.13.8",
=======
    "@opensumi/ide-components": "2.13.6",
    "@opensumi/ide-connection": "2.13.6",
    "@opensumi/ide-core-common": "2.13.6",
>>>>>>> 1eaaa5ee
    "@opensumi/vscode-debugprotocol": "1.49.0-beta.1",
    "ajv": "^6.10.0",
    "classnames": "2.2.6",
    "clsx": "^1.0.4",
    "file-icons-js": "^1.0.3",
    "font-awesome": "^4.7.0",
    "fuzzy": "^0.1.3",
    "jsonc-parser": "^2.1.0",
    "keycode": "^2.2.0",
    "lodash": "^4.17.15",
    "lodash.throttle": "^4.1.1",
    "lodash.uniqby": "^4.1.1",
    "lzutf8": "^0.5.5",
    "mobx": "^5.9.4",
    "mobx-react-lite": "^1.3.1",
    "onigasm": "2.2.2",
    "p-series": "^2.1.0",
    "rc-menu": "^7.4.30",
    "react": "^16.8.6",
    "react-autosize-textarea": "^7.0.0",
    "react-ctxmenu-trigger": "^1.0.0",
    "react-custom-scrollbars": "^4.2.1",
    "react-is": "^16.8.6",
    "react-perfect-scrollbar": "^1.5.2",
    "react-sticky": "^6.0.3",
    "react-window": "^1.8.5",
    "reconnecting-websocket": "^4.2.0",
    "resize-observer-polyfill": "1.5.1",
    "vscode-codicons": "0.0.12",
    "vscode-languageserver-protocol": "^3.14.1",
    "vscode-textmate": "5.4.0"
  }
}<|MERGE_RESOLUTION|>--- conflicted
+++ resolved
@@ -1,10 +1,6 @@
 {
   "name": "@opensumi/ide-core-browser",
-<<<<<<< HEAD
-  "version": "2.13.8",
-=======
   "version": "2.13.6",
->>>>>>> 1eaaa5ee
   "description": "@opensumi/ide-core-browser",
   "files": [
     "lib"
@@ -21,15 +17,9 @@
     "build": "tsc --build ../../configs/ts/references/tsconfig.core-browser.json"
   },
   "dependencies": {
-<<<<<<< HEAD
-    "@opensumi/ide-components": "2.13.8",
-    "@opensumi/ide-connection": "2.13.8",
-    "@opensumi/ide-core-common": "2.13.8",
-=======
     "@opensumi/ide-components": "2.13.6",
     "@opensumi/ide-connection": "2.13.6",
     "@opensumi/ide-core-common": "2.13.6",
->>>>>>> 1eaaa5ee
     "@opensumi/vscode-debugprotocol": "1.49.0-beta.1",
     "ajv": "^6.10.0",
     "classnames": "2.2.6",
