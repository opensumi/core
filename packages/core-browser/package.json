{
  "name": "@ali/ide-core-browser",
<<<<<<< HEAD
  "version": "2.1.2",
=======
  "version": "2.1.1",
>>>>>>> 19e96274
  "description": "@ali/ide-core-browser",
  "files": [
    "lib"
  ],
  "main": "lib/index.js",
  "typings": "lib/index.d.ts",
  "repository": {
    "type": "git",
    "url": "git@code.alipay.com:kaitian/ide-framework.git"
  },
  "publishConfig": {
    "registry": "http://registry.npm.alibaba-inc.com"
  },
  "scripts": {
    "build": "tsc --build ../../configs/ts/references/tsconfig.core-browser.json"
  },
  "gitHead": "5dad2ca7b3ea2e1781caefb2552eb1596f146193",
  "dependencies": {
<<<<<<< HEAD
    "@ali/ide-components": "2.1.2",
    "@ali/ide-connection": "2.1.2",
    "@ali/ide-core-common": "2.1.2",
=======
    "@ali/ide-components": "2.1.1",
    "@ali/ide-connection": "2.1.1",
    "@ali/ide-core-common": "2.1.1",
>>>>>>> 19e96274
    "ajv": "^6.10.0",
    "ansi-to-react": "^5.0.0",
    "antd": "^3.20.3",
    "classnames": "2.2.6",
    "clsx": "^1.0.4",
    "diff": "^4.0.1",
    "file-icons-js": "^1.0.3",
    "font-awesome": "^4.7.0",
    "fuzzy": "^0.1.3",
    "jsonc-parser": "^2.1.0",
    "keycode": "^2.2.0",
    "lodash": "^4.17.15",
    "lodash.throttle": "^4.1.1",
    "lodash.uniqby": "^4.1.1",
    "lzutf8": "^0.5.5",
    "mobx": "^5.9.4",
    "mobx-react-lite": "^1.3.1",
    "onigasm": "2.2.2",
    "p-series": "^2.1.0",
    "rc-menu": "^7.4.30",
    "react": "^16.8.6",
    "react-autosize-textarea": "^7.0.0",
    "react-ctxmenu-trigger": "^1.0.0",
    "react-custom-scrollbars": "^4.2.1",
    "react-is": "^16.8.6",
    "react-perfect-scrollbar": "^1.5.2",
    "react-sticky": "^6.0.3",
    "react-window": "^1.8.5",
    "reconnecting-websocket": "^4.2.0",
    "resize-observer-polyfill": "1.5.1",
    "vscode-codicons": "0.0.12",
    "@ali/vscode-debugprotocol": "1.46.0-beta.1",
    "vscode-languageserver-protocol": "^3.14.1",
    "vscode-textmate": "5.1.1"
  }
}<|MERGE_RESOLUTION|>--- conflicted
+++ resolved
@@ -1,10 +1,6 @@
 {
   "name": "@ali/ide-core-browser",
-<<<<<<< HEAD
   "version": "2.1.2",
-=======
-  "version": "2.1.1",
->>>>>>> 19e96274
   "description": "@ali/ide-core-browser",
   "files": [
     "lib"
@@ -23,15 +19,9 @@
   },
   "gitHead": "5dad2ca7b3ea2e1781caefb2552eb1596f146193",
   "dependencies": {
-<<<<<<< HEAD
     "@ali/ide-components": "2.1.2",
     "@ali/ide-connection": "2.1.2",
     "@ali/ide-core-common": "2.1.2",
-=======
-    "@ali/ide-components": "2.1.1",
-    "@ali/ide-connection": "2.1.1",
-    "@ali/ide-core-common": "2.1.1",
->>>>>>> 19e96274
     "ajv": "^6.10.0",
     "ansi-to-react": "^5.0.0",
     "antd": "^3.20.3",
