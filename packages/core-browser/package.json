{
  "name": "@ali/ide-core-browser",
<<<<<<< HEAD
  "version": "1.8.13",
=======
  "version": "1.8.15",
>>>>>>> 8487cf88
  "description": "@ali/ide-core-browser",
  "files": [
    "lib"
  ],
  "main": "lib/index.js",
  "typings": "lib/index.d.ts",
  "repository": {
    "type": "git",
    "url": "git@gitlab.alibaba-inc.com:kaitian/ide-framework.git"
  },
  "publishConfig": {
    "registry": "http://registry.npm.alibaba-inc.com"
  },
  "scripts": {
    "build": "tsc --build ../../configs/ts/references/tsconfig.core-browser.json"
  },
  "gitHead": "5dad2ca7b3ea2e1781caefb2552eb1596f146193",
  "dependencies": {
<<<<<<< HEAD
    "@ali/ide-components": "1.8.13",
    "@ali/ide-connection": "1.8.13",
    "@ali/ide-core-common": "1.8.13",
=======
    "@ali/ide-components": "1.8.15",
    "@ali/ide-connection": "1.8.15",
    "@ali/ide-core-common": "1.8.15",
>>>>>>> 8487cf88
    "ajv": "^6.10.0",
    "ansi-to-react": "^5.0.0",
    "antd": "^3.20.3",
    "classnames": "^2.2.6",
    "clsx": "^1.0.4",
    "copy-to-clipboard": "^3.2.0",
    "diff": "^4.0.1",
    "file-icons-js": "^1.0.3",
    "font-awesome": "^4.7.0",
    "fuzzy": "^0.1.3",
    "jsonc-parser": "^2.1.0",
    "keycode": "^2.2.0",
    "lodash": "^4.17.15",
    "lodash.throttle": "^4.1.1",
    "lodash.uniqby": "^4.1.1",
    "lzutf8": "^0.5.5",
    "mobx": "^5.9.4",
    "mobx-react-lite": "^1.3.1",
    "mock-socket": "^9.0.2",
    "native-keymap": "^2.1.1",
    "onigasm": "2.2.2",
    "p-series": "^2.1.0",
    "rc-menu": "^7.4.30",
    "react": "^16.8.6",
    "react-autosize-textarea": "^7.0.0",
    "react-ctxmenu-trigger": "^1.0.0",
    "react-custom-scrollbars": "^4.2.1",
    "react-perfect-scrollbar": "^1.5.2",
    "react-sticky": "^6.0.3",
    "react-window": "^1.8.5",
    "reconnecting-websocket": "^4.2.0",
    "resize-observer-polyfill": "1.5.1",
    "socket.io-client": "^2.2.0",
    "static-resource": "^0.1.0",
    "vscode-debugprotocol": "^1.35.0",
    "vscode-languageserver-protocol": "^3.14.1",
    "vscode-textmate": "4.3.0"
  }
}<|MERGE_RESOLUTION|>--- conflicted
+++ resolved
@@ -1,10 +1,6 @@
 {
   "name": "@ali/ide-core-browser",
-<<<<<<< HEAD
-  "version": "1.8.13",
-=======
   "version": "1.8.15",
->>>>>>> 8487cf88
   "description": "@ali/ide-core-browser",
   "files": [
     "lib"
@@ -23,15 +19,9 @@
   },
   "gitHead": "5dad2ca7b3ea2e1781caefb2552eb1596f146193",
   "dependencies": {
-<<<<<<< HEAD
-    "@ali/ide-components": "1.8.13",
-    "@ali/ide-connection": "1.8.13",
-    "@ali/ide-core-common": "1.8.13",
-=======
     "@ali/ide-components": "1.8.15",
     "@ali/ide-connection": "1.8.15",
     "@ali/ide-core-common": "1.8.15",
->>>>>>> 8487cf88
     "ajv": "^6.10.0",
     "ansi-to-react": "^5.0.0",
     "antd": "^3.20.3",
