--- conflicted
+++ resolved
@@ -32,7 +32,6 @@
     "antd": "^3.20.3",
     "classnames": "^2.2.6",
     "clsx": "^1.0.4",
-    "copy-to-clipboard": "^3.2.0",
     "file-icons-js": "^1.0.3",
     "font-awesome": "^4.7.0",
     "jsonc-parser": "^2.1.0",
@@ -45,11 +44,8 @@
     "rc-menu": "^7.4.30",
     "react": "^16.8.6",
     "react-autosize-textarea": "^7.0.0",
-<<<<<<< HEAD
-=======
     "copy-to-clipboard": "^3.2.0",
     "react-ctxmenu-trigger": "^1.0.0",
->>>>>>> 07ee1a23
     "react-perfect-scrollbar": "^1.5.2",
     "react-sticky": "^6.0.3",
     "reconnecting-websocket": "^4.2.0",
