--- conflicted
+++ resolved
@@ -1,10 +1,6 @@
 {
   "name": "@opensumi/ide-keymaps",
-<<<<<<< HEAD
-  "version": "2.13.8",
-=======
   "version": "2.13.6",
->>>>>>> 1eaaa5ee
   "files": [
     "lib"
   ],
@@ -20,18 +16,6 @@
     "url": "git@github.com:opensumi/core.git"
   },
   "dependencies": {
-<<<<<<< HEAD
-    "@opensumi/ide-core-common": "2.13.8"
-  },
-  "devDependencies": {
-    "@opensumi/ide-core-browser": "2.13.8",
-    "@opensumi/ide-preferences": "2.13.8",
-    "@opensumi/ide-quick-open": "2.13.8",
-    "@opensumi/ide-dev-tool": "^1.3.1",
-    "@opensumi/ide-file-service": "2.13.8",
-    "@opensumi/ide-editor": "2.13.8",
-    "@opensumi/ide-components": "2.13.8"
-=======
     "@opensumi/ide-core-common": "2.13.6"
   },
   "devDependencies": {
@@ -42,6 +26,5 @@
     "@opensumi/ide-file-service": "2.13.6",
     "@opensumi/ide-editor": "2.13.6",
     "@opensumi/ide-components": "2.13.6"
->>>>>>> 1eaaa5ee
   }
 }