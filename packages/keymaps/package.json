--- conflicted
+++ resolved
@@ -16,25 +16,12 @@
     "type": "git",
     "url": "git@github.com:opensumi/core.git"
   },
-<<<<<<< HEAD
-=======
-  "dependencies": {
-    "@opensumi/ide-core-common": "2.21.7"
-  },
->>>>>>> e62bfa74
   "devDependencies": {
     "@opensumi/ide-components": "2.21.7",
     "@opensumi/ide-core-browser": "2.21.7",
     "@opensumi/ide-dev-tool": "^1.3.1",
-<<<<<<< HEAD
-    "@opensumi/ide-editor": "2.21.6",
-    "@opensumi/ide-file-service": "2.21.6",
-    "@opensumi/ide-quick-open": "2.21.6"
-=======
     "@opensumi/ide-editor": "2.21.7",
     "@opensumi/ide-file-service": "2.21.7",
-    "@opensumi/ide-preferences": "2.21.7",
     "@opensumi/ide-quick-open": "2.21.7"
->>>>>>> e62bfa74
   }
 }