{
  "name": "@ali/ide-keymaps",
  "version": "1.3.3",
  "files": [
    "lib"
  ],
  "private": false,
  "main": "lib/index.js",
  "typings": "lib/index.d.ts",
  "scripts": {
    "start": "run-p start:client start:server",
    "start:client": "webpack-dev-server --config ./webpack.config.js",
    "start:server": "node --inspect -r ts-node/register ./entry/server.ts"
  },
  "repository": {
    "type": "git",
    "url": "git@gitlab.alibaba-inc.com:kaitian/ide-framework.git"
  },
  "publishConfig": {
    "registry": "http://registry.npm.alibaba-inc.com"
  },
  "dependencies": {
    "@ali/ide-core-common": "1.3.3"
  },
  "devDependencies": {
<<<<<<< HEAD
    "@ali/ide-core-browser": "v1.3.2",
    "@ali/ide-activity-bar": "v1.3.2",
    "@ali/ide-overlay": "v1.3.2",
    "@ali/ide-userstorage": "v1.3.2",
=======
    "@ali/ide-core-browser": "1.3.3",
    "@ali/ide-activity-bar": "1.3.3",
>>>>>>> c82552c0
    "@ali/ide-dev-tool": "1.2.1",
    "@ali/ide-file-service": "1.3.3",
    "@ali/ide-editor": "1.3.3",
    "npm-run-all": "^4.1.5",
    "ts-node": "8.0.2",
    "webpack-dev-server": "^3.3.1"
  }
}<|MERGE_RESOLUTION|>--- conflicted
+++ resolved
@@ -23,15 +23,10 @@
     "@ali/ide-core-common": "1.3.3"
   },
   "devDependencies": {
-<<<<<<< HEAD
-    "@ali/ide-core-browser": "v1.3.2",
-    "@ali/ide-activity-bar": "v1.3.2",
-    "@ali/ide-overlay": "v1.3.2",
-    "@ali/ide-userstorage": "v1.3.2",
-=======
     "@ali/ide-core-browser": "1.3.3",
     "@ali/ide-activity-bar": "1.3.3",
->>>>>>> c82552c0
+    "@ali/ide-overlay": "v1.3.3",
+    "@ali/ide-userstorage": "v1.3.3",
     "@ali/ide-dev-tool": "1.2.1",
     "@ali/ide-file-service": "1.3.3",
     "@ali/ide-editor": "1.3.3",
