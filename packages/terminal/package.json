--- conflicted
+++ resolved
@@ -1,10 +1,6 @@
 {
   "name": "@ali/ide-terminal",
-<<<<<<< HEAD
-  "version": "1.0.6-alpha.9",
-=======
   "version": "1.0.6-alpha.12",
->>>>>>> 27e264bb
   "files": [
     "lib"
   ],
@@ -23,29 +19,17 @@
     "registry": "https://registry.npm.alibaba-inc.com"
   },
   "dependencies": {
-<<<<<<< HEAD
-    "@ali/ide-bottom-panel": "^1.0.6-alpha.9",
-    "@ali/ide-connection": "^1.0.6-alpha.9",
-    "@ali/ide-core-common": "^1.0.6-alpha.9",
-    "@ali/ide-main-layout": "^1.0.6-alpha.9",
-    "@ali/ide-theme": "^1.0.6-alpha.9",
-=======
     "@ali/ide-bottom-panel": "^1.0.6-alpha.12",
     "@ali/ide-connection": "^1.0.6-alpha.12",
     "@ali/ide-core-common": "^1.0.6-alpha.12",
     "@ali/ide-main-layout": "^1.0.6-alpha.12",
     "@ali/ide-theme": "^1.0.6-alpha.12",
->>>>>>> 27e264bb
     "node-pty": "^0.8.1",
     "path-match": "^1.2.4",
     "ws": "^7.0.0"
   },
   "devDependencies": {
-<<<<<<< HEAD
-    "@ali/ide-core-browser": "^1.0.6-alpha.9",
-=======
     "@ali/ide-core-browser": "^1.0.6-alpha.12",
->>>>>>> 27e264bb
     "npm-run-all": "^4.1.5",
     "ts-node": "8.0.2",
     "webpack-dev-server": "^3.3.1"
