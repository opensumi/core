{
  "name": "@opensumi/ide-comments",
  "version": "2.16.9",
  "files": [
    "lib"
  ],
  "license": "MIT",
  "main": "lib/index.js",
  "typings": "lib/index.d.ts",
  "scripts": {
    "prepublishOnly": "npm run build",
    "build": "tsc -p ../../configs/ts/references/tsconfig.comments.json"
  },
  "repository": {
    "type": "git",
    "url": "git@github.com:opensumi/core.git"
  },
  "dependencies": {
<<<<<<< HEAD
    "@opensumi/ide-core-common": "2.16.6",
=======
    "@opensumi/ide-core-common": "2.16.9",
    "lodash.flattendeep": "^4.4.0",
    "lodash.groupby": "^4.6.0",
>>>>>>> a11152c8
    "marked": "4.0.10",
    "react-mentions": "^3.3.1"
  },
  "devDependencies": {
    "@opensumi/ide-components": "2.16.9",
    "@opensumi/ide-core-browser": "2.16.9",
    "@opensumi/ide-dev-tool": "^1.3.1",
    "@opensumi/ide-editor": "2.16.9",
    "@opensumi/ide-main-layout": "2.16.9",
    "@opensumi/ide-monaco-enhance": "2.16.9",
    "@opensumi/ide-theme": "2.16.9",
    "@types/marked": "4.0.1"
  }
}<|MERGE_RESOLUTION|>--- conflicted
+++ resolved
@@ -16,13 +16,7 @@
     "url": "git@github.com:opensumi/core.git"
   },
   "dependencies": {
-<<<<<<< HEAD
-    "@opensumi/ide-core-common": "2.16.6",
-=======
     "@opensumi/ide-core-common": "2.16.9",
-    "lodash.flattendeep": "^4.4.0",
-    "lodash.groupby": "^4.6.0",
->>>>>>> a11152c8
     "marked": "4.0.10",
     "react-mentions": "^3.3.1"
   },
