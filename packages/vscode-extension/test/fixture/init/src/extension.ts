--- conflicted
+++ resolved
@@ -17,16 +17,10 @@
     const disposable = vscode.commands.registerCommand('extension.helloWorld', () => {
       // The code you place here will be executed every time your command is executed
       console.log('hello world from ext-host');
-<<<<<<< HEAD
-
-      console.log('show workspaceFolders', vscode.workspace.workspaceFolders)
-
-=======
       // vscode.window.showInformationMessage('info');
       vscode.window.showErrorMessage('error', {
         modal: true
       });
->>>>>>> 55e24b4b
       // 插件执行主进程命令
       // vscode.commands.executeCommand('core.about');
       // Display a message box to the user
