// tslint:disable
// The module 'vscode' contains the VS Code extensibility API
// Import the module and reference it with the alias vscode in your code below
import * as vscode from 'vscode';
import { join } from 'path';

// this method is called when your extension is activated
// your extension is activated the very first time the command is executed
export function activate(context: vscode.ExtensionContext) {
  
  console.log('Congratulations ===> ', vscode.workspace.getConfiguration('application').get('confirmExit'))


  // Use the console to output diagnostic information (console.log) and errors (console.error)
  // This line of code will only be executed once when your extension is activated
  console.log('Congratulations, your extension "init" is now active!');

  console.log('vscode.workspace.rootPath ===> ', vscode.workspace.rootPath);
  console.log('vscode.workspace.workspaceFolders ===> ', vscode.workspace.workspaceFolders);
  console.log('vscode.workspace.getWorkspaceFolder ===> ', vscode.workspace.getWorkspaceFolder);
  
  /*

  // The command has been defined in the package.json file
  // Now provide the implementation of the command with registerCommand
  // The commandId parameter must match the command field in package.json
  const disposable = vscode.commands.registerCommand('extension.helloWorld', () => {
    // The code you place here will be executed every time your command is executed
    console.log('hello world from ext-host');
    console.log('Congratulations ===> ', vscode.workspace.getConfiguration('application').get('confirmExit'))
    // vscode.window.showInformationMessage('info');
    vscode.window.showErrorMessage('error', {
      modal: true
    });
    vscode.window.showInformationMessage('info');
    // vscode.window.showErrorMessage('error', {
    //   modal: true
    // });
    // 插件执行主进程命令
    // vscode.commands.executeCommand('core.about');
    // Display a message box to the user

      // vscode.window.showInformationMessage('Hello World!');
      testEditorDecoration();

  });

  let statusbar: vscode.Disposable;
  vscode.workspace.onDidChangeConfiguration((event) => {
    console.log('Configuration Change ==> ', event)
    const section = 'application.confirmExit'
    console.log(`section ${section} has change ? `, event.affectsConfiguration(section))
  })

  vscode.commands.registerCommand('extension.setStatusBar', () => {
    statusbar = vscode.window.setStatusBarMessage('set status bar success', 3 * 1000);
  });
  vscode.commands.registerCommand('extension.disposeStatusBar', () => {
    if (statusbar) {
      statusbar.dispose();
    }
  });

  const disposableMessage = vscode.commands.registerCommand('extension.showInformationMessage', async () => {
    // const selected = await vscode.window.showInformationMessage('info', { modal : true}, 'btn1', 'btn2');
    // console.log('selected');
    // console.log(selected);

    const selected = await vscode.window.showQuickPick([{
      label: '1111',
      description: '1111 description'
    }, {
      label: '2222'
    }], {
        placeHolder: '哈哈哈'
      });
    // const selected = await vscode.window.showQuickPick(['333', '444']);
    console.log('selected');
    console.log(selected);
  });

  const disposableMessageModal = vscode.commands.registerCommand('extension.showErrorMessageModal', async () => {
    const selected = await vscode.window.showErrorMessage('error', 'btn1', 'btn2');
    console.log('selected');
    console.log(selected);
  });
  vscode.languages.registerHoverProvider('javascript', {
    provideHover(document, position, token) {
      return new vscode.Hover('I am a hover!');
    },
  });

  vscode.languages.registerHoverProvider('javascript', {
    provideHover(document, position, token) {
      return new vscode.Hover('I am a hover!');
    },
  });

  vscode.workspace.onDidOpenTextDocument((doc) => {
    vscode.window.showInformationMessage(doc.uri.path);
    // console.log('from extension:\n', doc.getText());
  })
  vscode.commands.registerCommand('extension.openTextDocument', () => {
    if (vscode.workspace.rootPath) {
      vscode.workspace.openTextDocument(
        join(vscode.workspace.rootPath, 'src/index.1.js')
      );
    }
  })

  extensionApi();
  context.subscriptions.push(disposable);
  */
<<<<<<< HEAD
  fileSystemApi()
=======
  
>>>>>>> f1fdc35d
}

export function testEditorDecoration() {
  const type = vscode.window.createTextEditorDecorationType({
		backgroundColor: 'red',
		isWholeLine: true,
	})
	const type2 = vscode.window.createTextEditorDecorationType({
		backgroundColor: 'yellow',
		isWholeLine: true,
	})
    let a = 0;
	let c;
	let c2;
	vscode.window.onDidChangeActiveTextEditor(() => {
		console.log('==>visibleTextEditor', vscode.window.visibleTextEditors[0].document.getText());
		const editor = vscode.window.activeTextEditor;
		a = 0;
		if (c) {
			clearInterval(c);
			clearInterval(c2);
		}
		c = setInterval(() => {
				if (editor) {
					editor.setDecorations(type, [new vscode.Range(a,0,a,1)]);
					a ++;
				}
		},1000);
		c2 = setInterval(() => {
				if (editor) {
					editor.setDecorations(type2, [new vscode.Range(a+1,0,a+1,1)]);
					a ++;
				}
		},1500)
	})
}

// this method is called when your extension is deactivated
export function deactivate() { }

export function extensionApi() {
  const ktInit = vscode.extensions.getExtension('kt.init');
  console.log('vscode.extension.getExtension', ktInit && ktInit.id);
}

export async function envApi() {
  const env = vscode.env;
  console.log('env', env);

  await env.clipboard.writeText('kt');
  console.log('env.clipboard.readText', await env.clipboard.readText())

  vscode.env.openExternal(vscode.Uri.parse('https://www.alibabagroup.com'));
  vscode.env.openExternal(vscode.Uri.parse('mailto:i@ice.gs'));
}

export function fileSystemApi() {
  const watcher = vscode.workspace.createFileSystemWatcher('**/*.{ts,js}');

  watcher.onDidChange((uri) => {
    console.log('onDidChange', uri)
  })

  watcher.onDidCreate((uri) => {
    console.log('onDidCreate', uri)
  })

  watcher.onDidDelete((uri) => {
    console.log('onDidDelete', uri)
  })
}<|MERGE_RESOLUTION|>--- conflicted
+++ resolved
@@ -7,7 +7,7 @@
 // this method is called when your extension is activated
 // your extension is activated the very first time the command is executed
 export function activate(context: vscode.ExtensionContext) {
-  
+
   console.log('Congratulations ===> ', vscode.workspace.getConfiguration('application').get('confirmExit'))
 
 
@@ -18,7 +18,7 @@
   console.log('vscode.workspace.rootPath ===> ', vscode.workspace.rootPath);
   console.log('vscode.workspace.workspaceFolders ===> ', vscode.workspace.workspaceFolders);
   console.log('vscode.workspace.getWorkspaceFolder ===> ', vscode.workspace.getWorkspaceFolder);
-  
+
   /*
 
   // The command has been defined in the package.json file
@@ -111,11 +111,7 @@
   extensionApi();
   context.subscriptions.push(disposable);
   */
-<<<<<<< HEAD
   fileSystemApi()
-=======
-  
->>>>>>> f1fdc35d
 }
 
 export function testEditorDecoration() {
