// tslint:disable
// The module 'vscode' contains the VS Code extensibility API
// Import the module and reference it with the alias vscode in your code below
import * as vscode from 'vscode';
import { join } from 'path';

// this method is called when your extension is activated
// your extension is activated the very first time the command is executed
export function activate(context: vscode.ExtensionContext) {

  // Use the console to output diagnostic information (console.log) and errors (console.error)
  // This line of code will only be executed once when your extension is activated
  console.log('Congratulations, your extension "init" is now active!');
  // The command has been defined in the package.json file
  // Now provide the implementation of the command with registerCommand
  // The commandId parameter must match the command field in package.json
  const disposable = vscode.commands.registerCommand('extension.helloWorld', () => {
    // The code you place here will be executed every time your command is executed
    console.log('hello world from ext-host');
    console.log('Congratulations ===> ', vscode.workspace.getConfiguration('application').get('confirmExit'))
    // vscode.window.showInformationMessage('info');
    vscode.window.showErrorMessage('error', {
      modal: true
    });
    vscode.window.showInformationMessage('info');
    // vscode.window.showErrorMessage('error', {
    //   modal: true
    // });
    // 插件执行主进程命令
    // vscode.commands.executeCommand('core.about');
    // Display a message box to the user

    // vscode.window.showInformationMessage('Hello World!');


  });

  let statusbar: vscode.Disposable;
  vscode.workspace.onDidChangeConfiguration((event) => {
    console.log('Configuration Change ==> ', event)
    const section = 'application.confirmExit'
    console.log(`section ${section} has change ? `, event.affectsConfiguration(section))
  })

  vscode.commands.registerCommand('extension.setStatusBar', () => {
    statusbar = vscode.window.setStatusBarMessage('set status bar success', 3 * 1000);
  });
  vscode.commands.registerCommand('extension.disposeStatusBar', () => {
    if (statusbar) {
      statusbar.dispose();
    }
  });

  const disposableMessage = vscode.commands.registerCommand('extension.showInformationMessage', async () => {
    // const selected = await vscode.window.showInformationMessage('info', { modal : true}, 'btn1', 'btn2');
    // console.log('selected');
    // console.log(selected);

<<<<<<< HEAD
    const disposableMessage = vscode.commands.registerCommand('extension.showInformationMessage', async () => {
      const selected = await vscode.window.showInformationMessage('info', { modal : true}, 'btn1', 'btn2');
      console.log('selected');
      console.log(selected);
    });
=======
    const selected = await vscode.window.showQuickPick([{
      label: '1111',
      description: '1111 description'
    }, {
      label: '2222'
    }], {
        placeHolder: '哈哈哈'
      });
    // const selected = await vscode.window.showQuickPick(['333', '444']);
    console.log('selected');
    console.log(selected);
  });
>>>>>>> d282dab6

  const disposableMessageModal = vscode.commands.registerCommand('extension.showErrorMessageModal', async () => {
    const selected = await vscode.window.showErrorMessage('error', 'btn1', 'btn2');
    console.log('selected');
    console.log(selected);
  });
  vscode.languages.registerHoverProvider('javascript', {
    provideHover(document, position, token) {
      return new vscode.Hover('I am a hover!');
    },
  });

  vscode.languages.registerHoverProvider('javascript', {
    provideHover(document, position, token) {
      return new vscode.Hover('I am a hover!');
    },
  });

  vscode.workspace.onDidOpenTextDocument((doc) => {
    console.log('from extension:\n', doc.getText());
  })
  vscode.commands.registerCommand('extension.openTextDocument', () => {
    if (vscode.workspace.rootPath) {
      vscode.workspace.openTextDocument(
        join(vscode.workspace.rootPath, 'src/index.1.js')
      );
    }
  })

  extensionApi();
  context.subscriptions.push(disposable);
}

// this method is called when your extension is deactivated
export function deactivate() { }

export function extensionApi() {
  const ktInit = vscode.extensions.getExtension('kt.init');
  console.log('vscode.extension.getExtension', ktInit && ktInit.id);
}<|MERGE_RESOLUTION|>--- conflicted
+++ resolved
@@ -56,13 +56,6 @@
     // console.log('selected');
     // console.log(selected);
 
-<<<<<<< HEAD
-    const disposableMessage = vscode.commands.registerCommand('extension.showInformationMessage', async () => {
-      const selected = await vscode.window.showInformationMessage('info', { modal : true}, 'btn1', 'btn2');
-      console.log('selected');
-      console.log(selected);
-    });
-=======
     const selected = await vscode.window.showQuickPick([{
       label: '1111',
       description: '1111 description'
@@ -75,7 +68,6 @@
     console.log('selected');
     console.log(selected);
   });
->>>>>>> d282dab6
 
   const disposableMessageModal = vscode.commands.registerCommand('extension.showErrorMessageModal', async () => {
     const selected = await vscode.window.showErrorMessage('error', 'btn1', 'btn2');
