--- conflicted
+++ resolved
@@ -30,13 +30,8 @@
     // vscode.commands.executeCommand('core.about');
     // Display a message box to the user
 
-<<<<<<< HEAD
       // vscode.window.showInformationMessage('Hello World!');
       testEditorDecoration();
-=======
-    // vscode.window.showInformationMessage('Hello World!');
-
->>>>>>> 4ba90e9c
 
   });
 
@@ -69,17 +64,6 @@
     }], {
         placeHolder: '哈哈哈'
       });
-<<<<<<< HEAD
-    });
-    vscode.languages.registerHoverProvider('javascript', {
-      provideHover(document, position, token) {
-          return new vscode.Hover('I am a hover!');
-      },
-    });
-    
-    
-  context.subscriptions.push(disposable);
-=======
     // const selected = await vscode.window.showQuickPick(['333', '444']);
     console.log('selected');
     console.log(selected);
@@ -101,7 +85,6 @@
       return new vscode.Hover('I am a hover!');
     },
   });
->>>>>>> 4ba90e9c
 
   vscode.workspace.onDidOpenTextDocument((doc) => {
     console.log('from extension:\n', doc.getText());
