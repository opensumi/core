{
  "name": "@ali/ide-vscode-extension",
  "version": "1.0.6-alpha.0",
  "files": [
    "lib"
  ],
  "private": true,
  "main": "lib/index.js",
  "typings": "lib/index.d.ts",
  "scripts": {
    "start": "run-p start:client start:server",
    "start:client": "webpack-dev-server --config ./webpack.config.js",
    "start:server": "node --inspect -r ts-node/register ./example/server.ts",
    "postinstall": "cd ./test/fixture/init/ && npm install && npm run compile"
  },
  "repository": {
    "type": "git",
    "url": "git@gitlab.alibaba-inc.com:kaitian/ide-framework.git"
  },
  "publishConfig": {
    "registry": "https://registry.npm.alibaba-inc.com"
  },
  "dependencies": {
    "@ali/ide-activation-event": "^1.0.6-alpha.0",
    "@ali/ide-connection": "^1.0.6-alpha.0",
    "@ali/ide-core-browser": "^1.0.6-alpha.0",
    "@ali/ide-core-common": "^1.0.6-alpha.0",
    "@ali/ide-core-node": "^1.0.6-alpha.0",
    "@ali/ide-doc-model": "^1.0.6-alpha.0",
    "@ali/ide-status-bar": "^1.0.6-alpha.0",
    "@ali/ide-theme": "^1.0.6-alpha.0",
    "@ali/ide-workspace": "^1.0.6-alpha.0",
    "@ali/ide-file-service": "^1.0.6-alpha.0",
<<<<<<< HEAD
    "@ali/ide-core-browser": "^1.0.6-alpha.0",
    "@ali/ide-editor": "^1.0.6-alpha.0"
=======
    "@ali/ide-overlay": "^1.0.6-alpha.0",
    "@ali/ide-monaco": "^1.0.6-alpha.0",
    "@ali/ide-quick-open": "^1.0.6-alpha.0",
    "lodash.clonedeep": "^4.5.0"
>>>>>>> 4ba90e9c
  },
  "devDependencies": {
    "@ali/ide-dev-tool": "^1.0.6-alpha.0",
    "@ali/ide-feature-extension": "^1.0.6-alpha.0",
    "npm-run-all": "^4.1.5",
    "ts-node": "8.0.2",
    "webpack-dev-server": "^3.3.1"
  }
}<|MERGE_RESOLUTION|>--- conflicted
+++ resolved
@@ -31,15 +31,11 @@
     "@ali/ide-theme": "^1.0.6-alpha.0",
     "@ali/ide-workspace": "^1.0.6-alpha.0",
     "@ali/ide-file-service": "^1.0.6-alpha.0",
-<<<<<<< HEAD
-    "@ali/ide-core-browser": "^1.0.6-alpha.0",
-    "@ali/ide-editor": "^1.0.6-alpha.0"
-=======
+    "@ali/ide-editor": "^1.0.6-alpha.0",
     "@ali/ide-overlay": "^1.0.6-alpha.0",
     "@ali/ide-monaco": "^1.0.6-alpha.0",
     "@ali/ide-quick-open": "^1.0.6-alpha.0",
     "lodash.clonedeep": "^4.5.0"
->>>>>>> 4ba90e9c
   },
   "devDependencies": {
     "@ali/ide-dev-tool": "^1.0.6-alpha.0",
