import * as vscode from 'vscode';
import { IRPCProtocol } from '@ali/ide-connection';
<<<<<<< HEAD
import { Disposable, Position, Range, Location } from '../../common/ext-types';
import * as extHostTypeConverter from '../../common/coverter';
import { MainThreadAPIIdentifier, IMainThreadWorkspace, IExtHostWorkspace, Handler, ArgumentProcessor, ExtensionDocumentDataManager } from '../../common';
=======
import { MainThreadAPIIdentifier, IMainThreadWorkspace, IExtHostWorkspace, Handler, ArgumentProcessor } from '../../common';
>>>>>>> 8b03566c
import { Uri } from '../../common/ext-types';
import { WorkspaceConfiguration } from '../../common';
import { ExtHostPreference } from './ext.host.preference';
import { IDisposable } from '@ali/ide-core-common';

export function createWorkspaceApiFactory(
  extHostWorkspace: ExtHostWorkspace,
<<<<<<< HEAD
  extHostDocument: ExtensionDocumentDataManager,
=======
  extHostPreference: ExtHostPreference,
>>>>>>> 8b03566c
) {
  const workspace = {
    rootPath: extHostWorkspace.rootPath,
    getWorkspaceFolder: (uri, resolveParent) => {
      return extHostWorkspace.getWorkspaceFolder(uri, resolveParent);
    },
    workspaceFolders: () => {
      return extHostWorkspace.workspaceFolders;
    },
    getConfiguration: (section, resouce, extensionId) => {
      return extHostPreference.getConfiguration(section, resouce, extensionId);
    },
    onDidChangeConfiguration: (listener) => {
      return extHostPreference.onDidChangeConfiguration(listener);
    },
<<<<<<< HEAD
    onDidChangeConfiguration: () => {},
    openTextDocument: extHostDocument.openTextDocument.bind(extHostDocument),
    onDidOpenTextDocument: extHostDocument.onDidOpenTextDocument.bind(extHostDocument),
    onDidCloseTextDocument: extHostDocument.onDidCloseTextDocument.bind(extHostDocument),
    onDidChangeTextDocument: extHostDocument.onDidChangeTextDocument.bind(extHostDocument),
    onWillSaveTextDocument: extHostDocument.onWillSaveTextDocument.bind(extHostDocument),
    onDidSaveTextDocument: extHostDocument.onDidSaveTextDocument.bind(extHostDocument),
=======
>>>>>>> 8b03566c
  };

  return workspace;
}

export class ExtHostWorkspace implements IExtHostWorkspace {
  protected readonly proxy: IMainThreadWorkspace;
  protected readonly rpcProtocol: IRPCProtocol;
  protected _workspaceFolders: vscode.WorkspaceFolder[] = [];

  constructor(rpcProtocol: IRPCProtocol) {
    this.rpcProtocol = rpcProtocol;
    this.proxy = this.rpcProtocol.getProxy(MainThreadAPIIdentifier.MainThreadWorkspace);
    this.updateWorkspace();
  }

  async updateWorkspace() {
    this._workspaceFolders = await this.proxy.$getWorkspaceFolders();
  }

  get workspaceFolders(): vscode.WorkspaceFolder[] {
    return this._workspaceFolders.slice(0);
  }

  get rootPath(): string | undefined {
    // mutiWorkspace下需存放当前激活的工作区
    // 默认使用下标为0的rootPath
    if (this._workspaceFolders.length !== 0) {
      return this._workspaceFolders[0].uri.toString();
    }
    return undefined;
  }

  getWorkspaceFolder(uri: Uri, resolveParent?: boolean): vscode.WorkspaceFolder | undefined {
    return undefined;
  }

  getConfiguration(section?: string, resource?: Uri | null): WorkspaceConfiguration | void {
    // TODO: suppoer to read launch.json
    // this.proxy.$getConfiguration(section, resource);
  }

  $onWorkspaceFoldersChanged(event: any) {

  }
}<|MERGE_RESOLUTION|>--- conflicted
+++ resolved
@@ -1,12 +1,6 @@
 import * as vscode from 'vscode';
 import { IRPCProtocol } from '@ali/ide-connection';
-<<<<<<< HEAD
-import { Disposable, Position, Range, Location } from '../../common/ext-types';
-import * as extHostTypeConverter from '../../common/coverter';
 import { MainThreadAPIIdentifier, IMainThreadWorkspace, IExtHostWorkspace, Handler, ArgumentProcessor, ExtensionDocumentDataManager } from '../../common';
-=======
-import { MainThreadAPIIdentifier, IMainThreadWorkspace, IExtHostWorkspace, Handler, ArgumentProcessor } from '../../common';
->>>>>>> 8b03566c
 import { Uri } from '../../common/ext-types';
 import { WorkspaceConfiguration } from '../../common';
 import { ExtHostPreference } from './ext.host.preference';
@@ -14,11 +8,8 @@
 
 export function createWorkspaceApiFactory(
   extHostWorkspace: ExtHostWorkspace,
-<<<<<<< HEAD
   extHostDocument: ExtensionDocumentDataManager,
-=======
   extHostPreference: ExtHostPreference,
->>>>>>> 8b03566c
 ) {
   const workspace = {
     rootPath: extHostWorkspace.rootPath,
@@ -34,16 +25,12 @@
     onDidChangeConfiguration: (listener) => {
       return extHostPreference.onDidChangeConfiguration(listener);
     },
-<<<<<<< HEAD
-    onDidChangeConfiguration: () => {},
     openTextDocument: extHostDocument.openTextDocument.bind(extHostDocument),
     onDidOpenTextDocument: extHostDocument.onDidOpenTextDocument.bind(extHostDocument),
     onDidCloseTextDocument: extHostDocument.onDidCloseTextDocument.bind(extHostDocument),
     onDidChangeTextDocument: extHostDocument.onDidChangeTextDocument.bind(extHostDocument),
     onWillSaveTextDocument: extHostDocument.onWillSaveTextDocument.bind(extHostDocument),
     onDidSaveTextDocument: extHostDocument.onDidSaveTextDocument.bind(extHostDocument),
-=======
->>>>>>> 8b03566c
   };
 
   return workspace;
