
import { IRPCProtocol } from '@ali/ide-connection';
import { IExtensionProcessService, ExtHostAPIIdentifier, TextEditorCursorStyle, TextEditorSelectionChangeKind } from '../../common';
import { createWindowApiFactory } from './ext.host.window.api.impl';
import { createDocumentModelApiFactory } from './ext.host.doc';
import { ExtensionDocumentDataManagerImpl } from '../doc';
import * as types from '../../common/ext-types';
import * as fileSystemTypes from '../../common/file-system-types';
import { ViewColumn } from '../../common/enums';
import { ExtHostCommands, createCommandsApiFactory } from './ext.host.command';
import { ExtHostWorkspace, createWorkspaceApiFactory } from './ext.host.workspace';
import { ExtensionHostEditorService } from '../editor/editor.host';
import {
  Hover,
  Uri,
  IndentAction,
  CodeLens,
  Disposable,
  CompletionItem,
  SnippetString,
  MarkdownString,
  CompletionItemKind,
  Location,
  Position,
  ColorPresentation,
  Range,
  Color,
  FoldingRangeKind,
  FoldingRange,
  DocumentHighlightKind,
  DocumentHighlight,
  DocumentLink,
  ProgressLocation,
  CodeActionKind,
  Selection,
  CodeAction,
  SignatureHelpTriggerKind,
  SignatureHelp,
} from '../../common/ext-types';
import { CancellationTokenSource, Emitter, Event } from '@ali/ide-core-common';
import { ExtHostPreference } from './ext.host.preference';
import { createExtensionsApiFactory } from './ext.host.extensions';
import { createEnvApiFactory, ExtHostEnv } from './ext.host.env';
import { createLanguagesApiFactory, ExtHostLanguages } from './ext.host.language';
import { createFileSystemApiFactory, ExtHostFileSystem } from './ext.host.file-system';
import { OverviewRulerLane } from '@ali/ide-editor';
import { ExtHostStorage } from './ext.host.storage';

export function createApiFactory(
  rpcProtocol: IRPCProtocol,
  extensionService: IExtensionProcessService,
) {
  const extHostDocs = rpcProtocol.set(ExtHostAPIIdentifier.ExtHostDocuments, new ExtensionDocumentDataManagerImpl(rpcProtocol));
  rpcProtocol.set(ExtHostAPIIdentifier.ExtHostExtensionService, extensionService);

  createDocumentModelApiFactory(rpcProtocol);
  const extHostCommands = rpcProtocol.set(ExtHostAPIIdentifier.ExtHostCommands, new ExtHostCommands(rpcProtocol));
  const extHostWorkspace = rpcProtocol.set(ExtHostAPIIdentifier.ExtHostWorkspace, new ExtHostWorkspace(rpcProtocol)) as ExtHostWorkspace;
  const extHostEditors = rpcProtocol.set(ExtHostAPIIdentifier.ExtHostEditors, new ExtensionHostEditorService(rpcProtocol, extHostDocs)) as ExtensionHostEditorService;
  const extHostPreference = rpcProtocol.set(ExtHostAPIIdentifier.ExtHostPreference, new ExtHostPreference(rpcProtocol, extHostWorkspace)) as ExtHostPreference;
  const extHostEnv = rpcProtocol.set(ExtHostAPIIdentifier.ExtHostEnv, new ExtHostEnv(rpcProtocol));
  const extHostLanguages = rpcProtocol.set(ExtHostAPIIdentifier.ExtHostLanguages, new ExtHostLanguages(rpcProtocol, extHostDocs));
  const extHostFileSystem = rpcProtocol.set(ExtHostAPIIdentifier.ExtHostFileSystem, new ExtHostFileSystem(rpcProtocol));
  rpcProtocol.set(ExtHostAPIIdentifier.ExtHostStorage, extensionService.storage);

  return (extension) => {
    return {
      commands: createCommandsApiFactory(extHostCommands, extHostEditors),
      window: createWindowApiFactory(rpcProtocol, extHostEditors),
      languages: createLanguagesApiFactory(extHostLanguages),
      workspace: createWorkspaceApiFactory(extHostWorkspace, extHostPreference, extHostDocs, extHostFileSystem),
      env: createEnvApiFactory(rpcProtocol, extensionService, extHostEnv),
      version: '1.36.1',
      comment: {},
      languageServer: {},
      extensions: createExtensionsApiFactory(rpcProtocol, extensionService),
      debug: {},
      tasks: {},
      scm: {},
      // 类型定义
      ...types,
      ...fileSystemTypes,
      Hover,
      CompletionItem,
      CompletionItemKind,
      SnippetString,
      MarkdownString,
      Location,
      Position,
      Uri,
      CancellationTokenSource,
      IndentAction,
      CodeLens,
      Disposable,
      EventEmitter: Emitter,
      Event,
      ColorPresentation,
      Range,
      Color,
      FoldingRange,
      FoldingRangeKind,
      DocumentHighlight,
      DocumentHighlightKind,
      DocumentLink,
      ProgressLocation,
      CodeActionKind,
      ViewColumn,
      OverviewRulerLane,
      Selection,
      CodeAction,
      SignatureHelpTriggerKind,
      SignatureHelp,
<<<<<<< HEAD
      // 这块跟engine要关联一下
      version: '1.36.1',
=======
      TextEditorCursorStyle,
      TextEditorSelectionChangeKind,
>>>>>>> 4553b26d
    };
  };
}<|MERGE_RESOLUTION|>--- conflicted
+++ resolved
@@ -110,13 +110,8 @@
       CodeAction,
       SignatureHelpTriggerKind,
       SignatureHelp,
-<<<<<<< HEAD
-      // 这块跟engine要关联一下
-      version: '1.36.1',
-=======
       TextEditorCursorStyle,
       TextEditorSelectionChangeKind,
->>>>>>> 4553b26d
     };
   };
 }