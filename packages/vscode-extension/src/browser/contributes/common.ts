--- conflicted
+++ resolved
@@ -4,11 +4,7 @@
 export const CONTRIBUTE_NAME_KEY = 'contribute_name';
 export abstract class VscodeContributionPoint<T extends JSONSchema = JSONSchema> extends Disposable {
 
-<<<<<<< HEAD
-  constructor(protected json: T, protected path: string) {
-=======
-  constructor(protected json: T, protected contributes: any) {
->>>>>>> dd688c68
+  constructor(protected json: T, protected contributes: any, protected path: string) {
     super();
   }
 
