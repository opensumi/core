--- conflicted
+++ resolved
@@ -1,11 +1,7 @@
 import * as vscode from 'vscode';
 import URI from 'vscode-uri';
-<<<<<<< HEAD
 import { illegalArgument } from './utils';
-=======
-import { MarkdownString, isMarkdownString } from './markdown-string';
 import { FileStat } from '@ali/ide-file-service/lib/common';
->>>>>>> 2bb9da38
 
 export enum Schemas {
   untitled = 'untitled',
@@ -438,7 +434,6 @@
   }
 }
 
-<<<<<<< HEAD
 export class MarkdownString {
 
   value: string;
@@ -700,7 +695,7 @@
     this.items = items;
     this.isIncomplete = isIncomplete;
   }
-=======
+}
 export class Uri extends URI {
 
 }
@@ -720,5 +715,4 @@
    * Workspace folder configuration
    */
   WorkspaceFolder = 3,
->>>>>>> 2bb9da38
 }