--- conflicted
+++ resolved
@@ -769,7 +769,6 @@
   WorkspaceFolder = 3,
 }
 
-<<<<<<< HEAD
 export class Selection extends Range {
 
   static isSelection(thing: any): thing is Selection {
@@ -877,7 +876,8 @@
    * TrackedRangeStickiness.GrowsOnlyWhenTypingAfter
    */
   ClosedOpen = 3,
-=======
+}
+
 export interface UriComponents {
   scheme: string;
   authority: string;
@@ -964,5 +964,4 @@
       this.range = range;
       this.target = target;
   }
->>>>>>> 4ba90e9c
 }