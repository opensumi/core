--- conflicted
+++ resolved
@@ -769,14 +769,14 @@
   WorkspaceFolder = 3,
 }
 
-<<<<<<< HEAD
 export interface UriComponents {
   scheme: string;
   authority: string;
   path: string;
   query: string;
   fragment: string;
-=======
+}
+
 export class FoldingRange {
   start: number;
   end: number;
@@ -839,5 +839,4 @@
       }
       this.label = label;
   }
->>>>>>> b238a618
 }