import * as vscode from 'vscode';
import { Emitter } from '@ali/ide-core-common';
import { createMainContextProxyIdentifier, createExtHostContextProxyIdentifier } from '@ali/ide-connection';
import { VSCodeExtensionService } from '../browser/types';
import { IMainThreadDocumentsShape, ExtensionDocumentDataManager } from './doc';
import { IMainThreadCommands, IExtHostCommands } from './command';
import { IMainThreadMessage, IExtHostMessage, IExtHostQuickOpen, IMainThreadQuickOpen, IMainThreadStatusBar, IExtHostStatusBar, IMainThreadOutput, IExtHostOutput } from './window';
import { IMainThreadWorkspace, IExtHostWorkspace } from './workspace';
import { IMainThreadEditorsService, IExtensionHostEditorService } from './editor';
import { ExtHostLanguages } from '../node/api/ext.host.language';
import { IFeatureExtension } from '@ali/ide-feature-extension/src/browser/types';
import { IMainThreadPreference, IExtHostPreference } from './preference';
import { IMainThreadEnv, IExtHostEnv } from './env';
import { IExtHostFileSystem, IMainThreadFileSystem } from '@ali/ide-file-service/lib/common/';
import { IMainThreadStorage, IExtHostStorage } from './storage';
<<<<<<< HEAD
import { IExtHostFileSystem, IMainThreadFileSystem } from './file-system';
=======
import * as types from './ext-types';
>>>>>>> fa9924dd
import { ExtHostStorage } from '../node/api/ext.host.storage';
import { IMainThreadLanguages } from './languages';

export const MainThreadAPIIdentifier = {
  MainThreadCommands: createMainContextProxyIdentifier<IMainThreadCommands>('MainThreadCommands'),
  MainThreadStatusBar: createMainContextProxyIdentifier<IMainThreadStatusBar>('MainThreadStatusBar'),
  MainThreadOutput: createMainContextProxyIdentifier<IMainThreadOutput>('MainThreadOutput'),
  MainThreadLanguages: createMainContextProxyIdentifier<IMainThreadLanguages>('MainThreadLanguages'),
  MainThreadExtensionServie: createMainContextProxyIdentifier<VSCodeExtensionService>('MainThreadExtensionServie'),
  MainThreadDocuments: createExtHostContextProxyIdentifier<IMainThreadDocumentsShape>('MainThreadDocuments'),
  MainThreadEditors: createExtHostContextProxyIdentifier<IMainThreadEditorsService>('MainThreadEditors'),
  MainThreadMessages: createExtHostContextProxyIdentifier<IMainThreadMessage>('MainThreadMessage'),
  MainThreadWorkspace: createExtHostContextProxyIdentifier<IMainThreadWorkspace>('MainThreadWorkspace'),
  MainThreadPreference: createExtHostContextProxyIdentifier<IMainThreadPreference>('MainThreadPreference'),
  MainThreadEnv: createExtHostContextProxyIdentifier<IMainThreadEnv>('MainThreadEnv'),
  MainThreadQuickOpen: createExtHostContextProxyIdentifier<IMainThreadQuickOpen>('MainThreadQuickPick'),
  MainThreadStorage: createExtHostContextProxyIdentifier<IMainThreadStorage>('MainThreadStorage'),
  MainThreadFileSystem: createExtHostContextProxyIdentifier<IMainThreadFileSystem>('MainThreadFileSystem'),
};

export const ExtHostAPIIdentifier = {
  // 使用impl作为类型
  ExtHostLanguages: createExtHostContextProxyIdentifier<ExtHostLanguages>('ExtHostLanguages'),
  ExtHostStatusBar: createExtHostContextProxyIdentifier<IExtHostStatusBar>('ExtHostStatusBar'),
  ExtHostCommands: createExtHostContextProxyIdentifier<IExtHostCommands>('ExtHostCommandsRegistry'),
  ExtHostExtensionService: createExtHostContextProxyIdentifier<IExtensionProcessService>('ExtHostExtensionService'),
  ExtHostDocuments: createExtHostContextProxyIdentifier<ExtensionDocumentDataManager>('ExtHostDocuments'),
  ExtHostEditors: createExtHostContextProxyIdentifier<IExtensionHostEditorService>('ExtHostEditors'),
  ExtHostMessage: createExtHostContextProxyIdentifier<IExtHostMessage>('ExtHostMessage'),
  ExtHostWorkspace: createExtHostContextProxyIdentifier<IExtHostWorkspace>('ExtHostWorkspace'),
  ExtHostPreference: createExtHostContextProxyIdentifier<IExtHostPreference>('ExtHostPreference'),
  ExtHostEnv: createExtHostContextProxyIdentifier<IExtHostEnv>('ExtHostEnv'),
  ExtHostQuickOpen: createExtHostContextProxyIdentifier<IExtHostQuickOpen>('ExtHostQuickOpen'),
  ExtHostStorage: createExtHostContextProxyIdentifier<IExtHostStorage>('ExtHostStorage'),
  ExtHostOutput: createExtHostContextProxyIdentifier<IExtHostOutput>('ExtHostOutput'),
  ExtHostFileSystem: createExtHostContextProxyIdentifier<IExtHostFileSystem>('ExtHostFileSystem'),
};

export abstract class VSCodeExtensionNodeService {
  abstract async getExtHostPath(): Promise<string>;
}

export const VSCodeExtensionNodeServiceServerPath = 'VSCodeExtensionNodeServiceServerPath';

export interface IExtensionProcessService {
  $activateExtension(id: string): Promise<void>;
  activateExtension(id: string): Promise<void>;
  getExtensions(): IFeatureExtension[];
  $getExtensions(): IFeatureExtension[];
  getExtension(extensionId: string): vscode.Extension<any> | undefined;

  extensionsChangeEmitter: Emitter<string>;

  storage: ExtHostStorage;
}

export * from './doc';
export * from './command';
export * from './window';
export * from './workspace';
export * from './editor';
export * from './preference';
export * from './strings';
export * from './storage';
<<<<<<< HEAD
export * from './env';
export * from './file-system';
export * from './languages';
=======
export * from './env';
>>>>>>> fa9924dd
<|MERGE_RESOLUTION|>--- conflicted
+++ resolved
@@ -13,11 +13,6 @@
 import { IMainThreadEnv, IExtHostEnv } from './env';
 import { IExtHostFileSystem, IMainThreadFileSystem } from '@ali/ide-file-service/lib/common/';
 import { IMainThreadStorage, IExtHostStorage } from './storage';
-<<<<<<< HEAD
-import { IExtHostFileSystem, IMainThreadFileSystem } from './file-system';
-=======
-import * as types from './ext-types';
->>>>>>> fa9924dd
 import { ExtHostStorage } from '../node/api/ext.host.storage';
 import { IMainThreadLanguages } from './languages';
 
@@ -82,10 +77,5 @@
 export * from './preference';
 export * from './strings';
 export * from './storage';
-<<<<<<< HEAD
 export * from './env';
-export * from './file-system';
-export * from './languages';
-=======
-export * from './env';
->>>>>>> fa9924dd
+export * from './languages';