--- conflicted
+++ resolved
@@ -1,13 +1,8 @@
 import {
   IDocumentModelContentChange,
   ExtensionDocumentDataManager as ExtensionDocumentDataManagerProxy,
-<<<<<<< HEAD
-} from '@ali/ide-doc-model';
-import URI from 'vscode-uri';
-=======
 } from '@ali/ide-doc-model/lib/common';
-import { IDisposable } from '@ali/ide-core-common';
->>>>>>> 2ad5b1fd
+import { IDisposable, URI } from '@ali/ide-core-common';
 
 export interface IModelChangedEvent {
   /**
@@ -32,5 +27,5 @@
 
 // tslint:disable-next-line:no-empty-interface
 export interface ExtensionDocumentDataManager extends ExtensionDocumentDataManagerProxy {
-  getDocumentData(resource: URI): any;
+  getDocumentData(resource: URI | string): any;
 }