{
  "name": "@opensumi/ide-core-common",
  "version": "2.21.11",
  "description": "@opensumi/ide-core-common",
  "files": [
    "lib",
    "src"
  ],
  "license": "MIT",
  "main": "lib/index.js",
  "typings": "lib/index.d.ts",
  "repository": {
    "type": "git",
    "url": "git@github.com:opensumi/core.git"
  },
  "scripts": {
    "prepublishOnly": "yarn run build",
    "build": "tsc --build ../../configs/ts/references/tsconfig.core-common.json"
  },
  "dependencies": {
    "@opensumi/di": "^1.4.0",
<<<<<<< HEAD
    "@opensumi/ide-utils": "workspace:*"
=======
    "@opensumi/ide-utils": "2.21.11",
    "jschardet": "3.0.0"
>>>>>>> 725301d9
  },
  "devDependencies": {
    "@opensumi/ide-dev-tool": "workspace:*"
  }
}<|MERGE_RESOLUTION|>--- conflicted
+++ resolved
@@ -19,12 +19,8 @@
   },
   "dependencies": {
     "@opensumi/di": "^1.4.0",
-<<<<<<< HEAD
-    "@opensumi/ide-utils": "workspace:*"
-=======
-    "@opensumi/ide-utils": "2.21.11",
+    "@opensumi/ide-utils": "workspace:*",
     "jschardet": "3.0.0"
->>>>>>> 725301d9
   },
   "devDependencies": {
     "@opensumi/ide-dev-tool": "workspace:*"
