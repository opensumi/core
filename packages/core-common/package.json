--- conflicted
+++ resolved
@@ -19,12 +19,7 @@
   },
   "dependencies": {
     "@opensumi/di": "^1.4.0",
-<<<<<<< HEAD
-    "@opensumi/ide-utils": "2.21.3"
-=======
-    "@opensumi/ide-utils": "2.21.4",
-    "jschardet": "3.0.0"
->>>>>>> aa87e1d8
+    "@opensumi/ide-utils": "2.21.4"
   },
   "devDependencies": {
     "@opensumi/ide-dev-tool": "^1.3.1"
