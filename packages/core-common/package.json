{
  "name": "@opensumi/ide-core-common",
<<<<<<< HEAD
  "version": "2.15.7",
=======
  "version": "2.15.9",
>>>>>>> 923a7a7d
  "description": "@opensumi/ide-core-common",
  "files": [
    "lib"
  ],
  "license": "MIT",
  "main": "lib/index.js",
  "typings": "lib/index.d.ts",
  "repository": {
    "type": "git",
    "url": "git@github.com:opensumi/core.git"
  },
  "scripts": {
    "prepublishOnly": "npm run build",
    "build": "tsc --build ../../configs/ts/references/tsconfig.core-common.json"
  },
  "dependencies": {
    "@opensumi/di": "^1.1.0",
    "iconv-lite": "^0.6.0",
    "jschardet": "3.0.0",
    "shortid": "^2.2.14",
    "strip-json-comments": "3.0.1",
    "vscode-uri": "^3.0.2"
  },
  "devDependencies": {
    "@opensumi/ide-dev-tool": "^1.3.1"
  }
}<|MERGE_RESOLUTION|>--- conflicted
+++ resolved
@@ -1,10 +1,6 @@
 {
   "name": "@opensumi/ide-core-common",
-<<<<<<< HEAD
-  "version": "2.15.7",
-=======
   "version": "2.15.9",
->>>>>>> 923a7a7d
   "description": "@opensumi/ide-core-common",
   "files": [
     "lib"
