--- conflicted
+++ resolved
@@ -1,10 +1,6 @@
 {
   "name": "@ali/ide-core-common",
-<<<<<<< HEAD
-  "version": "1.0.6-alpha.9",
-=======
   "version": "1.0.6-alpha.12",
->>>>>>> 27e264bb
   "description": "@ali/ide-core-common",
   "files": [
     "lib"
