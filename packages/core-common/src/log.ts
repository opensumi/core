import { Event } from './event';

export enum LogLevel {
  Verbose,
  Debug,
  Info,
  Warning,
  Error,
  Critical,
  Off,
}

export enum SupportLogNamespace {
  // 主进程
  Main = 'main',
  // 渲染进程
  Render = 'render',
  // Node进程
  Node = 'node',
  // 浏览器进程
  Browser = 'browser',
  // 插件进程
  ExtensionHost = 'extHost',
  // 应用层
  App = 'app',
  // 其他未分类
  OTHER = 'other',
}

export interface BaseLogServiceOptions {
  /**
   * 对应存储日志的文件名
   */
  namespace?: string;
  /**
   * 设置落盘级别，默认 LogLevel.Info
   */
  logLevel?: LogLevel;
  /**
   * 进程的PID，会作为日志内容的前缀
   */
  pid?: number;
  /**
   * 落盘日志的存储文件夹
   * 例如： ~/.kaitian/logs/20180909/
   */
  logDir?: string;
}

export interface ILogServiceOptions extends BaseLogServiceOptions {
  logServiceManager: ILogServiceManager;
  namespace: string;
  logLevel?: LogLevel;
  pid?: number;
  isShowConsoleLog?: boolean;
}

export interface Archive {
  /**
   * 将压缩的zip文件，写入流；通过该方法可以将zip文件写入本地或上传服务器
   * @param writeStream fs.WriteStream
   */
  pipe(writeStream: any);
}

export const ILogServiceManager = Symbol('ILogServiceManager');
export interface ILogServiceManager {
  onDidChangeLogLevel: Event<LogLevel>;

  getLogger(namespace: SupportLogNamespace, loggerOptions?: BaseLogServiceOptions): ILogService;
  getGlobalLogLevel(): LogLevel;
  removeLogger(namespace: SupportLogNamespace);
  setGlobalLogLevel(level: LogLevel);

  /**
   * 返回当前日志存放的目录
   */
  getLogFolder(): string;

  /**
   * 返回保存日志的根目录，为 getLogFolder() 的父目录
   */
  getRootLogFolder(): string;

  /**
   * 清理 getRootLogFolder() 中最近5天前的日志，仅保留最近5天日志
   */
  cleanOldLogs(): Promise<void>;

  /**
   * 清理 getRootLogFolder() 中的所有日志
   */
  cleanAllLogs(): Promise<void>;

  /**
   * 清理 day 之前的日志目录
   * @param day --格式为： 20190807
   */
  cleanExpiredLogs(day: number): Promise<void>;

  /**
   * @param day --格式为： 20190807
   */
  getLogZipArchiveByDay(day: number): Promise<Archive>;

  getLogZipArchiveByFolder(foldPath: string): Promise<Archive>;

  dispose();
}

export interface IBaseLogService {
  getLevel(): LogLevel;
  setLevel(level: LogLevel): void;

  verbose(...args: any[]): void;
  debug(...args: any[]): void;
  log(...args: any[]): void;
  warn(...args: any[]): void;
  error(...args: any[]): void;
  critical(...args: any[]): void;

  sendLog(level: LogLevel, message: string): void;

  /**
   * 将缓存日志罗盘
   */
  drop():Promise<void>;

  dispose(): void;
}

export interface ILogService extends IBaseLogService {
  setOptions(options: BaseLogServiceOptions);
}

export const LogServiceForClientPath =  'LogServiceForClientPath';

export interface ILogServiceClient {
  getLevel():Promise<LogLevel>;
  setLevel(level: LogLevel): Promise<void>;

  verbose(...args: any[]): Promise<void>;
  debug(...args: any[]): Promise<void>;
  log(...args: any[]): Promise<void>;
  warn(...args: any[]): Promise<void>;
  error(...args: any[]): Promise<void>;
  critical(...args: any[]): Promise<void>;
  
  dispose(): Promise<void>;
}

export const ILoggerManagerClient = Symbol(`ILoggerManagerClient`);
export interface ILoggerManagerClient {
  onDidChangeLogLevel: Event<LogLevel>;
  getLogger(namespace: SupportLogNamespace, pid?: number): ILogServiceClient;

  setGlobalLogLevel(level: LogLevel): Promise<void>;
  getGlobalLogLevel(): Promise<LogLevel>;
  dispose(): Promise<void>;
}

/**
 * DebugLog
 */
export interface IDebugLog {
  log(...args: any[]): void;
  error(...args: any[]): void;
  warn(...args: any[]): void;
  debug(...args: any[]): void;
  info(...args: any[]): void;

  destroy(): void;
}

/**
* 只输出在控制台，不会落盘
* const debugLog = new DebugLog('FileService');
*
* @export
* @class DebugLog
* @implements {IDebugLog}
*/
const isNode = typeof process !== undefined && process.release;
const isChrome = !isNode && /Chrome/.test(navigator.userAgent) && /Google Inc/.test(navigator.vendor);
export class DebugLog implements IDebugLog {
  private namespace: string;
  private isEnable = false;

  constructor(namespace?: string) {

    if (typeof process !== undefined &&
      process.env &&
      process.env.KTLOG_SHOW_DEBUG) {
      this.isEnable = true;
    }

    this.namespace = namespace || '';
  }

  private getPre(level: string, color: string) {
    const text = this.namespace ? `[${this.namespace}:${level}]` : `[${level}]`;
    return this.getColor(color, text);
  }

  private getColor(color: string, message: string) {
    if (!isNode && !isChrome) {
      return message;
    }
    const colors = {
      reset: '\x1b[0m',

      //text color

      black: '\x1b[30m',
      red: '\x1b[31m',
      green: '\x1b[32m',
      yellow: '\x1b3[33m',
      blue: '\x1b[34m',
      magenta: '\x1b[35m',
      cyan: '\x1b[36m',
      white: '\x1b[37m',

      //background color

      blackBg: '\x1b[40m',
      redBg: '\x1b[41m',
      greenBg: '\x1b[42m',
      yellowBg: '\x1b[43m',
      blueBg: '\x1b[44m',
      magentaBg: '\x1b[45m',
      cyanBg: '\x1b[46m',
      whiteBg: '\x1b[47m'
    }

    return (colors[color] || '' ) + message + colors.reset;
  }

  log = (...args: any[]) => {
    if (!this.isEnable) {
      return;
    }
    return console.log(this.getPre('log', 'green'), ...args);
  }

  error = (...args: any[]) => {
    // 错误一直显示
    return console.error(this.getPre('error', 'red'), ...args);
  }

  warn = (...args: any[]) => {
    if (!this.isEnable) {
      return;
    }
    return console.warn(this.getPre('warn', 'yellow'), ...args);
  }

  info = (...args: any[]) => {
    if (!this.isEnable) {
      return;
    }
    return console.info(this.getPre('info', 'blue'), ...args);
  }

  debug = (...args: any[]) => {
    if (!this.isEnable) {
      return;
    }
    return console.debug(this.getPre('debug', 'cyan'), ...args);
  }

  destroy() { }
}

/**
 * 兼容旧logger 提供的类型，同 ILogServiceClient
 */
export const ILogger = Symbol('ILogger');
// tslint:disable-next-line:no-empty-interface
export interface ILogger extends ILogServiceClient {}

/** 
 * 只输出在控制台，不会落盘
 */
export function getLogger(namespace?: string): any {
  function showWarn() {
<<<<<<< HEAD
    // console.warn('getLogger方法已经废弃，请使用@ali/logs-core详见https://yuque.antfin-inc.com/zymuwz/lsxfi3/kxc235#UMDYx')
=======
    // Do nothing
>>>>>>> a5543439
  }
  const debugLog = new DebugLog(namespace);
  return {
    get log() {
      showWarn();
      return debugLog.log;
    },
    get debug() {
      showWarn();
      return debugLog.debug;
    },
    get error() {
      showWarn();
      return debugLog.error;
    },
    get info() {
      showWarn();
      return debugLog.info;
    },
    get warn() {
      showWarn();
      return debugLog.warn;
    }
  }
}<|MERGE_RESOLUTION|>--- conflicted
+++ resolved
@@ -283,11 +283,7 @@
  */
 export function getLogger(namespace?: string): any {
   function showWarn() {
-<<<<<<< HEAD
-    // console.warn('getLogger方法已经废弃，请使用@ali/logs-core详见https://yuque.antfin-inc.com/zymuwz/lsxfi3/kxc235#UMDYx')
-=======
     // Do nothing
->>>>>>> a5543439
   }
   const debugLog = new DebugLog(namespace);
   return {
