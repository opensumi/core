export * from './declare';
export * from './disposable';
export * from './module';
export * from './uri';
export * from './event';
<<<<<<< HEAD
export * from './os';
=======
export * from './command';
>>>>>>> 3f1faaa5
<|MERGE_RESOLUTION|>--- conflicted
+++ resolved
@@ -3,8 +3,5 @@
 export * from './module';
 export * from './uri';
 export * from './event';
-<<<<<<< HEAD
 export * from './os';
-=======
-export * from './command';
->>>>>>> 3f1faaa5
+export * from './command';