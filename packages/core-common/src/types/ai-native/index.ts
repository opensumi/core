--- conflicted
+++ resolved
@@ -178,13 +178,7 @@
   /** 模型ID，如 gpt-4o-mini, claude-3-5-sonnet-20240620 */
   modelId?: string;
   baseURL?: string;
-<<<<<<< HEAD
-=======
-  temperature?: number;
-  topP?: number;
-  topK?: number;
   system?: string;
->>>>>>> daa85647
   providerOptions?: any;
   noTool?: boolean;
   /** 响应首尾是否有需要trim的内容 */
