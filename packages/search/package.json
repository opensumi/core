--- conflicted
+++ resolved
@@ -19,12 +19,12 @@
     "registry": "http://registry.npm.alibaba-inc.com"
   },
   "dependencies": {
-<<<<<<< HEAD
     "@ali/ide-file-service": "2.5.4",
     "@ali/ide-connection": "2.5.4",
     "@ali/ide-core-common": "2.5.4",
     "@ali/ide-core-node": "2.5.4",
     "@ali/ide-editor": "2.5.4",
+    "@ali/ide-monaco": "2.5.4",
     "@ali/ide-logs": "2.5.4",
     "@ali/ide-main-layout": "2.5.4",
     "@ali/ide-overlay": "2.5.4",
@@ -32,21 +32,6 @@
     "@ali/ide-workspace": "2.5.4",
     "@ali/ide-workspace-edit": "2.5.4",
     "@ali/ide-components": "2.5.4",
-=======
-    "@ali/ide-file-service": "2.5.3",
-    "@ali/ide-connection": "2.5.3",
-    "@ali/ide-core-common": "2.5.3",
-    "@ali/ide-core-node": "2.5.3",
-    "@ali/ide-editor": "2.5.3",
-    "@ali/ide-monaco": "2.5.3",
-    "@ali/ide-logs": "2.5.3",
-    "@ali/ide-main-layout": "2.5.3",
-    "@ali/ide-overlay": "2.5.3",
-    "@ali/ide-process": "2.5.3",
-    "@ali/ide-workspace": "2.5.3",
-    "@ali/ide-workspace-edit": "2.5.3",
-    "@ali/ide-components": "2.5.3",
->>>>>>> 7e00efe8
     "@ali/vscode-ripgrep": "^1.3.1-release"
   },
   "devDependencies": {
