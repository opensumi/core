{
  "name": "@opensumi/ide-search",
  "version": "2.13.4",
  "files": [
    "lib"
  ],
  "license": "MIT",
  "main": "lib/index.js",
  "typings": "lib/index.d.ts",
  "scripts": {
    "prepublishOnly": "npm run build",
    "build": "tsc --build ../../configs/ts/references/tsconfig.search.json"
  },
  "repository": {
    "type": "git",
    "url": "git@github.com:opensumi/core.git"
  },
  "dependencies": {
<<<<<<< HEAD
    "@opensumi/ide-file-service": "2.13.3",
    "@opensumi/ide-connection": "2.13.3",
    "@opensumi/ide-core-common": "2.13.3",
    "@opensumi/ide-core-node": "2.13.3",
    "@opensumi/ide-editor": "2.13.3",
    "@opensumi/ide-monaco": "2.13.3",
    "@opensumi/ide-logs": "2.13.3",
    "@opensumi/ide-main-layout": "2.13.3",
    "@opensumi/ide-overlay": "2.13.3",
    "@opensumi/ide-process": "2.13.3",
    "@opensumi/ide-workspace": "2.13.3",
    "@opensumi/ide-workspace-edit": "2.13.3",
    "@opensumi/ide-components": "2.13.3",
    "@opensumi/vscode-ripgrep": "^1.3.2"
=======
    "@opensumi/ide-file-service": "2.13.4",
    "@opensumi/ide-connection": "2.13.4",
    "@opensumi/ide-core-common": "2.13.4",
    "@opensumi/ide-core-node": "2.13.4",
    "@opensumi/ide-editor": "2.13.4",
    "@opensumi/ide-monaco": "2.13.4",
    "@opensumi/ide-logs": "2.13.4",
    "@opensumi/ide-main-layout": "2.13.4",
    "@opensumi/ide-overlay": "2.13.4",
    "@opensumi/ide-process": "2.13.4",
    "@opensumi/ide-workspace": "2.13.4",
    "@opensumi/ide-workspace-edit": "2.13.4",
    "@opensumi/ide-components": "2.13.4",
    "vscode-ripgrep": "^1.12.0"
>>>>>>> f564fcc2
  },
  "devDependencies": {
    "@opensumi/ide-core-browser": "2.13.4",
    "@opensumi/ide-dev-tool": "^1.3.1"
  }
}<|MERGE_RESOLUTION|>--- conflicted
+++ resolved
@@ -16,7 +16,6 @@
     "url": "git@github.com:opensumi/core.git"
   },
   "dependencies": {
-<<<<<<< HEAD
     "@opensumi/ide-file-service": "2.13.3",
     "@opensumi/ide-connection": "2.13.3",
     "@opensumi/ide-core-common": "2.13.3",
@@ -30,8 +29,6 @@
     "@opensumi/ide-workspace": "2.13.3",
     "@opensumi/ide-workspace-edit": "2.13.3",
     "@opensumi/ide-components": "2.13.3",
-    "@opensumi/vscode-ripgrep": "^1.3.2"
-=======
     "@opensumi/ide-file-service": "2.13.4",
     "@opensumi/ide-connection": "2.13.4",
     "@opensumi/ide-core-common": "2.13.4",
@@ -45,8 +42,7 @@
     "@opensumi/ide-workspace": "2.13.4",
     "@opensumi/ide-workspace-edit": "2.13.4",
     "@opensumi/ide-components": "2.13.4",
-    "vscode-ripgrep": "^1.12.0"
->>>>>>> f564fcc2
+    "@opensumi/vscode-ripgrep": "^1.3.2"
   },
   "devDependencies": {
     "@opensumi/ide-core-browser": "2.13.4",
