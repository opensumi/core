--- conflicted
+++ resolved
@@ -1,10 +1,6 @@
 {
   "name": "@opensumi/ide-search",
-<<<<<<< HEAD
   "version": "2.13.6",
-=======
-  "version": "2.13.4",
->>>>>>> 72880af7
   "files": [
     "lib"
   ],
@@ -20,7 +16,6 @@
     "url": "git@github.com:opensumi/core.git"
   },
   "dependencies": {
-<<<<<<< HEAD
     "@opensumi/ide-file-service": "2.13.6",
     "@opensumi/ide-connection": "2.13.6",
     "@opensumi/ide-core-common": "2.13.6",
@@ -34,42 +29,10 @@
     "@opensumi/ide-workspace": "2.13.6",
     "@opensumi/ide-workspace-edit": "2.13.6",
     "@opensumi/ide-components": "2.13.6",
-    "vscode-ripgrep": "^1.12.0"
+    "@opensumi/vscode-ripgrep": "^1.3.2"
   },
   "devDependencies": {
     "@opensumi/ide-core-browser": "2.13.6",
-=======
-    "@opensumi/ide-file-service": "2.13.3",
-    "@opensumi/ide-connection": "2.13.3",
-    "@opensumi/ide-core-common": "2.13.3",
-    "@opensumi/ide-core-node": "2.13.3",
-    "@opensumi/ide-editor": "2.13.3",
-    "@opensumi/ide-monaco": "2.13.3",
-    "@opensumi/ide-logs": "2.13.3",
-    "@opensumi/ide-main-layout": "2.13.3",
-    "@opensumi/ide-overlay": "2.13.3",
-    "@opensumi/ide-process": "2.13.3",
-    "@opensumi/ide-workspace": "2.13.3",
-    "@opensumi/ide-workspace-edit": "2.13.3",
-    "@opensumi/ide-components": "2.13.3",
-    "@opensumi/ide-file-service": "2.13.4",
-    "@opensumi/ide-connection": "2.13.4",
-    "@opensumi/ide-core-common": "2.13.4",
-    "@opensumi/ide-core-node": "2.13.4",
-    "@opensumi/ide-editor": "2.13.4",
-    "@opensumi/ide-monaco": "2.13.4",
-    "@opensumi/ide-logs": "2.13.4",
-    "@opensumi/ide-main-layout": "2.13.4",
-    "@opensumi/ide-overlay": "2.13.4",
-    "@opensumi/ide-process": "2.13.4",
-    "@opensumi/ide-workspace": "2.13.4",
-    "@opensumi/ide-workspace-edit": "2.13.4",
-    "@opensumi/ide-components": "2.13.4",
-    "@opensumi/vscode-ripgrep": "^1.3.2"
-  },
-  "devDependencies": {
-    "@opensumi/ide-core-browser": "2.13.4",
->>>>>>> 72880af7
     "@opensumi/ide-dev-tool": "^1.3.1"
   }
 }