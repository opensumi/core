{
  "name": "@ali/ide-search",
  "version": "1.0.6-alpha.8",
  "files": [
    "lib"
  ],
  "main": "lib/index.js",
  "typings": "lib/index.d.ts",
  "scripts": {
    "start": "run-p start:client start:server",
    "start:client": "webpack-dev-server --config ./webpack.config.js",
    "start:server": "node --inspect -r ts-node/register ./example/server.ts"
  },
  "repository": {
    "type": "git",
    "url": "git@gitlab.alibaba-inc.com:kaitian/ide-framework.git"
  },
  "publishConfig": {
    "registry": "https://registry.npm.alibaba-inc.com"
  },
  "dependencies": {
<<<<<<< HEAD
    "@ali/ide-activator-bar": "^1.0.6-alpha.4",
    "@ali/ide-connection": "^1.0.6-alpha.4",
    "@ali/ide-core-common": "^1.0.6-alpha.4",
    "@ali/ide-core-node": "^1.0.6-alpha.4",
    "@ali/ide-editor": "^1.0.6-alpha.4",
    "@ali/ide-process": "^1.0.6-alpha.4",
    "@ali/ide-quick-open": "^1.0.6-alpha.4",
    "@ali/ide-doc-model": "^1.0.6-alpha.4",
=======
    "@ali/ide-activator-bar": "^1.0.6-alpha.8",
    "@ali/ide-connection": "^1.0.6-alpha.8",
    "@ali/ide-core-common": "^1.0.6-alpha.8",
    "@ali/ide-core-node": "^1.0.6-alpha.8",
    "@ali/ide-editor": "^1.0.6-alpha.8",
    "@ali/ide-process": "^1.0.6-alpha.8",
    "@ali/ide-quick-open": "^1.0.6-alpha.8",
>>>>>>> e0ae26f0
    "@ali/vscode-ripgrep": "^1.3.1-release",
    "fuzzy": "^0.1.3",
    "readline": "^1.3.0"
  },
  "devDependencies": {
    "@ali/ide-core-browser": "^1.0.6-alpha.8",
    "@ali/ide-dev-tool": "^1.0.6-alpha.8",
    "npm-run-all": "^4.1.5",
    "ts-node": "8.0.2",
    "webpack-dev-server": "^3.3.1"
  }
}<|MERGE_RESOLUTION|>--- conflicted
+++ resolved
@@ -19,16 +19,6 @@
     "registry": "https://registry.npm.alibaba-inc.com"
   },
   "dependencies": {
-<<<<<<< HEAD
-    "@ali/ide-activator-bar": "^1.0.6-alpha.4",
-    "@ali/ide-connection": "^1.0.6-alpha.4",
-    "@ali/ide-core-common": "^1.0.6-alpha.4",
-    "@ali/ide-core-node": "^1.0.6-alpha.4",
-    "@ali/ide-editor": "^1.0.6-alpha.4",
-    "@ali/ide-process": "^1.0.6-alpha.4",
-    "@ali/ide-quick-open": "^1.0.6-alpha.4",
-    "@ali/ide-doc-model": "^1.0.6-alpha.4",
-=======
     "@ali/ide-activator-bar": "^1.0.6-alpha.8",
     "@ali/ide-connection": "^1.0.6-alpha.8",
     "@ali/ide-core-common": "^1.0.6-alpha.8",
@@ -36,7 +26,10 @@
     "@ali/ide-editor": "^1.0.6-alpha.8",
     "@ali/ide-process": "^1.0.6-alpha.8",
     "@ali/ide-quick-open": "^1.0.6-alpha.8",
->>>>>>> e0ae26f0
+    "@ali/ide-doc-model": "^1.0.6-alpha.8",
+    "@ali/ide-file-tree": "^1.0.6-alpha.8",
+    "@ali/ide-file-service": "^1.0.6-alpha.8",
+    "@ali/ide-explorer": "^1.0.6-alpha.8",
     "@ali/vscode-ripgrep": "^1.3.1-release",
     "fuzzy": "^0.1.3",
     "readline": "^1.3.0"
