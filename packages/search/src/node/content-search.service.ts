import { Injectable, Autowired } from '@opensumi/di';
import { RPCService } from '@opensumi/ide-connection';
import { FileUri, path } from '@opensumi/ide-core-node';
import { ILogServiceManager, SupportLogNamespace, ILogService } from '@opensumi/ide-logs/lib/node';
import { IProcessFactory, IProcess, ProcessOptions } from '@opensumi/ide-process';
import { rgPath } from '@opensumi/vscode-ripgrep';

import {
  IContentSearchServer,
  ContentSearchOptions,
  ContentSearchResult,
  SEARCH_STATE,
  SendClientResult,
  anchorGlob,
  cutShortSearchResult,
  FilterFileWithGlobRelativePath,
} from '../common';

interface SearchInfo {
  searchId: number;
  resultLength: number;
  dataBuf: string;
}

<<<<<<< HEAD
const { replaceAsarInPath } = path;
=======
interface LineInfo {
  type: 'begin' | 'end' | 'match' | 'summary';
  data: {
    path: {
      text: string;
    };
    lines: {
      text: string;
    };
    line_number: number;
    absolute_offset: number;
    submatches: {
      match: {
        text: string;
      };
      start: number;
      end: number;
    }[];
  };
}
>>>>>>> 573e36c0

/**
 * Convert the length of a range in `text` expressed in bytes to a number of
 * characters (or more precisely, code points).  The range starts at character
 * `charStart` in `text`.
 */
function byteRangeLengthToCharacterLength(text: string, charStart: number, byteLength: number): number {
  let char: number = charStart;
  for (let byteIdx = 0; byteIdx < byteLength; char++) {
    const codePoint: number = text.charCodeAt(char);
    if (codePoint < 0x7f) {
      byteIdx++;
    } else if (codePoint < 0x7ff) {
      byteIdx += 2;
    } else if (codePoint < 0xffff) {
      byteIdx += 3;
    } else if (codePoint < 0x10ffff) {
      byteIdx += 4;
    } else {
      throw new Error('Invalid UTF-8 string');
    }
  }

  return char - charStart;
}

interface IRPCContentSearchService {
  onSearchResult(sendClientResult: SendClientResult): void;
}

@Injectable()
export class ContentSearchService extends RPCService<IRPCContentSearchService> implements IContentSearchServer {
  @Autowired(IProcessFactory)
  protected processFactory: IProcessFactory;

  private searchId: number = new Date().getTime();
  private processMap: Map<number, IProcess> = new Map();

  @Autowired(ILogServiceManager)
  loggerManager!: ILogServiceManager;
  logger: ILogService = this.loggerManager.getLogger(SupportLogNamespace.Node);

  constructor() {
    super();
  }

  private searchStart(searchId: number, searchProcess) {
    this.sendResultToClient([], searchId, SEARCH_STATE.doing);
    this.processMap.set(searchId, searchProcess);
  }

  private searchEnd(searchId: number) {
    this.sendResultToClient([], searchId, SEARCH_STATE.done);
    this.processMap.delete(searchId);
  }

  private searchError(searchId: number, error: string) {
    this.sendResultToClient([], searchId, SEARCH_STATE.error, error);
    this.processMap.delete(searchId);
  }

  async search(
    what: string,
    rootUris: string[],
    opts?: ContentSearchOptions,
    cb?: (data: any) => any,
  ): Promise<number> {
    const args = this.getSearchArgs(opts);

    if (opts && opts.matchWholeWord && !opts.useRegExp) {
      what = what.replace(/[-\\{}*+?|^$.[\]()#]/g, '\\$&');
      if (!/\B/.test(what.charAt(0))) {
        what = '\\b' + what;
      }
      if (!/\B/.test(what.charAt(what.length - 1))) {
        what = what + '\\b';
      }
    }

    const searchInfo: SearchInfo = {
      searchId: this.searchId++,
      resultLength: 0,
      dataBuf: '',
    };

    const processOptions: ProcessOptions = {
      command: replaceAsarInPath(rgPath),
      args: [...args, what].concat(rootUris.map((root) => FileUri.fsPath(root))),
    };

    const rgProcess: IProcess = this.processFactory.create(processOptions);
    this.searchStart(searchInfo.searchId, rgProcess);
    rgProcess.onError((error) => {
      let errorCode = error.code;

      // Try to provide somewhat clearer error messages, if possible.
      if (errorCode === 'ENOENT') {
        errorCode = 'could not find the ripgrep (rg) binary';
      } else if (errorCode === 'EACCES') {
        errorCode = 'could not execute the ripgrep (rg) binary';
      }

      const errorStr = `An error happened while searching (${errorCode}).`;

      this.logger.error(errorStr);
      this.searchError(searchInfo.searchId, errorStr);
    });

    rgProcess.outputStream.on('data', (chunk: Buffer) => {
      searchInfo.dataBuf = searchInfo.dataBuf + chunk;
      this.parseDataBuffer(searchInfo, opts, rootUris);
    });

    rgProcess.onExit(() => {
      this.searchEnd(searchInfo.searchId);
    });

    return searchInfo.searchId;
  }

  cancel(searchId: number): Promise<void> {
    const process = this.processMap.get(searchId);
    if (process) {
      process.dispose();
      this.processMap.delete(searchId);
    }
    return Promise.resolve();
  }

  private parseDataBuffer(searchInfo: SearchInfo, opts?: ContentSearchOptions, rootUris?: string[]) {
    const lines = searchInfo.dataBuf.toString().split('\n');
    const result: ContentSearchResult[] = [];
    let filterFileWithGlobRelativePath: FilterFileWithGlobRelativePath;

    if (lines.length < 1) {
      return;
    }

    if (rootUris && opts) {
      filterFileWithGlobRelativePath = new FilterFileWithGlobRelativePath(rootUris, opts.include || []);
    }

    lines.some((line) => {
      // 读一行清理一行
      const eolIdx = searchInfo.dataBuf.indexOf('\n');
      if (eolIdx > -1) {
        searchInfo.dataBuf = searchInfo.dataBuf.slice(eolIdx + 1);
      }

      let lintObj: LineInfo | undefined;
      try {
        lintObj = JSON.parse(line.trim());
      } catch (e) {}
      if (!lintObj) {
        return;
      }

      if (lintObj.type === 'match') {
        const data = lintObj.data;
        const file = data.path.text;
        const line = data.line_number;
        const lineText = data.lines.text;

        if (file === undefined || lineText === undefined) {
          return;
        }

        for (const submatch of data.submatches) {
          const startByte = submatch.start;
          const endByte = submatch.end;
          const character = byteRangeLengthToCharacterLength(lineText, 0, startByte);
          const matchLength = byteRangeLengthToCharacterLength(lineText, character, endByte - startByte);
          const fileUri = FileUri.create(file);
          const fileUriSting = fileUri.toString();

          if (filterFileWithGlobRelativePath && !filterFileWithGlobRelativePath.test(fileUriSting)) {
            continue;
          }
          const searchResult: ContentSearchResult = cutShortSearchResult({
            fileUri: fileUriSting,
            line,
            matchStart: character + 1,
            matchLength,
            lineText: lineText.replace(/[\r\n]+$/, ''),
          });

          if (opts && opts.maxResults && searchInfo.resultLength >= opts.maxResults) {
            // 达到设置上限，停止搜索
            this.logger.debug('达到设置上限，停止搜索');
            this.cancel(searchInfo.searchId);
            return true;
          }
          result.push(searchResult);
          searchInfo.resultLength++;
        }
      }
    });

    if (!result || result.length === 0) {
      return;
    }
    this.sendResultToClient(result, searchInfo.searchId);
  }

  private sendResultToClient(data: ContentSearchResult[], id: number, searchState?: SEARCH_STATE, error?: string) {
    if (this.client) {
      this.client.onSearchResult({
        data,
        id,
        searchState,
        error,
      } as SendClientResult);
    }
  }

  private getSearchArgs(options?: ContentSearchOptions): string[] {
    const args = ['--json', '--max-count=100'];
    args.push(options && options.matchCase ? '--case-sensitive' : '--ignore-case');
    if (options && options.includeIgnored) {
      args.push('-uu');
    }
    if (options && options.include) {
      for (const include of options.include) {
        if (include !== '') {
          args.push('--glob=' + anchorGlob(include));
        }
      }
    }
    if (options && options.exclude) {
      for (const exclude of options.exclude) {
        if (exclude !== '') {
          args.push('--glob=!' + anchorGlob(exclude));
        }
      }
    }

    if (options && options.encoding && options.encoding !== 'utf8') {
      args.push('--encoding', options.encoding);
    }

    if ((options && options.useRegExp) || (options && options.matchWholeWord)) {
      args.push('--regexp');
    } else {
      args.push('--fixed-strings');
      args.push('--');
    }
    return args;
  }
}<|MERGE_RESOLUTION|>--- conflicted
+++ resolved
@@ -22,9 +22,6 @@
   dataBuf: string;
 }
 
-<<<<<<< HEAD
-const { replaceAsarInPath } = path;
-=======
 interface LineInfo {
   type: 'begin' | 'end' | 'match' | 'summary';
   data: {
@@ -45,7 +42,8 @@
     }[];
   };
 }
->>>>>>> 573e36c0
+
+const { replaceAsarInPath } = path;
 
 /**
  * Convert the length of a range in `text` expressed in bytes to a number of
