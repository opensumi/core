--- conflicted
+++ resolved
@@ -52,17 +52,6 @@
   const searchValue = searchBrowserService.searchValue;
   const updateUIState = searchBrowserService.updateUIState;
   const UIState = searchBrowserService.UIState;
-
-<<<<<<< HEAD
-  function updateUIState(obj, e?: React.KeyboardEvent | React.MouseEvent) {
-    const newUIState = Object.assign({}, UIState, obj);
-    searchBrowserService.UIState = newUIState;
-    if (!e) { return; }
-    searchBrowserService.search(e, newUIState);
-  }
-=======
-  let isReplaceDoing = false;
->>>>>>> 97d2ce18
 
   function doReplaceAll() {
     if (UIState.isReplaceDoing) {
