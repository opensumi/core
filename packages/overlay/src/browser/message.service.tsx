--- conflicted
+++ resolved
@@ -1,21 +1,11 @@
-<<<<<<< HEAD
 import React from 'react';
-=======
-import { marked } from 'marked';
-import React, { RefObject, useEffect, useRef } from 'react';
->>>>>>> 68106def
 
 import { Autowired, Injectable } from '@opensumi/di';
 import { notification, open } from '@opensumi/ide-components';
-<<<<<<< HEAD
-import { MessageType, uuid, localize } from '@opensumi/ide-core-common';
 import { IOpenerService, toMarkdown } from '@opensumi/ide-core-browser';
-=======
-import { IOpenerService } from '@opensumi/ide-core-browser';
 import { MessageType, uuid, localize } from '@opensumi/ide-core-common';
 
 import { IMessageService, AbstractMessageService, MAX_MESSAGE_LENGTH } from '../common';
->>>>>>> 68106def
 
 @Injectable()
 export class MessageService extends AbstractMessageService implements IMessageService {
