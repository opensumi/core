--- conflicted
+++ resolved
@@ -19,15 +19,8 @@
     "@opensumi/ide-core-common": "2.19.13"
   },
   "devDependencies": {
-<<<<<<< HEAD
-    "@opensumi/ide-components": "2.19.12",
-    "@opensumi/ide-core-browser": "2.19.12",
-    "@opensumi/ide-dev-tool": "^1.3.1"
-=======
     "@opensumi/ide-components": "2.19.13",
     "@opensumi/ide-core-browser": "2.19.13",
-    "@opensumi/ide-dev-tool": "^1.3.1",
-    "@types/marked": "4.0.1"
->>>>>>> 717b26ce
+    "@opensumi/ide-dev-tool": "^1.3.1"
   }
 }