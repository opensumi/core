--- conflicted
+++ resolved
@@ -1,10 +1,6 @@
 {
   "name": "@ali/ide-overlay",
-<<<<<<< HEAD
-  "version": "1.2.0",
-=======
   "version": "1.2.1",
->>>>>>> 012b253e
   "files": [
     "lib"
   ],
@@ -23,19 +19,11 @@
     "registry": "http://registry.npm.alibaba-inc.com"
   },
   "dependencies": {
-<<<<<<< HEAD
-    "@ali/ide-core-common": "1.2.0",
-    "@ali/ide-core-node": "1.2.0"
-  },
-  "devDependencies": {
-    "@ali/ide-core-browser": "1.2.0",
-=======
     "@ali/ide-core-common": "1.2.1",
     "@ali/ide-core-node": "1.2.1"
   },
   "devDependencies": {
     "@ali/ide-core-browser": "1.2.1",
->>>>>>> 012b253e
     "@ali/ide-dev-tool": "^1.1.0",
     "npm-run-all": "^4.1.5",
     "ts-node": "8.0.2",
