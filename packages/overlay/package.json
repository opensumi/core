--- conflicted
+++ resolved
@@ -23,11 +23,7 @@
     "@ali/ide-core-node": "1.6.1"
   },
   "devDependencies": {
-<<<<<<< HEAD
-    "@ali/ide-core-browser": "1.5.4",
-=======
     "@ali/ide-core-browser": "1.6.1",
->>>>>>> 7c008f72
     "@ali/ide-dev-tool": "^1.1.0",
     "npm-run-all": "^4.1.5",
     "ts-node": "8.0.2",
