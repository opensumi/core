--- conflicted
+++ resolved
@@ -182,13 +182,10 @@
           this.expanded = true;
         }
         await this.doOpen(previousWidget, currentWidget, expandSize);
-<<<<<<< HEAD
-=======
         const container = (currentWidget as BoxPanel).widgets[1] as ViewsContainerWidget;
         for (const section of container.sections.values()) {
           this.activationEventService.fireEvent('onView', section.view.id);
         }
->>>>>>> 792f46b6
       }
     } else {
       if (currentWidget) {
