import { Injectable, Autowired, INJECTOR_TOKEN, Injector } from '@ali/common-di';
import { IContextKeyService, WithEventBus, OnEvent, SlotLocation, CommandRegistry, KeybindingRegistry, CommandService, localize } from '@ali/ide-core-browser';
import { ActivityBarWidget } from './activity-bar-widget.view';
import { ActivityBarHandler } from './activity-bar-handler';
import { ViewContainerOptions, View, ResizeEvent, SideStateManager, RenderedEvent, measurePriority, Side, ViewContextKeyRegistry, findClosestPart } from '@ali/ide-core-browser/lib/layout';
import { BoxPanel } from '@phosphor/widgets';
import { LayoutState, LAYOUT_STATE } from '@ali/ide-core-browser/lib/layout/layout-state';
import { SIDE_MENU_PATH } from '../common';
import { ViewContainerWidget, BottomPanelWidget, ReactPanelWidget } from '@ali/ide-activity-panel/lib/browser';
import { ViewContainerRegistry } from '@ali/ide-core-browser/lib/layout/view-container.registry';
import { IMenuRegistry, MenuService, ICtxMenuRenderer, MenuId, generateCtxMenu } from '@ali/ide-core-browser/lib/menu/next';

interface PTabbarWidget {
  widget: ActivityBarWidget;
  containers: BoxPanel[];
  priorities: number[];
}

interface ContainerWrap {
  container: ViewContainerWidget | BottomPanelWidget | ReactPanelWidget;
  side: Side;
}

// ActivityBarService是单例的，对应的Phospher TabbarService是多例的
@Injectable()
export class ActivityBarService extends WithEventBus {

  @Autowired(INJECTOR_TOKEN)
  injector: Injector;

  private tabbarWidgetMap: Map<string, PTabbarWidget> = new Map([
    ['left', {
      widget: this.injector.get(ActivityBarWidget, ['left']),
      priorities: [],
      containers: [],
    }],
    ['right', {
      widget: this.injector.get(ActivityBarWidget, ['right']),
      priorities: [],
      containers: [],
    }],
    ['bottom', {
      widget: this.injector.get(ActivityBarWidget, ['bottom']),
      priorities: [],
      containers: [],
    }],
  ]);

  private handlerMap: Map<string, ActivityBarHandler> = new Map();
  private viewToContainerMap: Map<string, string> = new Map();
  private containersMap: Map<string, ContainerWrap> = new Map();
  private tabbarState: SideStateManager;

  @Autowired(IContextKeyService)
  contextKeyService: IContextKeyService;

  @Autowired(CommandRegistry)
  commandRegistry: CommandRegistry;

  @Autowired(CommandService)
  commandService: CommandService;

  @Autowired()
  viewContextKeyRegistry: ViewContextKeyRegistry;

  @Autowired(KeybindingRegistry)
  keybindingRegistry: KeybindingRegistry;

  @Autowired()
  layoutState: LayoutState;

  @Autowired(IMenuRegistry)
  menus: IMenuRegistry;

  @Autowired(MenuService)
  private readonly menuService: MenuService;

  @Autowired(ICtxMenuRenderer)
  private readonly contextMenuRenderer: ICtxMenuRenderer;

  @Autowired()
  private viewContainerRegistry: ViewContainerRegistry;

  @OnEvent(RenderedEvent)
  protected onRender() {
    for (const containerWrap of this.containersMap.values()) {
      if (containerWrap.container instanceof ViewContainerWidget) {
        containerWrap.container.restoreState();
      }
    }
  }

  public getContainer(viewOrContainerId: string) {
    let containerWrap = this.containersMap.get(viewOrContainerId);
    if (containerWrap) {
      if (!(containerWrap.container instanceof ViewContainerWidget)) {
        console.warn('目标容器不是一个ViewsContainerWidget，部分能力可能缺失');
      }
    } else {
      viewOrContainerId = this.viewToContainerMap.get(viewOrContainerId) || '';
      if (viewOrContainerId) {
        containerWrap = this.containersMap.get(viewOrContainerId);
      }
    }
    if (containerWrap) {
      return containerWrap.container;
    }
    return;
  }

  // append一个viewContainer，支持传入初始化views
  append(options: ViewContainerOptions, side: Side, views?: View[], Fc?: React.FunctionComponent): string {
    const { iconClass, priority, containerId, title, initialProps, expanded } = options;
    const label = (title || '').toUpperCase();
    const tabbarWidget = this.tabbarWidgetMap.get(side);
    if (tabbarWidget) {
      let panelContainer: ViewContainerWidget | BottomPanelWidget | ReactPanelWidget;
<<<<<<< HEAD
      const command = this.registerVisibleToggleCommand(containerId);
      if (!views) {
=======
      const command = this.registerVisibleToggleCommand(containerId, label);
      if (!views || !views.length) {
>>>>>>> e7a603a0
        if (!Fc) {
          console.error('视图数据或自定义视图请至少传入一种！');
        }
        panelContainer = this.injector.get(ReactPanelWidget, [Fc!, containerId, command]);
        panelContainer.title.label = label;
        panelContainer.title.iconClass = `activity-icon ${iconClass}`;
        if (expanded === true) {
          panelContainer.addClass('expanded');
        }
        this.containersMap.set(containerId, {
          container: panelContainer,
          side,
        });
      } else if (side !== 'bottom') {
        panelContainer = this.injector.get(ViewContainerWidget, [containerId, views, side, command]);
        panelContainer.title.label = label;
        panelContainer.updateTitleLabel();
        // TODO 侧边栏面板expand状态回归
        if (expanded === true) {
          panelContainer.addClass('expanded');
        }
        this.containersMap.set(containerId, {
          container: panelContainer,
          side,
        });
        this.tabbarWidgetMap.get(side)!.containers.push(panelContainer);
        for (const view of views) {
          // 存储通过viewId获取ContainerId的MAP
          this.viewToContainerMap.set(view.id, containerId);
          if (view.component) {
            (panelContainer as ViewContainerWidget).appendView(view, initialProps);
          }
        }
        panelContainer.title.iconClass = `activity-icon ${iconClass}`;
      } else {
        panelContainer = this.injector.get(BottomPanelWidget, [containerId, views[0], command]) as BottomPanelWidget;

        this.containersMap.set(containerId, {
          container: panelContainer,
          side,
        });
        panelContainer.addClass('overflow-visible');
      }

      // 用于右键菜单显示
      panelContainer.title.label = label;
      // dataset小写，会渲染到tab的li节点上
      panelContainer.title.dataset = {
        containerid: containerId,
      };
      const insertIndex = measurePriority(tabbarWidget.priorities, priority);
      const tabbar = tabbarWidget.widget;
      tabbar.addWidget(panelContainer, side, insertIndex);
      this.handlerMap.set(containerId!, this.injector.get(ActivityBarHandler, [containerId, panelContainer.title, tabbar, side]));
      this.registerActivateKeyBinding(containerId, options);
      return containerId!;
    } else {
      console.warn('没有找到该位置的Tabbar，请检查传入的位置！');
      return '';
    }
  }

  // 注册Tab的激活快捷键，对于底部panel，为切换快捷键
  private registerActivateKeyBinding(containerId: string, options: ViewContainerOptions) {
    if (!options.activateKeyBinding) {
      return;
    }
    const activateCommandId = `activity.panel.activate.${containerId}`;
    const handler =  this.getTabbarHandler(containerId);
    this.commandRegistry.registerCommand({
      id: activateCommandId,
    }, {
      execute: () => {
        handler!.activate();
      },
    });
    this.keybindingRegistry.registerKeybinding({
      command: activateCommandId,
      keybinding: options.activateKeyBinding,
    });
  }

  private registerGlobalToggleCommand(side: Side) {
    const commandId = `activity.bar.toggle.${side}`;
    this.commandRegistry.registerCommand({
      id: commandId,
      label: localize('layout.tabbar.hide', '隐藏'),
    }, {
      execute: (x, y) => {
        const target = document.elementFromPoint(x, y);
        const targetTab = findClosestPart(target, '.p-TabBar-tab');
        if (targetTab) {
          const containerId = (targetTab as HTMLLIElement).dataset.containerid;
          if (containerId) {
            this.doToggleTab(containerId);
          }
        }
      },
    });
    return commandId;
  }

  // 注册tab的隐藏显示功能
  private registerVisibleToggleCommand(containerId: string, label: string): string {
    const commandId = `activity.bar.toggle.${containerId}`;
    this.commandRegistry.registerCommand({
      id: commandId,
      // TODO @伊北 label应该在一处注册就好了
      label,
    }, {
      execute: (forceShow?: boolean) => {
        this.doToggleTab(containerId, forceShow);
      },
      // TODO @伊北 menu上的图标实现
      isToggled: () => {
        const { container } = this.containersMap.get(containerId)!;
        return !container.inVisible;
      },
    });
    return commandId;
  }

  protected doToggleTab(containerId: string, forceShow?: boolean) {
    const { container, side } = this.containersMap.get(containerId)!;
    const tabbar = this.tabbarWidgetMap.get(side)!.widget.tabBar;
    const prevState = container.inVisible;
    if (forceShow === true) {
      container.inVisible = true;
    } else if (forceShow === false) {
      container.inVisible = false;
    }
    if (container.inVisible) {
      container.inVisible = false;
      // container.setHidden(false);
      // tabbar.currentTitle = container.title;
      tabbar.update();
    } else {
      container.inVisible = true;
      container.setHidden(true);
      if (tabbar.currentTitle === container.title) {
        tabbar.currentTitle = tabbar.titles.find((title) => title !== tabbar.currentTitle && !(title.owner as any).inVisible)!;
      } else {
        tabbar.update();
      }
    }
    if (container.inVisible !== prevState) {
      const tab = this.tabbarState[side]!.tabbars.find((tab) => tab.containerId === container.containerId)!;
      if (!tab) {
        this.tabbarState[side]!.tabbars.push({
          containerId: container.containerId,
          hidden: false,
        });
      } else {
        tab.hidden = container.inVisible;
      }
      this.storeState(this.tabbarState);
    }
  }

  private storeState(state: SideStateManager) {
    this.tabbarState = state;
    this.layoutState.setState(LAYOUT_STATE.MAIN, this.tabbarState);
  }

  @OnEvent(ResizeEvent)
  protected onResize(e: ResizeEvent) {
    const side = e.payload.slotLocation;
    if (side === SlotLocation.left || side === SlotLocation.right) {
      this.updateSideContainers(side);
    }
  }

  updateSideContainers(side: string) {
    window.requestAnimationFrame(() => {
      for (const sideContainer of this.tabbarWidgetMap.get(side)!.containers) {
        sideContainer.update();
      }
    });
  }

  private listenCurrentChange() {
    for (const [side, pTabbar] of this.tabbarWidgetMap.entries()) {
      const tabbar = pTabbar.widget;
      tabbar.currentChanged.connect((tabbar, args) => {
        const { currentWidget, currentIndex } = args;
        this.tabbarState[side]!.currentIndex = currentIndex;
        this.storeState(this.tabbarState);
        if (currentWidget) {
          // @ts-ignore
          const containerId = currentWidget.containerId;
          const titleWidget = this.viewContainerRegistry.getTitleBar(containerId);
          // 自定义React视图需要自行管理titleBar更新
          if (titleWidget) {
            titleWidget.update();
          }
          this.updateViewContainerContext(containerId!);
        }
      });
    }
  }

  private updateViewContainerContext(containerId: string) {
    this.contextKeyService.createKey('viewContainer', containerId);
  }

  registerViewToContainerMap(map: any) {
    if (map) {
      for (const containerId of Object.keys(map)) {
        map[containerId].forEach((viewid) => {
          this.viewToContainerMap.set(viewid, containerId);
        });
      }
    }
  }

  getTabbarWidget = (side: Side): PTabbarWidget => {
    return this.tabbarWidgetMap.get(side)!;
  }

  getTabbarHandler(viewOrContainerId: string): ActivityBarHandler {
    let activityHandler = this.handlerMap.get(viewOrContainerId);
    if (!activityHandler) {
      const containerId = this.viewToContainerMap.get(viewOrContainerId);
      if (containerId) {
        activityHandler = this.handlerMap.get(containerId);
      }
    }
    return activityHandler!;
  }

  refresh(stateManager: SideStateManager) {
    this.tabbarState = stateManager;
    for (const side of ['left', 'right', 'bottom']) {
      const tabbarWidget = this.tabbarWidgetMap.get(side)!;
      for (const tab of this.tabbarState[side]!.tabbars) {
        // 后置注册的状态忽略
        if (tab.hidden && this.containersMap.get(tab.containerId)) {
          this.commandService.executeCommand(`activity.bar.toggle.${tab.containerId}`);
        }
      }
      const storedIndex = this.tabbarState[side]!.currentIndex;
      const widget = storedIndex === -1 ? null : tabbarWidget.widget.getWidget(storedIndex);
      tabbarWidget.widget.currentWidget = widget;
      if (!widget) {
        this.commandService.executeCommand(`main-layout.${side}-panel.hide`);
      }
      this.menus.registerMenuItem(`${SIDE_MENU_PATH}/${side}`, {
        command: this.registerGlobalToggleCommand(side as Side),
        order: 0,
        group: '0_global',
      });
    }
    this.listenCurrentChange();
  }

  handleSetting = (event: React.MouseEvent<HTMLElement>) => {
    const menus = this.menuService.createMenu(MenuId.SettingsIconMenu);
    const menuNodes = generateCtxMenu({ menus });
    this.contextMenuRenderer.show({ menuNodes: menuNodes[1], anchor: {
      x: event.clientX,
      y: event.clientY,
    } });
  }
}<|MERGE_RESOLUTION|>--- conflicted
+++ resolved
@@ -115,13 +115,8 @@
     const tabbarWidget = this.tabbarWidgetMap.get(side);
     if (tabbarWidget) {
       let panelContainer: ViewContainerWidget | BottomPanelWidget | ReactPanelWidget;
-<<<<<<< HEAD
-      const command = this.registerVisibleToggleCommand(containerId);
-      if (!views) {
-=======
       const command = this.registerVisibleToggleCommand(containerId, label);
       if (!views || !views.length) {
->>>>>>> e7a603a0
         if (!Fc) {
           console.error('视图数据或自定义视图请至少传入一种！');
         }
