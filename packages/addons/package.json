--- conflicted
+++ resolved
@@ -24,12 +24,8 @@
     "@ali/ide-core-node": "1.8.34"
   },
   "devDependencies": {
-<<<<<<< HEAD
-    "@ali/ide-components": "1.8.31",
-    "@ali/ide-core-browser": "1.8.31",
-=======
+    "@ali/ide-components": "1.8.34",
     "@ali/ide-core-browser": "1.8.34",
->>>>>>> f9f973e5
     "@ali/ide-dev-tool": "^1.1.0",
     "@ali/ide-editor": "1.8.34",
     "@ali/ide-file-search": "1.8.34",
