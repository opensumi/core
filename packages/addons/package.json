--- conflicted
+++ resolved
@@ -17,7 +17,6 @@
     "url": "git@github.com:opensumi/core.git"
   },
   "dependencies": {
-<<<<<<< HEAD
     "@opensumi/ide-core-common": "workspace:*",
     "@opensumi/ide-core-node": "workspace:*"
   },
@@ -32,21 +31,5 @@
     "@opensumi/ide-quick-open": "workspace:*",
     "@opensumi/ide-workspace": "workspace:*",
     "@opensumi/ide-workspace-edit": "workspace:*"
-=======
-    "@opensumi/ide-core-common": "2.21.13",
-    "@opensumi/ide-core-node": "2.21.13"
-  },
-  "devDependencies": {
-    "@opensumi/ide-components": "2.21.13",
-    "@opensumi/ide-core-browser": "2.21.13",
-    "@opensumi/ide-dev-tool": "^1.3.1",
-    "@opensumi/ide-editor": "2.21.13",
-    "@opensumi/ide-file-search": "2.21.13",
-    "@opensumi/ide-file-service": "2.21.13",
-    "@opensumi/ide-overlay": "2.21.13",
-    "@opensumi/ide-quick-open": "2.21.13",
-    "@opensumi/ide-workspace": "2.21.13",
-    "@opensumi/ide-workspace-edit": "2.21.13"
->>>>>>> 1480afac
   }
 }