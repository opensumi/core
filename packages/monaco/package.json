{
  "name": "@ali/ide-monaco",
<<<<<<< HEAD
  "version": "2.8.1",
=======
  "version": "2.8.0",
>>>>>>> 872cf8c2
  "files": [
    "lib"
  ],
  "main": "lib/index.js",
  "typings": "lib/index.d.ts",
  "scripts": {
    "start": "run-p start:client start:server",
    "start:client": "webpack-dev-server --config ./webpack.config.js",
    "start:server": "ts-node -P ../../tsconfig.json ./example/server.ts"
  },
  "repository": {
    "type": "git",
    "url": "git@gitlab.alibaba-inc.com:kaitian-codebase/ide-framework.git"
  },
  "publishConfig": {
    "registry": "http://registry.npm.alibaba-inc.com"
  },
  "dependencies": {
<<<<<<< HEAD
    "@ali/ide-core-browser": "2.8.1",
    "@ali/ide-core-common": "2.8.1",
    "@ali/ide-core-node": "2.8.1",
    "@ali/ide-file-service": "2.8.1",
    "@ali/ide-workspace": "2.8.1",
    "@ali/ide-theme": "2.8.1",
=======
    "@ali/ide-core-browser": "2.8.0",
    "@ali/ide-core-common": "2.8.0",
    "@ali/ide-core-node": "2.8.0",
    "@ali/ide-file-service": "2.8.0",
    "@ali/ide-workspace": "2.8.0",
    "@ali/ide-theme": "2.8.0",
>>>>>>> 872cf8c2
    "monaco-editor-core": "^0.20.0",
    "@ali/monaco-editor-core": "0.21.1-patch.4",
    "vscode-oniguruma": "1.3.1"
  },
  "devDependencies": {
    "@ali/ide-dev-tool": "^1.1.0",
    "npm-run-all": "^4.1.5",
    "ts-node": "8.0.2",
    "webpack-dev-server": "^3.3.1"
  },
  "gitHead": "5dad2ca7b3ea2e1781caefb2552eb1596f146193"
}<|MERGE_RESOLUTION|>--- conflicted
+++ resolved
@@ -1,10 +1,6 @@
 {
   "name": "@ali/ide-monaco",
-<<<<<<< HEAD
   "version": "2.8.1",
-=======
-  "version": "2.8.0",
->>>>>>> 872cf8c2
   "files": [
     "lib"
   ],
@@ -23,21 +19,12 @@
     "registry": "http://registry.npm.alibaba-inc.com"
   },
   "dependencies": {
-<<<<<<< HEAD
     "@ali/ide-core-browser": "2.8.1",
     "@ali/ide-core-common": "2.8.1",
     "@ali/ide-core-node": "2.8.1",
     "@ali/ide-file-service": "2.8.1",
     "@ali/ide-workspace": "2.8.1",
     "@ali/ide-theme": "2.8.1",
-=======
-    "@ali/ide-core-browser": "2.8.0",
-    "@ali/ide-core-common": "2.8.0",
-    "@ali/ide-core-node": "2.8.0",
-    "@ali/ide-file-service": "2.8.0",
-    "@ali/ide-workspace": "2.8.0",
-    "@ali/ide-theme": "2.8.0",
->>>>>>> 872cf8c2
     "monaco-editor-core": "^0.20.0",
     "@ali/monaco-editor-core": "0.21.1-patch.4",
     "vscode-oniguruma": "1.3.1"
