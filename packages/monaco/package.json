{
  "name": "@opensumi/ide-monaco",
  "version": "2.19.8",
  "files": [
    "lib"
  ],
  "license": "MIT",
  "main": "lib/index.js",
  "typings": "lib/index.d.ts",
  "scripts": {
    "prepublishOnly": "npm run build",
    "build": "tsc --build ../../configs/ts/references/tsconfig.monaco.json"
  },
  "dependencies": {
<<<<<<< HEAD
    "@opensumi/ide-core-browser": "2.19.7",
    "@opensumi/ide-core-common": "2.19.7",
    "@opensumi/monaco-editor-core": "0.34.0-patch.5"
=======
    "@opensumi/ide-core-browser": "2.19.8",
    "@opensumi/ide-core-common": "2.19.8",
    "@opensumi/monaco-editor-core": "0.29.1-patch.1"
>>>>>>> fcd9ba68
  },
  "devDependencies": {
    "@opensumi/ide-dev-tool": "^1.3.1",
    "@opensumi/ide-file-service": "2.19.8",
    "@opensumi/ide-theme": "2.19.8",
    "@opensumi/ide-workspace": "2.19.8"
  }
}<|MERGE_RESOLUTION|>--- conflicted
+++ resolved
@@ -12,15 +12,9 @@
     "build": "tsc --build ../../configs/ts/references/tsconfig.monaco.json"
   },
   "dependencies": {
-<<<<<<< HEAD
-    "@opensumi/ide-core-browser": "2.19.7",
-    "@opensumi/ide-core-common": "2.19.7",
-    "@opensumi/monaco-editor-core": "0.34.0-patch.5"
-=======
     "@opensumi/ide-core-browser": "2.19.8",
     "@opensumi/ide-core-common": "2.19.8",
-    "@opensumi/monaco-editor-core": "0.29.1-patch.1"
->>>>>>> fcd9ba68
+    "@opensumi/monaco-editor-core": "0.34.0-patch.5"
   },
   "devDependencies": {
     "@opensumi/ide-dev-tool": "^1.3.1",
