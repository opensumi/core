--- conflicted
+++ resolved
@@ -12,15 +12,9 @@
     "build": "tsc --build ../../configs/ts/references/tsconfig.monaco.json"
   },
   "dependencies": {
-<<<<<<< HEAD
-    "@opensumi/ide-core-browser": "2.19.11",
-    "@opensumi/ide-core-common": "2.19.11",
-    "@opensumi/monaco-editor-core": "0.35.0-patch.0"
-=======
     "@opensumi/ide-core-browser": "2.19.12",
     "@opensumi/ide-core-common": "2.19.12",
-    "@opensumi/monaco-editor-core": "0.34.0-patch.5"
->>>>>>> cc78b92d
+    "@opensumi/monaco-editor-core": "0.35.0-patch.0"
   },
   "devDependencies": {
     "@opensumi/ide-dev-tool": "^1.3.1",
