--- conflicted
+++ resolved
@@ -1,10 +1,6 @@
 {
   "name": "@ali/ide-monaco",
-<<<<<<< HEAD
-  "version": "1.2.0",
-=======
   "version": "1.2.1",
->>>>>>> 012b253e
   "files": [
     "lib"
   ],
@@ -23,15 +19,6 @@
     "registry": "http://registry.npm.alibaba-inc.com"
   },
   "dependencies": {
-<<<<<<< HEAD
-    "@ali/ide-activation-event": "1.2.0",
-    "@ali/ide-core-browser": "1.2.0",
-    "@ali/ide-core-common": "1.2.0",
-    "@ali/ide-core-node": "1.2.0",
-    "@ali/ide-editor": "1.2.0",
-    "@ali/ide-file-service": "1.2.0",
-    "@ali/ide-theme": "1.2.0",
-=======
     "@ali/ide-activation-event": "1.2.1",
     "@ali/ide-core-browser": "1.2.1",
     "@ali/ide-core-common": "1.2.1",
@@ -39,17 +26,12 @@
     "@ali/ide-editor": "1.2.1",
     "@ali/ide-file-service": "1.2.1",
     "@ali/ide-theme": "1.2.1",
->>>>>>> 012b253e
     "json5": "^2.1.0",
     "monaco-editor-core": "^0.17.0"
   },
   "devDependencies": {
     "@ali/ide-dev-tool": "^1.1.0",
-<<<<<<< HEAD
-    "@ali/ide-main-layout": "1.2.0",
-=======
     "@ali/ide-main-layout": "1.2.1",
->>>>>>> 012b253e
     "npm-run-all": "^4.1.5",
     "ts-node": "8.0.2",
     "webpack-dev-server": "^3.3.1"
