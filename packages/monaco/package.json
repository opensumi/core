--- conflicted
+++ resolved
@@ -14,11 +14,7 @@
   "dependencies": {
     "@opensumi/ide-core-browser": "2.19.9",
     "@opensumi/ide-core-common": "2.19.9",
-<<<<<<< HEAD
-    "@opensumi/monaco-editor-core": "0.29.1-patch.1"
-=======
     "@opensumi/monaco-editor-core": "0.34.0-patch.5"
->>>>>>> 58151c5c
   },
   "devDependencies": {
     "@opensumi/ide-dev-tool": "^1.3.1",
