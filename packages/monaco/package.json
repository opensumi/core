{
  "name": "@ali/ide-monaco",
  "version": "2.9.4",
  "files": [
    "lib"
  ],
  "main": "lib/index.js",
  "typings": "lib/index.d.ts",
  "scripts": {
    "prepublishOnly": "npm run build",
    "build": "tsc --build ../../configs/ts/references/tsconfig.monaco.json",
    "start": "run-p start:client start:server",
    "start:client": "webpack-dev-server --config ./webpack.config.js",
    "start:server": "ts-node -P ../../tsconfig.json ./example/server.ts"
  },
  "repository": {
    "type": "git",
    "url": "git@gitlab.alibaba-inc.com:kaitian-codebase/ide-framework.git"
  },
  "publishConfig": {
    "registry": "http://registry.npm.alibaba-inc.com"
  },
  "dependencies": {
<<<<<<< HEAD
    "@ali/ide-core-browser": "2.9.4",
    "@ali/ide-core-common": "2.9.4",
    "@ali/ide-core-node": "2.9.4",
    "@ali/ide-file-service": "2.9.4",
    "@ali/ide-workspace": "2.9.4",
    "@ali/ide-theme": "2.9.4",
    "@ali/monaco-editor-core": "0.21.1-patch.4",
=======
    "@ali/ide-core-browser": "2.9.3",
    "@ali/ide-core-common": "2.9.3",
    "@ali/ide-core-node": "2.9.3",
    "@ali/ide-file-service": "2.9.3",
    "@ali/ide-workspace": "2.9.3",
    "@ali/ide-theme": "2.9.3",
    "@ali/monaco-editor-core": "0.23.0-patch.6",
>>>>>>> d64ad319
    "vscode-oniguruma": "1.3.1"
  },
  "devDependencies": {
    "@ali/ide-dev-tool": "^1.1.0",
    "npm-run-all": "^4.1.5",
    "ts-node": "8.0.2",
    "webpack-dev-server": "^3.3.1"
  },
  "gitHead": "5dad2ca7b3ea2e1781caefb2552eb1596f146193"
}<|MERGE_RESOLUTION|>--- conflicted
+++ resolved
@@ -21,23 +21,13 @@
     "registry": "http://registry.npm.alibaba-inc.com"
   },
   "dependencies": {
-<<<<<<< HEAD
     "@ali/ide-core-browser": "2.9.4",
     "@ali/ide-core-common": "2.9.4",
     "@ali/ide-core-node": "2.9.4",
     "@ali/ide-file-service": "2.9.4",
     "@ali/ide-workspace": "2.9.4",
     "@ali/ide-theme": "2.9.4",
-    "@ali/monaco-editor-core": "0.21.1-patch.4",
-=======
-    "@ali/ide-core-browser": "2.9.3",
-    "@ali/ide-core-common": "2.9.3",
-    "@ali/ide-core-node": "2.9.3",
-    "@ali/ide-file-service": "2.9.3",
-    "@ali/ide-workspace": "2.9.3",
-    "@ali/ide-theme": "2.9.3",
     "@ali/monaco-editor-core": "0.23.0-patch.6",
->>>>>>> d64ad319
     "vscode-oniguruma": "1.3.1"
   },
   "devDependencies": {
