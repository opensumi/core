--- conflicted
+++ resolved
@@ -13,26 +13,14 @@
     "build": "tsc --build ../../configs/ts/references/tsconfig.monaco.json"
   },
   "dependencies": {
-<<<<<<< HEAD
     "@opensumi/ide-core-browser": "workspace:*",
     "@opensumi/ide-core-common": "workspace:*",
-    "@opensumi/monaco-editor-core": "0.35.0-patch.0"
+    "@opensumi/monaco-editor-core": "0.35.0-patch.3"
   },
   "devDependencies": {
     "@opensumi/ide-dev-tool": "workspace:*",
     "@opensumi/ide-file-service": "workspace:*",
     "@opensumi/ide-theme": "workspace:*",
     "@opensumi/ide-workspace": "workspace:*"
-=======
-    "@opensumi/ide-core-browser": "2.21.11",
-    "@opensumi/ide-core-common": "2.21.11",
-    "@opensumi/monaco-editor-core": "0.35.0-patch.3"
-  },
-  "devDependencies": {
-    "@opensumi/ide-dev-tool": "^1.3.1",
-    "@opensumi/ide-file-service": "2.21.11",
-    "@opensumi/ide-theme": "2.21.11",
-    "@opensumi/ide-workspace": "2.21.11"
->>>>>>> 725301d9
   }
 }