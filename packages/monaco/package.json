{
  "name": "@opensumi/ide-monaco",
  "version": "2.27.0",
  "files": [
    "lib",
    "src"
  ],
  "license": "MIT",
  "main": "lib/index.js",
  "typings": "lib/index.d.ts",
  "scripts": {
    "prepublishOnly": "yarn run build",
    "build": "tsc --build ../../configs/ts/references/tsconfig.monaco.json"
  },
  "dependencies": {
    "@opensumi/ide-core-browser": "workspace:*",
    "@opensumi/ide-core-common": "workspace:*",
<<<<<<< HEAD
    "@opensumi/monaco-editor-core": "0.47.0-patch.13"
=======
    "@opensumi/monaco-editor-core": "0.47.0-patch.14"
>>>>>>> 28ab5ca2
  },
  "devDependencies": {
    "@opensumi/ide-dev-tool": "workspace:*",
    "@opensumi/ide-file-service": "workspace:*",
    "@opensumi/ide-theme": "workspace:*",
    "@opensumi/ide-workspace": "workspace:*"
  }
}<|MERGE_RESOLUTION|>--- conflicted
+++ resolved
@@ -15,11 +15,7 @@
   "dependencies": {
     "@opensumi/ide-core-browser": "workspace:*",
     "@opensumi/ide-core-common": "workspace:*",
-<<<<<<< HEAD
-    "@opensumi/monaco-editor-core": "0.47.0-patch.13"
-=======
     "@opensumi/monaco-editor-core": "0.47.0-patch.14"
->>>>>>> 28ab5ca2
   },
   "devDependencies": {
     "@opensumi/ide-dev-tool": "workspace:*",
