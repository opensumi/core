--- conflicted
+++ resolved
@@ -457,105 +457,6 @@
     return result;
   }
 
-<<<<<<< HEAD
-  async registerLanguage(language: LanguagesContribution, extPath: string) {
-    monaco.languages.register({
-      id: language.id,
-      aliases: language.aliases,
-      extensions: language.extensions,
-      filenamePatterns: language.filenamePatterns,
-      filenames: language.filenames,
-      firstLine: language.firstLine,
-      mimetypes: language.mimetypes,
-    });
-    if (language.configuration) {
-      const configurationPath = new Path(extPath).join(language.configuration.replace(/^\.\//, '')).toString();
-      const { content } = await this.fileServiceClient.resolveContent(URI.file(configurationPath).toString());
-      const configuration = this.safeParseJSON(content);
-      monaco.languages.setLanguageConfiguration(language.id, {
-        wordPattern: this.createRegex(configuration.wordPattern),
-        autoClosingPairs: this.extractValidAutoClosingPairs(language.id, configuration),
-        brackets: this.extractValidBrackets(language.id, configuration),
-        comments: this.extractValidCommentRule(language.id, configuration),
-        folding: this.convertFolding(configuration.folding),
-        surroundingPairs: this.extractValidSurroundingPairs(language.id, configuration),
-        indentationRules: this.convertIndentationRules(configuration.indentationRules),
-      });
-
-      monaco.languages.onLanguage(language.id, () => {
-        this.activationEventService.fireEvent('onLanguage', language.id);
-      });
-    }
-  }
-
-  async registerGrammar(grammar: GrammarsContribution, extPath) {
-    if (grammar.path) {
-      grammar.path = new Path(extPath).join(grammar.path.replace(/^\.\//, '')).toString();
-    }
-    this.doRegisterGrammar(grammar);
-  }
-
-  async doRegisterGrammar(grammar: GrammarsContribution) {
-    if (grammar.injectTo) {
-      for (const injectScope of grammar.injectTo) {
-        let injections = this.injections.get(injectScope);
-        if (!injections) {
-          injections = [];
-          this.injections.set(injectScope, injections);
-        }
-        injections.push(grammar.scopeName);
-      }
-    }
-    this.textmateRegistry.registerTextmateGrammarScope(grammar.scopeName, {
-      async getGrammarDefinition() {
-        return {
-          format: /\.json$/.test(grammar.path) ? 'json' : 'plist',
-          location: URI.file(grammar.path),
-        };
-      },
-      getInjections: (scopeName: string) => this.injections.get(scopeName)!,
-    });
-    if (grammar.language) {
-      this.textmateRegistry.mapLanguageIdToTextmateGrammar(grammar.language, grammar.scopeName);
-      this.textmateRegistry.registerGrammarConfiguration(grammar.language, () => ({
-        embeddedLanguages: this.convertEmbeddedLanguages(grammar.embeddedLanguages),
-        tokenTypes: this.convertTokenTypes(grammar.tokenTypes),
-      }));
-    }
-  }
-
-  async activateLanguage(languageId: string) {
-    if (this.activatedLanguage.has(languageId)) {
-      return;
-    }
-    this.activatedLanguage.add(languageId);
-    const scopeName = this.textmateRegistry.getScope(languageId);
-    if (!scopeName) {
-      return;
-    }
-    const provider = this.textmateRegistry.getProvider(scopeName);
-    if (!provider) {
-      return;
-    }
-
-    const configuration = this.textmateRegistry.getGrammarConfiguration(languageId)();
-    const initialLanguage = getEncodedLanguageId(languageId);
-
-    try {
-      const grammar = (await this.grammarRegistry.loadGrammarWithConfiguration(
-        scopeName, initialLanguage, configuration))!;
-      const options = configuration.tokenizerOption ? configuration.tokenizerOption : TokenizerOptionDEFAULT;
-      // 要保证grammar把所有的languageID关联的语法都注册好了
-      if (grammar) {
-        monaco.languages.setTokensProvider(languageId, createTextmateTokenizer(grammar, options));
-      }
-    } catch (error) {
-      // console.warn('No grammar for this language id', languageId, error);
-    }
-  }
-
-=======
->>>>>>> 38f16890
   private async initGrammarRegistry() {
     this.grammarRegistry = new Registry({
       getOnigLib: this.getOnigLib,
