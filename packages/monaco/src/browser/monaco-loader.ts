import { isNodeIntegrated, isElectronEnv, URI } from '@ali/ide-core-common';
import { dirname, join } from 'path';

declare const __non_webpack_require__;

export function getNodeRequire() {
    return __non_webpack_require__ as any;
}
import { getLanguageAlias } from '@ali/ide-core-common';

export function loadVsRequire(): Promise<any> {

  return new Promise<any>((resolve, reject) => {
    const onDomReady = () => {
      const vsLoader = document.createElement('script');
      vsLoader.type = 'text/javascript';
      // NOTE 直接使用社区的版本会加载worker？会和ts有两重提示，需要设计优先级
      vsLoader.src = 'https://g.alicdn.com/code/lib/monaco-editor/0.17.1/min/vs/loader.js';
      vsLoader.charset = 'utf-8';
      vsLoader.addEventListener('load', () => {
        // Save Monaco's amd require and restore the original require
        resolve();
      });
      vsLoader.addEventListener('error', (e) => {
        // tslint:disable-next-line
        console.error(e);
        reject(e);
      });
      document.body.appendChild(vsLoader);
    };

    if (document.readyState === 'complete') {
      onDomReady();
    } else {
      window.addEventListener('load', onDomReady, { once: true });
    }
  });
}

export function loadMonaco(vsRequire: any): Promise<void> {
    if (isElectronEnv()) {
        vsRequire.config({ paths: { vs: join(new URI(window.location.href).path.dir.toString() , 'vs') } });
    } else {
        vsRequire.config({
          paths: { vs: 'https://g.alicdn.com/code/lib/monaco-editor/0.17.1/min/vs' },
          'vs/nls': {
        // 设置 monaco 内部的 i18n
            availableLanguages: {
              // en-US -> en-us
              '*': getLanguageAlias().toLowerCase(),
            },
          },
        });
    }
    const global = window as any;
  // https://github.com/Microsoft/monaco-editor/blob/master/docs/integrate-amd-cross.md
    global.MonacoEnvironment = {
    getWorkerUrl() {
      return `data:text/javascript;charset=utf-8,${encodeURIComponent(`
            self.MonacoEnvironment = {
              baseUrl: 'https://g.alicdn.com/code/lib/monaco-editor/0.17.1/min/'
            };
            importScripts('https://g.alicdn.com/code/lib/monaco-editor/0.17.1/min/vs/base/worker/workerMain.js');`,
      )}`;
    },
  };
  // NOTE 直接加载 editor.main 时不会 load 其他service
    return new Promise<void>((resolve) => {
    const _registry: {id: any, ctor: any, supportsDelayedInstantiation: any}[] = [];
    vsRequire.define('vs/platform/instantiation/common/extensions', ['require', 'exports'], (require, exports) => {
      Object.defineProperty(exports, '__esModule', { value: true });

      function registerSingleton(id, ctor, supportsDelayedInstantiation) {
          _registry.push({id, ctor, supportsDelayedInstantiation});
      }
      exports.registerSingleton = registerSingleton;
    });
    vsRequire(['vs/editor/editor.main'], () => {
      vsRequire([
        'vs/editor/standalone/browser/standaloneServices',
        'vs/editor/browser/services/codeEditorService',
        'vs/editor/browser/services/codeEditorServiceImpl',
        'vs/platform/contextview/browser/contextViewService',
        'vs/editor/standalone/browser/quickOpen/editorQuickOpen',
        'vs/base/parts/quickopen/browser/quickOpenWidget',
        'vs/base/parts/quickopen/browser/quickOpenModel',
        'vs/platform/theme/common/styler',
        'vs/base/common/filters',
        'vs/editor/standalone/browser/simpleServices',
        'vs/platform/commands/common/commands',
        'vs/editor/browser/editorExtensions',
<<<<<<< HEAD
        'vs/editor/common/modes',
      ], (standaloneServices: any, codeEditorService: any, codeEditorServiceImpl: any, contextViewService: any,
          quickOpen: any, quickOpenWidget: any, quickOpenModel: any, styler: any, filters: any,
          simpleServices: any, commands: any, editorExtensions: any, modes: any) => {
=======
        'vs/platform/instantiation/common/descriptors',
      ], (standaloneServices: any, codeEditorService: any, codeEditorServiceImpl: any, contextViewService: any,
          quickOpen: any, quickOpenWidget: any, quickOpenModel: any, styler: any, filters: any,
          simpleServices: any, commands: any, editorExtensions: any, descriptors) => {
>>>>>>> 6fb358f9
          const global = window as any;
          const original = standaloneServices.StaticServices.init;
          standaloneServices.StaticServices.init = (...args) => {
            const [result, instantiationService] = original(...args);
            _registry.forEach((reg) => {
              result.set(reg.id, new descriptors.SyncDescriptor(reg.ctor, [], reg.supportsDelayedInstantiation));
            });
            return [result, instantiationService];
          };

          global.monaco.services = Object.assign({}, simpleServices, standaloneServices, codeEditorService, codeEditorServiceImpl, contextViewService);
          global.monaco.quickOpen = Object.assign({}, quickOpen, quickOpenWidget, quickOpenModel);
          global.monaco.filters = filters;
          global.monaco.theme = styler;
          global.monaco.commands = commands;
          global.monaco.editorExtensions = editorExtensions;
          global.monaco.modes = modes;
          resolve();
        });
    });
  });
}<|MERGE_RESOLUTION|>--- conflicted
+++ resolved
@@ -89,17 +89,10 @@
         'vs/editor/standalone/browser/simpleServices',
         'vs/platform/commands/common/commands',
         'vs/editor/browser/editorExtensions',
-<<<<<<< HEAD
-        'vs/editor/common/modes',
-      ], (standaloneServices: any, codeEditorService: any, codeEditorServiceImpl: any, contextViewService: any,
-          quickOpen: any, quickOpenWidget: any, quickOpenModel: any, styler: any, filters: any,
-          simpleServices: any, commands: any, editorExtensions: any, modes: any) => {
-=======
         'vs/platform/instantiation/common/descriptors',
       ], (standaloneServices: any, codeEditorService: any, codeEditorServiceImpl: any, contextViewService: any,
           quickOpen: any, quickOpenWidget: any, quickOpenModel: any, styler: any, filters: any,
           simpleServices: any, commands: any, editorExtensions: any, descriptors) => {
->>>>>>> 6fb358f9
           const global = window as any;
           const original = standaloneServices.StaticServices.init;
           standaloneServices.StaticServices.init = (...args) => {
@@ -116,7 +109,6 @@
           global.monaco.theme = styler;
           global.monaco.commands = commands;
           global.monaco.editorExtensions = editorExtensions;
-          global.monaco.modes = modes;
           resolve();
         });
     });
