import React, { ReactNode, useCallback, useMemo } from 'react';

import { Injectable } from '@opensumi/di';
import { Button, MessageType } from '@opensumi/ide-components';
import { DialogContent, Popover, PopoverPosition } from '@opensumi/ide-core-browser/lib/components';
import { AIInlineResult } from '@opensumi/ide-core-browser/lib/components/ai-native';
import { ContentWidgetContainerPanel } from '@opensumi/ide-core-browser/lib/components/ai-native/content-widget/containerPanel';
import { IAIInlineResultIconItemsProps } from '@opensumi/ide-core-browser/lib/components/ai-native/inline-chat/result';
import { localize, uuid } from '@opensumi/ide-core-common';

import { ReactInlineContentWidget } from '../../../ai-native/BaseInlineContentWidget';
import { LineRange } from '../model/line-range';
import {
  AIResolveConflictContentWidget,
  AI_RESOLVE_REGENERATE_ACTIONS,
  ECompleteReason,
  REVOKE_ACTIONS,
} from '../types';

import { IMergeEditorShape } from './types';

interface IWrapperAIInlineResultProps {
  id: string;
  iconItems: IAIInlineResultIconItemsProps[];
  isRenderThumbs: boolean;
  codeEditor: IMergeEditorShape;
  range: LineRange;
  closeClick?: () => void;
  isRenderClose?: boolean;
  /**
   * 不展示 popover 确认框，用户点击后直接执行 re-generate
   */
  disablePopover?: boolean;
}

<<<<<<< HEAD
export const WapperAIInlineResult = (props: IWrapperAIInlineResultProps) => {
  const { iconItems, isRenderThumbs, codeEditor, range, id, disablePopover = false } = props;
=======
export const WapperAiInlineResult = (props: IWrapperAiInlineResultProps) => {
  const { iconItems, isRenderThumbs, codeEditor, range, disablePopover = false } = props;
>>>>>>> 6fe6636d
  const [isVisiablePopover, setIsVisiablePopover] = React.useState(false);
  const uid = useMemo(() => uuid(4), []);

  const hidePopover = useCallback(
    (event: React.MouseEvent<HTMLElement>) => {
      event.stopPropagation();
      event.preventDefault();

      setIsVisiablePopover(false);
    },
    [isVisiablePopover],
  );

  const onOk = useCallback(
    (event: React.MouseEvent<HTMLElement>) => {
      event.stopPropagation();
      event.preventDefault();

      hidePopover(event);
      execGenerate();
    },
    [isVisiablePopover],
  );

  const execGenerate = useCallback(() => {
    codeEditor.launchConflictActionsEvent({
      range,
      action: AI_RESOLVE_REGENERATE_ACTIONS,
      reason: ECompleteReason.UserManual,
    });
    codeEditor.hideResolveResultWidget(id);
  }, [range, codeEditor, id]);

  const popoverContent = useMemo(
    () => (
      <div style={{ padding: '8px 12px' }}>
        <DialogContent
          type='confirm'
          buttons={[
            <Button size='small' onClick={hidePopover} type='secondary'>
              {localize('ButtonCancel')}
            </Button>,
            <Button size='small' onClick={onOk}>
              {localize('ButtonOK')}
            </Button>,
          ]}
          icon={{
            color: 'var(--notificationsWarningIcon-foreground)',
            className: 'question-circle',
          }}
          title={localize('aiNative.resolve.conflict.dialog.afresh')}
          message={localize('aiNative.resolve.conflict.dialog.detection')}
          visible={true}
          messageType={MessageType.Warning}
        />
      </div>
    ),
    [isVisiablePopover],
  );

  const renderGenerate = useCallback(
    () => (
      <Popover visible={isVisiablePopover} id={uid} content={popoverContent} position={PopoverPosition.bottom}>
        {localize('aiNative.operate.afresh.title')}
      </Popover>
    ),
    [isVisiablePopover],
  );

  const handleRenerate = useCallback(() => {
    const intelligentStateModel = range.getIntelligentStateModel();
    const preAnswerCode = intelligentStateModel.answerCode;
    const currentCode = codeEditor.editor.getModel()?.getValueInRange(range.toRange()) || '';

    // 如果内容有变化，说明用户有修改，需要弹出确认框
    if (preAnswerCode.trim() === currentCode.trim()) {
      execGenerate();
    } else {
      if (disablePopover) {
        execGenerate();
        return;
      }
      setIsVisiablePopover(true);
    }
  }, [range, codeEditor, isVisiablePopover, disablePopover]);

  const iconResultItems: IAIInlineResultIconItemsProps[] = useMemo(
    () =>
      iconItems.concat([
        {
          icon: 'afresh',
          text: renderGenerate(),
          onClick: handleRenerate,
        },
      ]),
    [iconItems, isVisiablePopover],
  );

  return <AIInlineResult iconItems={iconResultItems} isRenderThumbs={isRenderThumbs} />;
};

@Injectable({ multiple: true })
<<<<<<< HEAD
export class ResolveResultWidget extends BaseInlineContentWidget {
  constructor(
    protected uid: string,
    protected readonly codeEditor: IMergeEditorShape,
    protected readonly lineRange: LineRange,
  ) {
=======
export class ResolveResultWidget extends ReactInlineContentWidget {
  protected uid: string = uuid(4);

  constructor(protected readonly codeEditor: ResultCodeEditor, protected readonly lineRange: LineRange) {
>>>>>>> 6fe6636d
    super(codeEditor.editor);
  }

  protected isRenderThumbs(): boolean {
    return true;
  }

  protected iconItems(): IAIInlineResultIconItemsProps[] {
    return [
      {
        icon: 'discard',
        text: localize('aiNative.operate.discard.title'),
        onClick: () => {
          this.codeEditor.launchConflictActionsEvent({
            range: this.lineRange,
            action: REVOKE_ACTIONS,
            reason: ECompleteReason.UserManual,
          });
          this.codeEditor.hideResolveResultWidget();
        },
      },
    ];
  }

  public renderView(): ReactNode {
    const iconResultItems = this.iconItems();
    const isRenderThumbs = this.isRenderThumbs();

    return (
      <ContentWidgetContainerPanel style={{ transform: 'translateY(4px)' }}>
        <WapperAIInlineResult
          id={this.uid}
          iconItems={iconResultItems}
          isRenderThumbs={isRenderThumbs}
          codeEditor={this.codeEditor}
          range={this.lineRange}
        />
      </ContentWidgetContainerPanel>
    );
  }

  public id(): string {
    return `${AIResolveConflictContentWidget}_${this.uid}`;
  }
}<|MERGE_RESOLUTION|>--- conflicted
+++ resolved
@@ -33,13 +33,8 @@
   disablePopover?: boolean;
 }
 
-<<<<<<< HEAD
 export const WapperAIInlineResult = (props: IWrapperAIInlineResultProps) => {
   const { iconItems, isRenderThumbs, codeEditor, range, id, disablePopover = false } = props;
-=======
-export const WapperAiInlineResult = (props: IWrapperAiInlineResultProps) => {
-  const { iconItems, isRenderThumbs, codeEditor, range, disablePopover = false } = props;
->>>>>>> 6fe6636d
   const [isVisiablePopover, setIsVisiablePopover] = React.useState(false);
   const uid = useMemo(() => uuid(4), []);
 
@@ -142,19 +137,12 @@
 };
 
 @Injectable({ multiple: true })
-<<<<<<< HEAD
-export class ResolveResultWidget extends BaseInlineContentWidget {
+export class ResolveResultWidget extends ReactInlineContentWidget {
   constructor(
     protected uid: string,
     protected readonly codeEditor: IMergeEditorShape,
     protected readonly lineRange: LineRange,
   ) {
-=======
-export class ResolveResultWidget extends ReactInlineContentWidget {
-  protected uid: string = uuid(4);
-
-  constructor(protected readonly codeEditor: ResultCodeEditor, protected readonly lineRange: LineRange) {
->>>>>>> 6fe6636d
     super(codeEditor.editor);
   }
 
