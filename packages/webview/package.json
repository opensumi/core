{
  "name": "@opensumi/ide-webview",
<<<<<<< HEAD
  "version": "2.13.8",
=======
  "version": "2.13.6",
>>>>>>> 1eaaa5ee
  "files": [
    "lib",
    "resources"
  ],
  "license": "MIT",
  "main": "lib/index.js",
  "typings": "lib/index.d.ts",
  "scripts": {
    "prepublishOnly": "npm run build",
    "build": "tsc --build ../../configs/ts/references/tsconfig.webview.json",
    "copy-resources": "node ./copy-resources.js"
  },
  "repository": {
    "type": "git",
    "url": "git@github.com:opensumi/core.git"
  },
  "dependencies": {
<<<<<<< HEAD
    "@opensumi/ide-core-common": "2.13.8",
    "@opensumi/ide-core-node": "2.13.8"
  },
  "devDependencies": {
    "@opensumi/ide-core-browser": "2.13.8",
    "@opensumi/ide-static-resource": "2.13.8",
    "@opensumi/ide-dev-tool": "^1.3.1",
    "@opensumi/ide-editor": "2.13.8",
    "@opensumi/ide-theme": "2.13.8",
    "@opensumi/ide-core-electron-main": "2.13.8"
=======
    "@opensumi/ide-core-common": "2.13.6",
    "@opensumi/ide-core-node": "2.13.6"
  },
  "devDependencies": {
    "@opensumi/ide-core-browser": "2.13.6",
    "@opensumi/ide-static-resource": "2.13.6",
    "@opensumi/ide-dev-tool": "^1.3.1",
    "@opensumi/ide-editor": "2.13.6",
    "@opensumi/ide-theme": "2.13.6",
    "@opensumi/ide-core-electron-main": "2.13.6"
>>>>>>> 1eaaa5ee
  },
  "peerDependencies": {
    "electron": "*"
  }
}<|MERGE_RESOLUTION|>--- conflicted
+++ resolved
@@ -1,10 +1,6 @@
 {
   "name": "@opensumi/ide-webview",
-<<<<<<< HEAD
-  "version": "2.13.8",
-=======
   "version": "2.13.6",
->>>>>>> 1eaaa5ee
   "files": [
     "lib",
     "resources"
@@ -22,18 +18,6 @@
     "url": "git@github.com:opensumi/core.git"
   },
   "dependencies": {
-<<<<<<< HEAD
-    "@opensumi/ide-core-common": "2.13.8",
-    "@opensumi/ide-core-node": "2.13.8"
-  },
-  "devDependencies": {
-    "@opensumi/ide-core-browser": "2.13.8",
-    "@opensumi/ide-static-resource": "2.13.8",
-    "@opensumi/ide-dev-tool": "^1.3.1",
-    "@opensumi/ide-editor": "2.13.8",
-    "@opensumi/ide-theme": "2.13.8",
-    "@opensumi/ide-core-electron-main": "2.13.8"
-=======
     "@opensumi/ide-core-common": "2.13.6",
     "@opensumi/ide-core-node": "2.13.6"
   },
@@ -44,7 +28,6 @@
     "@opensumi/ide-editor": "2.13.6",
     "@opensumi/ide-theme": "2.13.6",
     "@opensumi/ide-core-electron-main": "2.13.6"
->>>>>>> 1eaaa5ee
   },
   "peerDependencies": {
     "electron": "*"
