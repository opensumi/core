{
  "name": "@opensumi/ide-output",
  "version": "2.21.13",
  "files": [
    "lib",
    "src"
  ],
  "license": "MIT",
  "main": "lib/index.js",
  "typings": "lib/index.d.ts",
  "scripts": {
    "prepublishOnly": "yarn run build",
    "build": "tsc --build ../../configs/ts/references/tsconfig.output.json"
  },
  "repository": {
    "type": "git",
    "url": "git@github.com:opensumi/core.git"
  },
  "dependencies": {
<<<<<<< HEAD
    "@opensumi/ide-core-common": "workspace:*",
    "escape-carriage": "^1.3.0"
  },
  "devDependencies": {
    "@opensumi/ide-components": "workspace:*",
    "@opensumi/ide-core-browser": "workspace:*",
    "@opensumi/ide-dev-tool": "workspace:*",
    "@opensumi/ide-editor": "workspace:*",
    "@opensumi/ide-main-layout": "workspace:*",
    "@opensumi/ide-monaco": "workspace:*",
    "@opensumi/ide-workspace": "workspace:*"
=======
    "@opensumi/ide-core-common": "2.21.13",
    "escape-carriage": "^1.3.0"
  },
  "devDependencies": {
    "@opensumi/ide-components": "2.21.13",
    "@opensumi/ide-core-browser": "2.21.13",
    "@opensumi/ide-dev-tool": "^1.3.1",
    "@opensumi/ide-editor": "2.21.13",
    "@opensumi/ide-main-layout": "2.21.13",
    "@opensumi/ide-monaco": "2.21.13",
    "@opensumi/ide-workspace": "2.21.13"
>>>>>>> 1480afac
  }
}<|MERGE_RESOLUTION|>--- conflicted
+++ resolved
@@ -17,7 +17,6 @@
     "url": "git@github.com:opensumi/core.git"
   },
   "dependencies": {
-<<<<<<< HEAD
     "@opensumi/ide-core-common": "workspace:*",
     "escape-carriage": "^1.3.0"
   },
@@ -29,18 +28,5 @@
     "@opensumi/ide-main-layout": "workspace:*",
     "@opensumi/ide-monaco": "workspace:*",
     "@opensumi/ide-workspace": "workspace:*"
-=======
-    "@opensumi/ide-core-common": "2.21.13",
-    "escape-carriage": "^1.3.0"
-  },
-  "devDependencies": {
-    "@opensumi/ide-components": "2.21.13",
-    "@opensumi/ide-core-browser": "2.21.13",
-    "@opensumi/ide-dev-tool": "^1.3.1",
-    "@opensumi/ide-editor": "2.21.13",
-    "@opensumi/ide-main-layout": "2.21.13",
-    "@opensumi/ide-monaco": "2.21.13",
-    "@opensumi/ide-workspace": "2.21.13"
->>>>>>> 1480afac
   }
 }