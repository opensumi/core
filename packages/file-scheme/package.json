{
  "name": "@opensumi/ide-file-scheme",
  "version": "2.21.6",
  "files": [
    "lib",
    "src"
  ],
  "license": "MIT",
  "main": "lib/index.js",
  "typings": "lib/index.d.ts",
  "scripts": {
    "prepublishOnly": "yarn run build",
    "build": "tsc --build ../../configs/ts/references/tsconfig.file-scheme.json"
  },
  "repository": {
    "type": "git",
    "url": "git@github.com:opensumi/core.git"
  },
  "dependencies": {
    "@opensumi/ide-core-common": "2.21.6",
    "@opensumi/ide-core-node": "2.21.6",
    "@opensumi/ide-file-service": "2.21.6",
    "@opensumi/ide-static-resource": "2.21.6"
  },
  "devDependencies": {
    "@opensumi/ide-core-browser": "2.21.6",
    "@opensumi/ide-dev-tool": "^1.3.1",
<<<<<<< HEAD
    "@opensumi/ide-editor": "2.21.5",
    "@opensumi/ide-monaco": "2.21.5"
=======
    "@opensumi/ide-editor": "2.21.6",
    "@opensumi/ide-monaco": "2.21.6",
    "@opensumi/ide-overlay": "2.21.6"
>>>>>>> a2f04f09
  }
}<|MERGE_RESOLUTION|>--- conflicted
+++ resolved
@@ -25,13 +25,7 @@
   "devDependencies": {
     "@opensumi/ide-core-browser": "2.21.6",
     "@opensumi/ide-dev-tool": "^1.3.1",
-<<<<<<< HEAD
-    "@opensumi/ide-editor": "2.21.5",
-    "@opensumi/ide-monaco": "2.21.5"
-=======
     "@opensumi/ide-editor": "2.21.6",
-    "@opensumi/ide-monaco": "2.21.6",
-    "@opensumi/ide-overlay": "2.21.6"
->>>>>>> a2f04f09
+    "@opensumi/ide-monaco": "2.21.6"
   }
 }