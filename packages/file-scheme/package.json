{
  "name": "@opensumi/ide-file-scheme",
  "version": "2.21.11",
  "files": [
    "lib",
    "src"
  ],
  "license": "MIT",
  "main": "lib/index.js",
  "typings": "lib/index.d.ts",
  "scripts": {
    "prepublishOnly": "yarn run build",
    "build": "tsc --build ../../configs/ts/references/tsconfig.file-scheme.json"
  },
  "repository": {
    "type": "git",
    "url": "git@github.com:opensumi/core.git"
  },
  "dependencies": {
    "@opensumi/ide-core-common": "2.21.11",
    "@opensumi/ide-core-node": "2.21.11",
    "@opensumi/ide-file-service": "2.21.11",
    "@opensumi/ide-static-resource": "2.21.11"
  },
  "devDependencies": {
    "@opensumi/ide-core-browser": "2.21.11",
    "@opensumi/ide-dev-tool": "^1.3.1",
<<<<<<< HEAD
    "@opensumi/ide-editor": "2.21.10",
    "@opensumi/ide-monaco": "2.21.10"
=======
    "@opensumi/ide-editor": "2.21.11",
    "@opensumi/ide-monaco": "2.21.11",
    "@opensumi/ide-overlay": "2.21.11"
>>>>>>> b4576924
  }
}<|MERGE_RESOLUTION|>--- conflicted
+++ resolved
@@ -25,13 +25,8 @@
   "devDependencies": {
     "@opensumi/ide-core-browser": "2.21.11",
     "@opensumi/ide-dev-tool": "^1.3.1",
-<<<<<<< HEAD
-    "@opensumi/ide-editor": "2.21.10",
-    "@opensumi/ide-monaco": "2.21.10"
-=======
     "@opensumi/ide-editor": "2.21.11",
     "@opensumi/ide-monaco": "2.21.11",
     "@opensumi/ide-overlay": "2.21.11"
->>>>>>> b4576924
   }
 }