{
  "name": "@ali/ide-file-scheme",
  "version": "1.1.0",
  "files": [
    "lib"
  ],
  "main": "lib/index.js",
  "typings": "lib/index.d.ts",
  "scripts": {
    "start": "run-p start:client start:server",
    "start:client": "webpack-dev-server --config ./webpack.config.js",
    "start:server": "node --inspect -r ts-node/register ./example/server.ts"
  },
  "repository": {
    "type": "git",
    "url": "git@gitlab.alibaba-inc.com:kaitian/ide-framework.git"
  },
  "publishConfig": {
    "registry": "https://registry.npm.alibaba-inc.com"
  },
  "dependencies": {
    "@ali/ide-core-common": "^1.1.0",
    "@ali/ide-core-node": "^1.1.0",
    "@ali/ide-overlay": "^1.1.0",
    "@ali/ide-webview": "^1.1.0"
  },
  "devDependencies": {
<<<<<<< HEAD
    "@ali/ide-core-browser": "^1.0.6-alpha.19",
    "@ali/ide-dev-tool": "^1.0.6-alpha.19",
    "@ali/ide-editor": "^1.0.6-alpha.19",
    "@ali/ide-file-service": "^1.0.6-alpha.19",
    "@ali/ide-static-resource": "^1.0.6-alpha.19",
=======
    "@ali/ide-core-browser": "^1.1.0",
    "@ali/ide-dev-tool": "^1.1.0",
    "@ali/ide-doc-model": "^1.1.0",
    "@ali/ide-editor": "^1.1.0",
    "@ali/ide-file-service": "^1.1.0",
    "@ali/ide-static-resource": "^1.1.0",
>>>>>>> e81d9cb0
    "npm-run-all": "^4.1.5",
    "ts-node": "8.0.2",
    "webpack-dev-server": "^3.3.1"
  },
  "gitHead": "5dad2ca7b3ea2e1781caefb2552eb1596f146193"
}<|MERGE_RESOLUTION|>--- conflicted
+++ resolved
@@ -25,20 +25,11 @@
     "@ali/ide-webview": "^1.1.0"
   },
   "devDependencies": {
-<<<<<<< HEAD
-    "@ali/ide-core-browser": "^1.0.6-alpha.19",
-    "@ali/ide-dev-tool": "^1.0.6-alpha.19",
-    "@ali/ide-editor": "^1.0.6-alpha.19",
-    "@ali/ide-file-service": "^1.0.6-alpha.19",
-    "@ali/ide-static-resource": "^1.0.6-alpha.19",
-=======
     "@ali/ide-core-browser": "^1.1.0",
     "@ali/ide-dev-tool": "^1.1.0",
-    "@ali/ide-doc-model": "^1.1.0",
     "@ali/ide-editor": "^1.1.0",
     "@ali/ide-file-service": "^1.1.0",
     "@ali/ide-static-resource": "^1.1.0",
->>>>>>> e81d9cb0
     "npm-run-all": "^4.1.5",
     "ts-node": "8.0.2",
     "webpack-dev-server": "^3.3.1"
