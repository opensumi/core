import { Injectable, Autowired } from '@ali/common-di';
import { CommandContribution, CommandRegistry, Command } from '@ali/ide-core-common';
import { KeybindingContribution, KeybindingRegistry, Logger, ClientAppContribution } from '@ali/ide-core-browser';
import { Domain } from '@ali/ide-core-common/lib/di-helper';
import { MenuContribution, MenuModelRegistry } from '@ali/ide-core-common/lib/menu';
import { Git } from './git.view';
import { LayoutContribution, ComponentRegistry } from '@ali/ide-core-browser/lib/layout';

@Domain(ClientAppContribution, CommandContribution, KeybindingContribution, MenuContribution, LayoutContribution)
export class GitContribution implements CommandContribution, KeybindingContribution, MenuContribution, ClientAppContribution, LayoutContribution {
  @Autowired()
  logger: Logger;

  onStart() {

  }

  registerCommands(commands: CommandRegistry): void {
  }

  registerMenus(menus: MenuModelRegistry): void {

  }

  registerKeybindings(keybindings: KeybindingRegistry): void {
  }

  registerComponent(registry: ComponentRegistry) {
    registry.register('@ali/ide-git', {
      component: Git,
      iconClass: 'volans_icon git_icon',
      initialProps: {
        test: 'from props',
      },
      onActive: () => {
        console.log('on active');
      },
<<<<<<< HEAD
=======
      onInActive: () => {
        console.log('on in active');
      },
>>>>>>> 27e264bb
      onCollapse: () => {
        console.log('on collapse');
      },
    });
  }
}<|MERGE_RESOLUTION|>--- conflicted
+++ resolved
@@ -35,12 +35,9 @@
       onActive: () => {
         console.log('on active');
       },
-<<<<<<< HEAD
-=======
       onInActive: () => {
         console.log('on in active');
       },
->>>>>>> 27e264bb
       onCollapse: () => {
         console.log('on collapse');
       },
