import React, { useCallback, useEffect, useMemo, useState } from 'react';
import {
  DisposableCollection,
  getIcon,
  IPreferenceSettingsService,
  localize,
  PreferenceItem,
  PreferenceProvider,
  PreferenceSchemaProvider,
  PreferenceScope,
  PreferenceService,
  replaceLocalizePlaceholder,
  useInjectable,
  formatLocalize,
} from '@opensumi/ide-core-browser';
import styles from './preferences.module.less';
import classnames from 'classnames';
import { Button, CheckBox, Input, Option, Select, ValidateInput, ValidateMessage } from '@opensumi/ide-components';
import { PreferenceSettingsService } from './preference-settings.service';
import { toPreferenceReadableName } from '../common';

interface IPreferenceItemProps {
  preferenceName: string;
  localizedName?: string;
  currentValue: any;
  schema: PreferenceItem;
  scope: PreferenceScope;
  effectingScope: PreferenceScope;
  hasValueInScope: boolean;
}

const DESCRIPTION_EXPRESSION_REGEXP = /`#(.+)#`/gi;
const NONE_SELECT_OPTION = 'none';

/**
 * 用于展示单个设置项的视图
 * 目前支持类型:
 *  string:
 *    含有 enum - 下拉选项框
 *    不含有 enum - 输入框
 *  number: 输入框
 *  array:
 *    只允许 string类 - 可视化编辑项
 *  object:
 *    暂不支持
 */
export const NextPreferenceItem = ({
  preferenceName,
  localizedName,
  scope,
}: {
  preferenceName: string;
  localizedName?: string;
  scope: PreferenceScope;
}) => {
  const preferenceService: PreferenceService = useInjectable(PreferenceService);
  const settingsService: PreferenceSettingsService = useInjectable(IPreferenceSettingsService);
  const schemaProvider: PreferenceSchemaProvider = useInjectable(PreferenceSchemaProvider);

  const preferenceProvider: PreferenceProvider = preferenceService.getProvider(scope)!;

  // 获得这个设置项的当前值
  const { value: inherited, effectingScope } = settingsService.getPreference(preferenceName, scope);
  const [value, setValue] = useState<boolean | string | string[] | undefined>(
    preferenceProvider.get<boolean | string | string[]>(preferenceName)!,
  );
  const [schema, setSchema] = useState<PreferenceItem>();

  // 当这个设置项被外部变更时，更新局部值
  useEffect(() => {
    // 获得当前的schema
    const schemas = schemaProvider.getPreferenceProperty(preferenceName);
    setSchema(schemas);

    const disposableCollection = new DisposableCollection();
    // 监听配置变化
    disposableCollection.push(
      preferenceProvider.onDidPreferencesChanged((e) => {
        if (e.default && e.default.hasOwnProperty(preferenceName)) {
          if (e.default[preferenceName].scope === scope) {
            const newValue = e.default[preferenceName].newValue;
            setValue(newValue);
          }
        }
      }),
    );

    disposableCollection.push(
      settingsService.onDidEnumLabelsChange(() => {
        const schemas = schemaProvider.getPreferenceProperty(preferenceName);
        setSchema(schemas);
      }),
    );

    return () => {
      disposableCollection.dispose();
    };
  }, []);

  if (!localizedName) {
    localizedName = toPreferenceReadableName(preferenceName);
  }

  const renderPreferenceItem = () => {
    let renderSchema = schema;
    if (!renderSchema) {
      // 渲染阶段可能存在还没获取到 schema 的情况
      renderSchema = schemaProvider.getPreferenceProperty(preferenceName)!;
    }
    if (renderSchema) {
      const props = {
        preferenceName,
        scope,
        effectingScope,
        schema: renderSchema!,
        currentValue: value === undefined ? inherited : value,
        localizedName,
        hasValueInScope: value !== undefined,
      };

      switch (renderSchema!.type) {
        case 'boolean':
          return <CheckboxPreferenceItem {...props} />;
        case 'integer':
        case 'number':
          if (renderSchema.enum) {
            return <SelectPreferenceItem {...props} />;
          } else {
            return <InputPreferenceItem {...props} isNumber={true} />;
          }
        case 'string':
          if (renderSchema.enum) {
            return <SelectPreferenceItem {...props} />;
          } else {
            return <InputPreferenceItem {...props} />;
          }
        case 'array':
          if (renderSchema.items && renderSchema.items.type === 'string') {
            return <StringArrayPreferenceItem {...props} />;
          } else {
            return <EditInSettingsJsonPreferenceItem {...props} />;
          }
        default:
          return <EditInSettingsJsonPreferenceItem {...props} />;
      }
    }
  };

  return (
    <div
      className={classnames({
        [styles.preference_item]: true,
        [styles.modified]: value !== undefined,
      })}
    >
      {renderPreferenceItem()}
    </div>
  );
};

const renderDescriptionExpression = (des: string) => {
  const preferenceSettingService: PreferenceSettingsService = useInjectable(IPreferenceSettingsService);
  const description = replaceLocalizePlaceholder(des);
  if (!description) {
    return null;
  }
  const match = DESCRIPTION_EXPRESSION_REGEXP.exec(description!);
  if (!match) {
    return description;
  }
  const { 0: expression, 1: preferenceId } = match;
  const preference = preferenceSettingService.getSectionByPreferenceId(preferenceId);
  if (preference) {
    const preferenceTitle = localize(preference.localized);
    const others: any[] = description
      .split(expression)
      .map((des: string, index: number) => <span key={`${preferenceId}-${index}`}>{des}</span>);
    const search = () => {
      preferenceSettingService.search(preferenceTitle);
    };
    const link = (
      <a onClick={search} key={preferenceId}>
        {preferenceTitle}
      </a>
    );
    others.splice(1, 0, link);
    return others;
  } else {
    return description;
  }
};

const SettingStatus = ({
  preferenceName,
  scope,
  effectingScope,
  hasValueInScope,
}: {
  preferenceName: string;
  scope: PreferenceScope;
  effectingScope: PreferenceScope;
  hasValueInScope: boolean;
}) => {
  const settingsService: PreferenceSettingsService = useInjectable(IPreferenceSettingsService);
  return (
    <span className={styles.preference_status}>
      {effectingScope === PreferenceScope.Workspace && scope === PreferenceScope.User ? (
        <span className={styles.preference_overwritten}>{localize('preference.overwrittenInWorkspace')}</span>
      ) : undefined}
      {effectingScope === PreferenceScope.User && scope === PreferenceScope.Workspace ? (
        <span className={styles.preference_overwritten}>{localize('preference.overwrittenInUser')}</span>
      ) : undefined}
      {hasValueInScope ? (
        <span
          className={classnames(styles.preference_reset, getIcon('rollback'))}
          onClick={(e) => {
            settingsService.reset(preferenceName, scope);
          }}
        ></span>
      ) : undefined}
    </span>
  );
};

function InputPreferenceItem({
  preferenceName,
  localizedName,
  currentValue,
  schema,
  isNumber,
  effectingScope,
  scope,
  hasValueInScope,
}: IPreferenceItemProps & { isNumber?: boolean }) {
  const preferenceService: PreferenceService = useInjectable(PreferenceService);
  const schemaProvider: PreferenceSchemaProvider = useInjectable(PreferenceSchemaProvider);
  const [value, setValue] = useState<string>();

  useEffect(() => {
    setValue(currentValue);
  }, [currentValue]);

  const handleValueChange = (value) => {
    if (hasValidateError(isNumber && /^[0-9]+$/.test(value) ? Number(value) : value)) {
      return;
    }

    preferenceService.set(preferenceName, value, scope);
  };

  function hasValidateError(value): ValidateMessage | undefined {
    const res = schemaProvider.validate(preferenceName, value);
    if (res.valid) {
      return undefined;
    } else {
      return {
        type: 2,
        message: res.reason,
      };
    }
  }

  return (
    <div className={styles.preference_line}>
      <div className={styles.key}>
        {localizedName}{' '}
        <SettingStatus
          preferenceName={preferenceName}
          scope={scope}
          effectingScope={effectingScope}
          hasValueInScope={hasValueInScope}
        />
      </div>
      {schema && schema.description && (
        <div className={styles.desc}>{renderDescriptionExpression(schema.description)}</div>
      )}
      <div className={styles.control_wrap}>
        <div className={styles.text_control}>
          <ValidateInput
            type={isNumber ? 'number' : 'text'}
            validate={hasValidateError}
            onBlur={() => {
              handleValueChange(value);
            }}
            onValueChange={(value) => {
              setValue(value);
            }}
            value={value}
          />
        </div>
      </div>
    </div>
  );
}

function CheckboxPreferenceItem({
  preferenceName,
  localizedName,
  currentValue,
  schema,
  effectingScope,
  scope,
  hasValueInScope,
}: IPreferenceItemProps) {
  const description = schema && schema.description && replaceLocalizePlaceholder(schema.description);
  const preferenceService: PreferenceService = useInjectable(PreferenceService);

  const [value, setValue] = useState<boolean>();

  useEffect(() => {
    setValue(currentValue);
  }, [currentValue]);

  const handleValueChange = (value) => {
    setValue(value);
    preferenceService.set(preferenceName, value, scope);
  };

  return (
    <div className={styles.preference_line}>
      <div className={classnames(styles.check, styles.key)}>
        <CheckBox
          label={localizedName}
          checked={value}
          onChange={(event) => {
            handleValueChange((event.target as HTMLInputElement).checked);
          }}
        />
        <SettingStatus
          preferenceName={preferenceName}
          scope={scope}
          effectingScope={effectingScope}
          hasValueInScope={hasValueInScope}
        />
      </div>
      {description ? (
        <div>
          <div className={styles.desc}>{renderDescriptionExpression(description)}</div>
        </div>
      ) : undefined}
    </div>
  );
}

function SelectPreferenceItem({
  preferenceName,
  localizedName,
  currentValue,
  schema,
  effectingScope,
  scope,
  hasValueInScope,
}: IPreferenceItemProps) {
  const preferenceService: PreferenceService = useInjectable(PreferenceService);
  const settingsService: PreferenceSettingsService = useInjectable(IPreferenceSettingsService);
  const [value, setValue] = useState<string>(currentValue);

  // 鼠标还没有划过来的时候，需要一个默认的描述信息
  const defaultDescription = useMemo((): string => {
    if (schema.enumDescriptions && schema.enum) {
      return schema.enumDescriptions[schema.enum.indexOf(currentValue)] || '';
    }
    return '';
  }, [schema]);
  const [description, setDescription] = useState<string>(defaultDescription);

  useEffect(() => {
    setValue(currentValue);
  }, [currentValue]);

<<<<<<< HEAD
  const handleValueChange = useCallback(
=======
  useEffect(() => {
    if (!value && !!schema.enum) {
      for (const item of schema.enum as (string | boolean | number)[]) {
        if (!value && item === schema.default) {
          setValue(String(item));
        }
      }
    }
  }, [schema, value]);

  const handlerValueChange = useCallback(
>>>>>>> 6d71b2ea
    (val) => {
      preferenceService.set(preferenceName, val, scope);
      setValue(val);
    },
    [setValue, preferenceService],
  );

  // enum 本身为 string[] | number[]
  const labels = settingsService.getEnumLabels(preferenceName);

  const renderEnumOptions = useCallback(
    () =>
      schema.enum?.map((item, idx) => {
        if (typeof item === 'boolean') {
          item = String(item);
        }

        return (
          <Option
            value={item}
            label={replaceLocalizePlaceholder((labels[item] || item).toString())}
            key={`${idx} - ${item}`}
            className={styles.select_option}
          >
            {replaceLocalizePlaceholder((labels[item] || item).toString())}
            {item === schema.default && (
              <div className={styles.select_default_option_tips}>{localize('preference.enum.default')}</div>
            )}
          </Option>
        );
      }),
    [schema.enum],
  );

  const renderNoneOptions = () => (
    <Option
      value={localize('preference.stringArray.none')}
      key={NONE_SELECT_OPTION}
      label={localize('preference.stringArray.none')}
      disabled
    >
      {localize('preference.stringArray.none')}
    </Option>
  );

  const options = schema.enum && schema.enum.length > 0 ? renderEnumOptions() : renderNoneOptions();

  // 处理鼠标移动时候对应枚举值描述的变化
  const handleDescriptionChange = useCallback(
    (_, index) => {
      if (schema.enumDescriptions) {
        const description = schema.enumDescriptions[index];
        if (description) {
          setDescription(description);
        } else {
          // 对应的描述不存在，则设置为空，在渲染时会过滤掉 falsy 的值
          setDescription('');
        }
      }
    },
    [schema.enumDescriptions, setDescription],
  );

  return (
    <div className={styles.preference_line}>
      <div className={styles.key}>
        {localizedName}{' '}
        <SettingStatus
          preferenceName={preferenceName}
          scope={scope}
          effectingScope={effectingScope}
          hasValueInScope={hasValueInScope}
        />
      </div>
      {schema && schema.description && (
        <div className={styles.desc}>{renderDescriptionExpression(schema.description)}</div>
      )}
      <div className={styles.control_wrap}>
        <Select
          dropdownRenderType='absolute'
          maxHeight='200'
          onChange={handleValueChange}
          value={value}
          className={styles.select_control}
          description={description}
          onMouseEnter={handleDescriptionChange}
          notMatchWarning={hasValueInScope ? formatLocalize('preference.item.notValid', value) : ''}
        >
          {options}
        </Select>
      </div>
    </div>
  );
}

function EditInSettingsJsonPreferenceItem({
  preferenceName,
  localizedName,
  schema,
  effectingScope,
  scope,
  hasValueInScope,
}: IPreferenceItemProps) {
  const settingsService: PreferenceSettingsService = useInjectable(IPreferenceSettingsService);

  const editSettingsJson = async () => {
    settingsService.openJSON(scope, preferenceName);
  };

  return (
    <div className={styles.preference_line}>
      <div className={styles.key}>
        {localizedName}{' '}
        <SettingStatus
          preferenceName={preferenceName}
          scope={scope}
          effectingScope={effectingScope}
          hasValueInScope={hasValueInScope}
        />
      </div>
      {schema && schema.description && (
        <div className={styles.desc}>{renderDescriptionExpression(schema.description)}</div>
      )}
      <div className={styles.control_wrap}>
        <a onClick={editSettingsJson}>{localize('preference.editSettingsJson')}</a>
      </div>
    </div>
  );
}

function StringArrayPreferenceItem({
  preferenceName,
  localizedName,
  currentValue,
  schema,
  effectingScope,
  scope,
  hasValueInScope,
}: IPreferenceItemProps) {
  const preferenceService: PreferenceService = useInjectable(PreferenceService);
  const [value, setValue] = useState<string[]>([]);
  const [inputValue, setInputValue] = useState<string>();
  const [editValue, setEditValue] = useState<string>();
  const [currentEditIndex, setCurrentEditIndex] = useState<number>(-1);

  useEffect(() => {
    setValue(currentValue || []);
  }, [currentValue]);

  useEffect(() => {
    if (currentEditIndex >= 0) {
      setEditValue(value[currentEditIndex]);
    } else {
      setEditValue('');
    }
  }, [currentEditIndex]);

  const handleValueChange = (value) => {
    setValue(value);
    preferenceService.set(preferenceName, value, scope);
  };

  const addItem = () => {
    if (inputValue) {
      const newValue = value.slice(0);
      if (newValue.indexOf(inputValue) > -1) {
        return;
      }
      newValue.push(inputValue);
      setInputValue('');
      handleValueChange(newValue);
    }
  };

  const removeItem = (idx: number) => {
    const newValue = value.slice(0);
    newValue.splice(idx, 1);
    if (newValue.length) {
      handleValueChange(newValue);
    } else {
      handleValueChange([]);
    }
  };

  const editItem = (index: number) => {
    setCurrentEditIndex(index);
  };

  const handleInputValueChange = (value: string) => {
    setInputValue(value);
  };

  const items = value.map((item, idx) => {
    if (currentEditIndex >= 0 && currentEditIndex === idx) {
      return <li className={styles.array_items} key={`${idx} - ${JSON.stringify(item)}`}></li>;
    } else {
      return (
        <li className={styles.array_items} key={`${idx} - ${JSON.stringify(item)}`}>
          <div className={styles.array_item}>{typeof item === 'string' ? item : JSON.stringify(item)}</div>
          <div className={styles.operate}>
            <Button
              type='icon'
              title={localize('preference.stringArray.operate.edit')}
              onClick={() => {
                editItem(idx);
              }}
              className={classnames(getIcon('edit'), styles.array_item)}
            ></Button>
            <Button
              type='icon'
              title={localize('preference.stringArray.operate.delete')}
              onClick={() => {
                removeItem(idx);
              }}
              className={classnames(getIcon('delete'), styles.array_item)}
            ></Button>
          </div>
        </li>
      );
    }
  });

  const renderEditInput = () => {
    const commit = () => {
      const newValue = value.slice(0);
      if (editValue) {
        newValue[currentEditIndex] = editValue!;
      } else {
        newValue.splice(currentEditIndex, 1);
      }
      setValue(newValue);
      preferenceService.set(preferenceName, newValue, scope);
      setCurrentEditIndex(-1);
    };

    const handleEditValueChange = (value: string) => {
      setEditValue(value);
    };

    if (currentEditIndex >= 0) {
      return (
        <div
          className={styles.array_edit_wrapper}
          style={{
            top: currentEditIndex * 24,
          }}
        >
          <Input
            type='text'
            className={styles.array_edit_input}
            value={editValue}
            onValueChange={handleEditValueChange}
            onPressEnter={commit}
            addonAfter={[
              <div className={styles.array_edit_input_tip}>{localize('preference.stringArray.operate.editTip')}</div>,
            ]}
          />
        </div>
      );
    }
  };

  return (
    <div className={styles.preference_line}>
      <div className={styles.key}>
        {localizedName}{' '}
        <SettingStatus
          preferenceName={preferenceName}
          scope={scope}
          effectingScope={effectingScope}
          hasValueInScope={hasValueInScope}
        />
      </div>
      {schema && schema.description && (
        <div className={styles.desc}>{renderDescriptionExpression(schema.description)}</div>
      )}
      <div className={styles.control_wrap}>
        <ul className={styles.array_items_wrapper}>
          {items}
          {renderEditInput()}
        </ul>
        <div className={styles.preferences_flex_row}>
          <Input
            type='text'
            className={styles.text_control}
            value={inputValue}
            onValueChange={handleInputValueChange}
          />
          <Button className={styles.add_button} onClick={addItem}>
            {localize('preference.array.additem', '添加')}
          </Button>
        </div>
      </div>
    </div>
  );
}<|MERGE_RESOLUTION|>--- conflicted
+++ resolved
@@ -368,26 +368,12 @@
     setValue(currentValue);
   }, [currentValue]);
 
-<<<<<<< HEAD
   const handleValueChange = useCallback(
-=======
-  useEffect(() => {
-    if (!value && !!schema.enum) {
-      for (const item of schema.enum as (string | boolean | number)[]) {
-        if (!value && item === schema.default) {
-          setValue(String(item));
-        }
-      }
-    }
-  }, [schema, value]);
-
-  const handlerValueChange = useCallback(
->>>>>>> 6d71b2ea
     (val) => {
       preferenceService.set(preferenceName, val, scope);
       setValue(val);
     },
-    [setValue, preferenceService],
+    [value, preferenceService],
   );
 
   // enum 本身为 string[] | number[]
