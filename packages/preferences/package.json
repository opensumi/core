{
  "name": "@ali/ide-preferences",
  "version": "1.2.6",
  "files": [
    "lib"
  ],
  "main": "lib/index.js",
  "typings": "lib/index.d.ts",
  "scripts": {
    "start": "run-p start:client start:server",
    "start:client": "webpack-dev-server --config ./webpack.config.js",
    "start:server": "node --inspect -r ts-node/register ./example/server.ts"
  },
  "repository": {
    "type": "git",
    "url": "git@gitlab.alibaba-inc.com:kaitian/ide-framework.git"
  },
  "publishConfig": {
    "registry": "http://registry.npm.alibaba-inc.com"
  },
  "dependencies": {
<<<<<<< HEAD
    "@ali/ide-core-browser": "1.2.6",
    "@ali/ide-core-common": "1.2.6",
    "@ali/ide-core-node": "1.2.6",
    "@ali/ide-editor": "1.2.6",
    "@ali/ide-file-service": "1.2.6",
    "@ali/ide-monaco": "1.2.6",
    "@ali/ide-userstorage": "1.2.6",
    "@ali/ide-workspace": "1.2.6"
=======
    "@ali/ide-core-browser": "1.2.5",
    "@ali/ide-core-common": "1.2.5",
    "@ali/ide-core-node": "1.2.5",
    "@ali/ide-editor": "1.2.5",
    "@ali/ide-file-service": "1.2.5",
    "@ali/ide-monaco": "1.2.5",
    "@ali/ide-userstorage": "1.2.5",
    "@ali/ide-workspace": "1.2.5",
    "@ali/ide-activity-bar": "1.2.5"
>>>>>>> 6ca3f9f7
  },
  "devDependencies": {
    "@ali/ide-dev-tool": "^1.1.0",
    "npm-run-all": "^4.1.5",
    "ts-node": "8.0.2",
    "webpack-dev-server": "^3.3.1"
  },
  "gitHead": "5dad2ca7b3ea2e1781caefb2552eb1596f146193"
}<|MERGE_RESOLUTION|>--- conflicted
+++ resolved
@@ -19,7 +19,6 @@
     "registry": "http://registry.npm.alibaba-inc.com"
   },
   "dependencies": {
-<<<<<<< HEAD
     "@ali/ide-core-browser": "1.2.6",
     "@ali/ide-core-common": "1.2.6",
     "@ali/ide-core-node": "1.2.6",
@@ -27,18 +26,8 @@
     "@ali/ide-file-service": "1.2.6",
     "@ali/ide-monaco": "1.2.6",
     "@ali/ide-userstorage": "1.2.6",
-    "@ali/ide-workspace": "1.2.6"
-=======
-    "@ali/ide-core-browser": "1.2.5",
-    "@ali/ide-core-common": "1.2.5",
-    "@ali/ide-core-node": "1.2.5",
-    "@ali/ide-editor": "1.2.5",
-    "@ali/ide-file-service": "1.2.5",
-    "@ali/ide-monaco": "1.2.5",
-    "@ali/ide-userstorage": "1.2.5",
-    "@ali/ide-workspace": "1.2.5",
-    "@ali/ide-activity-bar": "1.2.5"
->>>>>>> 6ca3f9f7
+    "@ali/ide-workspace": "1.2.6",
+    "@ali/ide-activity-bar": "1.2.6"
   },
   "devDependencies": {
     "@ali/ide-dev-tool": "^1.1.0",
