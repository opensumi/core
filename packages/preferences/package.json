--- conflicted
+++ resolved
@@ -1,10 +1,6 @@
 {
   "name": "@ali/ide-preferences",
-<<<<<<< HEAD
-  "version": "1.5.4",
-=======
   "version": "1.6.0",
->>>>>>> d095b3f6
   "files": [
     "lib"
   ],
@@ -23,18 +19,6 @@
     "registry": "http://registry.npm.alibaba-inc.com"
   },
   "dependencies": {
-<<<<<<< HEAD
-    "@ali/ide-core-browser": "1.5.4",
-    "@ali/ide-core-common": "1.5.4",
-    "@ali/ide-core-node": "1.5.4",
-    "@ali/ide-editor": "1.5.4",
-    "@ali/ide-file-service": "1.5.4",
-    "@ali/ide-monaco": "1.5.4",
-    "@ali/ide-userstorage": "1.5.4",
-    "@ali/ide-workspace": "1.5.4",
-    "@ali/ide-activity-bar": "1.5.4",
-    "@ali/ide-overlay": "1.5.4"
-=======
     "@ali/ide-core-browser": "1.6.0",
     "@ali/ide-core-common": "1.6.0",
     "@ali/ide-core-node": "1.6.0",
@@ -45,7 +29,6 @@
     "@ali/ide-workspace": "1.6.0",
     "@ali/ide-activity-bar": "1.6.0",
     "@ali/ide-overlay": "1.6.0"
->>>>>>> d095b3f6
   },
   "devDependencies": {
     "@ali/ide-dev-tool": "^1.1.0",
