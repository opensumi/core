{
  "references": [
    {
      "path": "./references/tsconfig.core.json"
    },
    {
      "path": "./references/tsconfig.core-browser.json"
    },
    {
      "path": "./references/tsconfig.core-node.json"
    },
    {
      "path": "./references/tsconfig.file-tree.json"
    },
    {
      "path": "./references/tsconfig.main-layout.json"
    },
    {
      "path": "./references/tsconfig.monaco.json"
    },
    {
<<<<<<< HEAD
      "path": "./references/tsconfig.doc-model.json"
=======
      "path": "./references/tsconfig.editor.json"
>>>>>>> a6df3385
    }
  ]
}<|MERGE_RESOLUTION|>--- conflicted
+++ resolved
@@ -19,11 +19,10 @@
       "path": "./references/tsconfig.monaco.json"
     },
     {
-<<<<<<< HEAD
       "path": "./references/tsconfig.doc-model.json"
-=======
+    },
+    {
       "path": "./references/tsconfig.editor.json"
->>>>>>> a6df3385
     }
   ]
 }