--- conflicted
+++ resolved
@@ -105,7 +105,6 @@
       "@ali/ide-terminal-server/lib/*": [
         "../packages/terminal-server/src/*"
       ],
-<<<<<<< HEAD
       "@ali/ide-static-resource": [
         "../packages/static-resource/src/index.ts"
       ],
@@ -117,13 +116,12 @@
       ],
       "@ali/ide-express-file-server/lib/*": [
         "../packages/express-file-server/src/*"
-=======
+      ],
       "@ali/ide-language": [
         "../packages/language/src/index.ts"
       ],
       "@ali/ide-language/lib/*": [
         "../packages/language/src/*"
->>>>>>> 4455ad53
       ]
     }
   }
