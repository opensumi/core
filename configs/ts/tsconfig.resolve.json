--- conflicted
+++ resolved
@@ -171,7 +171,30 @@
       "@ali/ide-quick-open/lib/*": [
         "../packages/quick-open/src/*"
       ],
-<<<<<<< HEAD
+      "@ali/ide-feature-extension": [
+        "../packages/feature-extension/src/index.ts"
+      ],
+      "@ali/ide-feature-extension/lib/*": [
+        "../packages/feature-extension/src/*"
+      ],
+      "@ali/ide-vscode-extension": [
+        "../packages/vscode-extension/src/index.ts"
+      ],
+      "@ali/ide-vscode-extension/lib/*": [
+        "../packages/vscode-extension/src/*"
+      ],
+      "@ali/ide-theme": [
+        "../packages/theme/src/index.ts"
+      ],
+      "@ali/ide-theme/lib/*": [
+        "../packages/theme/src/*"
+      ],
+      "@ali/ide-activation-event": [
+        "../packages/activation-event/src/index.ts"
+      ],
+      "@ali/ide-activation-event/lib/*": [
+        "../packages/activation-event/src/*"
+      ],
       "@ali/ide-preferences": [
         "../packages/preferences/src/index.ts"
       ],
@@ -183,31 +206,6 @@
       ],
       "@ali/ide-workspace/lib/*": [
         "../packages/workspace/src/*"
-=======
-      "@ali/ide-feature-extension": [
-        "../packages/feature-extension/src/index.ts"
-      ],
-      "@ali/ide-feature-extension/lib/*": [
-        "../packages/feature-extension/src/*"
-      ],
-      "@ali/ide-vscode-extension": [
-        "../packages/vscode-extension/src/index.ts"
-      ],
-      "@ali/ide-vscode-extension/lib/*": [
-        "../packages/vscode-extension/src/*"
-      ],
-      "@ali/ide-theme": [
-        "../packages/theme/src/index.ts"
-      ],
-      "@ali/ide-theme/lib/*": [
-        "../packages/theme/src/*"
-      ],
-      "@ali/ide-activation-event": [
-        "../packages/activation-event/src/index.ts"
-      ],
-      "@ali/ide-activation-event/lib/*": [
-        "../packages/activation-event/src/*"
->>>>>>> bacd9b54
       ]
     }
   }
