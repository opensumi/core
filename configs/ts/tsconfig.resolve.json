{
  "extends": "./tsconfig.base.json",
  "compilerOptions": {
    "baseUrl": "..",
    "paths": {
      "@ali/ide-core-common": [
        "../packages/core-common/src/index.ts"
      ],
      "@ali/ide-core-common/lib/*": [
        "../packages/core-common/src/*"
      ],
      "@ali/ide-core-browser": [
        "../packages/core-browser/src/index.ts"
      ],
      "@ali/ide-core-browser/lib/*": [
        "../packages/core-browser/src/*"
      ],
      "@ali/ide-core-node": [
        "../packages/core-node/src/index.ts"
      ],
      "@ali/ide-core-node/lib/*": [
        "../packages/core-node/src/*"
      ],
      "@ali/ide-file-service": [
        "../packages/file-service/src/index.ts"
      ],
      "@ali/ide-file-service/lib/*": [
        "../packages/file-service/src/*"
      ],
      "@ali/ide-file-tree": [
        "../packages/file-tree/src/index.ts"
      ],
      "@ali/ide-file-tree/lib/*": [
        "../packages/file-tree/src/*"
      ],
      "@ali/ide-main-layout": [
        "../packages/main-layout/src/index.ts"
      ],
      "@ali/ide-main-layout/lib/*": [
        "../packages/main-layout/src/*"
      ],
      "@ali/ide-menu-bar": [
        "../packages/menu-bar/src/index.ts"
      ],
      "@ali/ide-menu-bar/lib/*": [
        "../packages/menu-bar/src/*"
      ],
      "@ali/ide-monaco": [
        "../packages/monaco/src/index.ts"
      ],
      "@ali/ide-monaco/lib/*": [
        "../packages/monaco/src/*"
      ],
      "@ali/ide-editor": [
        "../packages/editor/src/index.ts"
      ],
      "@ali/ide-editor/lib/*": [
        "../packages/editor/src/*"
      ],
<<<<<<< HEAD
      "@ali/ide-connection": [
        "../packages/connection/src/index.ts"
      ],
      "@ali/ide-connection/lib/*": [
        "../packages/connection/src/*"
=======
      "@ali/ide-i18n": [
        "../packages/i18n/src/index.ts"
      ],
      "@ali/ide-i18n/lib/*": [
        "../packages/i18n/src/*"
>>>>>>> cea6bf08
      ]
    }
  }
}<|MERGE_RESOLUTION|>--- conflicted
+++ resolved
@@ -57,19 +57,17 @@
       "@ali/ide-editor/lib/*": [
         "../packages/editor/src/*"
       ],
-<<<<<<< HEAD
       "@ali/ide-connection": [
         "../packages/connection/src/index.ts"
       ],
       "@ali/ide-connection/lib/*": [
         "../packages/connection/src/*"
-=======
+      ],
       "@ali/ide-i18n": [
         "../packages/i18n/src/index.ts"
       ],
       "@ali/ide-i18n/lib/*": [
         "../packages/i18n/src/*"
->>>>>>> cea6bf08
       ]
     }
   }
