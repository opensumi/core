--- conflicted
+++ resolved
@@ -159,19 +159,17 @@
       "@ali/ide-output/lib/*": [
         "../packages/output/src/*"
       ],
-<<<<<<< HEAD
       "@ali/ide-explorer": [
         "../packages/explorer/src/index.ts"
       ],
       "@ali/ide-explorer/lib/*": [
         "../packages/explorer/src/*"
-=======
+      ],
       "@ali/ide-quick-open": [
         "../packages/quick-open/src/index.ts"
       ],
       "@ali/ide-quick-open/lib/*": [
         "../packages/quick-open/src/*"
->>>>>>> 662b1830
       ]
     }
   }
