--- conflicted
+++ resolved
@@ -19,10 +19,6 @@
     '!packages/startup/**/*.ts',
     // Test, Notebook 模块暂不覆盖
     '!packages/testing/**/*.ts',
-<<<<<<< HEAD
-    // notebook 包暂未编写测试且有包规范问题
-=======
->>>>>>> 2aba8768
     '!packages/notebook/**/*.ts',
     // CLI 不需要测试
     '!packages/remote-cli/**/*.ts',
