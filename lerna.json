--- conflicted
+++ resolved
@@ -1,15 +1,4 @@
 {
-<<<<<<< HEAD
   "$schema": "node_modules/lerna/schemas/lerna-schema.json",
-  "version": "2.26.8"
-=======
-  "version": "2.27.0",
-  "npmClient": "npm",
-  "packages": ["packages/*", "tools/dev-tool", "tools/playwright", "tools/cli-engine"],
-  "command": {
-    "bootstrap": {
-      "npmClientArgs": ["--no-package-lock"]
-    }
-  }
->>>>>>> 40dd90a2
+  "version": "2.27.0"
 }