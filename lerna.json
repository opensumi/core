--- conflicted
+++ resolved
@@ -1,9 +1,5 @@
 {
-<<<<<<< HEAD
-  "version": "2.22.4",
-=======
   "version": "2.22.5",
->>>>>>> 0a14c666
   "npmClient": "npm",
   "packages": ["packages/*", "tools/dev-tool", "tools/playwright", "tools/cli-engine"],
   "command": {
