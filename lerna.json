--- conflicted
+++ resolved
@@ -1,17 +1,6 @@
 {
-<<<<<<< HEAD
-  "version": "2.21.3",
+  "version": "2.21.4",
   "npmClient": "yarn",
   "loglevel": "verbose",
   "useWorkspaces": true
-=======
-  "version": "2.21.4",
-  "npmClient": "npm",
-  "packages": ["packages/*", "tools/dev-tool", "tools/playwright"],
-  "command": {
-    "bootstrap": {
-      "npmClientArgs": ["--no-package-lock"]
-    }
-  }
->>>>>>> 85aff8c6
 }