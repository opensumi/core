--- conflicted
+++ resolved
@@ -1,10 +1,6 @@
 {
   "name": "@opensumi/playwright",
-<<<<<<< HEAD
-  "version": "2.24.3",
-=======
   "version": "2.24.5",
->>>>>>> 80cd1a59
   "description": "E2E test module for OpenSumi",
   "files": [
     "lib",
